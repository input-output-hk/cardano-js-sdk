{
  config,
  values,
  lib,
  ...
}: {
  providers.backend = {
    inherit (values.cardano-services) image;
    args = ["start-provider-server"];
    port = 3000;
    metricsPath = "${values.cardano-services.httpPrefix}/metrics";

    livenessProbe = {
      timeoutSeconds = 20;
      httpGet = {
        path = "${values.cardano-services.httpPrefix}/health";
        port = 3000;
      };
    };

<<<<<<< HEAD
    env = {
      NETWORK = values.network;
      ENABLE_METRICS = "true";
      SERVICE_NAMES = "asset,network-info,rewards,stake-pool,tx-submit,utxo";
      OGMIOS_SRV_SERVICE_NAME = values.backend.ogmiosSrvServiceName;
      LOGGER_MIN_SEVERITY = values.cardano-services.loggingLevel;
      TOKEN_METADATA_SERVER_URL = values.cardano-services.tokenMetadataServerUrl;
      HANDLE_POLICY_IDS = "f0ff48bbb7bbe9d59a40f1ce90e9e9d0ff5002ec48f232b49ca0fb9a";
      USE_BLOCKFROST = "true";
      USE_KORA_LABS = "true";
      DISABLE_STAKE_POOL_METRIC_APY = "true";
      PAGINATION_PAGE_SIZE_LIMIT = "5500";
=======
    env =
      {
        NETWORK = config.network;
        ENABLE_METRICS = "true";
        SERVICE_NAMES = "asset,chain-history,network-info,rewards,stake-pool,tx-submit,utxo";
        OGMIOS_SRV_SERVICE_NAME = values.backend.ogmiosSrvServiceName;
        LOGGER_MIN_SEVERITY = values.cardano-services.loggingLevel;
        TOKEN_METADATA_SERVER_URL = values.cardano-services.tokenMetadataServerUrl;
        HANDLE_POLICY_IDS = "f0ff48bbb7bbe9d59a40f1ce90e9e9d0ff5002ec48f232b49ca0fb9a";
        USE_BLOCKFROST = "true";
        USE_KORA_LABS = "true";
        DISABLE_STAKE_POOL_METRIC_APY = "true";
        PAGINATION_PAGE_SIZE_LIMIT = "5500";
>>>>>>> 6d3b37e4

        HANDLE_PROVIDER_SERVER_URL =
          if config.network == "mainnet"
          then "https://api.handle.me"
          else "https://${config.network}.api.handle.me";

        BUILD_INFO = values.cardano-services.buildInfo;
        ALLOWED_ORIGINS = values.backend.allowedOrigins;

        POSTGRES_POOL_MAX_DB_SYNC = "50";
        POSTGRES_HOST_DB_SYNC = values.postgresName;
        POSTGRES_PORT_DB_SYNC = "5432";
        POSTGRES_DB_DB_SYNC = "cardano";
        POSTGRES_PASSWORD_DB_SYNC = {
          valueFrom.secretKeyRef = {
            name = "cardano-owner-user.${values.postgresName}.credentials.postgresql.acid.zalan.do";
            key = "password";
          };
        };
        POSTGRES_USER_DB_SYNC = {
          valueFrom.secretKeyRef = {
            name = "cardano-owner-user.${values.postgresName}.credentials.postgresql.acid.zalan.do";
            key = "username";
          };
        };
        POSTGRES_SSL_DB_SYNC = "true";
        POSTGRES_SSL_CA_FILE_DB_SYNC = "/tls/ca.crt";
      }
      // lib.optionalAttrs values.backend.passHandleDBArgs {
        POSTGRES_POOL_MAX_HANDLE = "10";
        POSTGRES_HOST_HANDLE = values.postgresName;
        POSTGRES_PORT_HANDLE = "5432";
        POSTGRES_DB_HANDLE = "handle";
        POSTGRES_PASSWORD_HANDLE = {
          valueFrom.secretKeyRef = {
            name = "handle-owner-user.${values.postgresName}.credentials.postgresql.acid.zalan.do";
            key = "password";
          };
        };
        POSTGRES_USER_HANDLE = {
          valueFrom.secretKeyRef = {
            name = "handle-owner-user.${values.postgresName}.credentials.postgresql.acid.zalan.do";
            key = "username";
          };
        };
        POSTGRES_SSL_HANDLE = "true";
        POSTGRES_SSL_CA_FILE_HANDLE = "/tls/ca.crt";
      };
  };
}<|MERGE_RESOLUTION|>--- conflicted
+++ resolved
@@ -18,25 +18,11 @@
       };
     };
 
-<<<<<<< HEAD
-    env = {
-      NETWORK = values.network;
-      ENABLE_METRICS = "true";
-      SERVICE_NAMES = "asset,network-info,rewards,stake-pool,tx-submit,utxo";
-      OGMIOS_SRV_SERVICE_NAME = values.backend.ogmiosSrvServiceName;
-      LOGGER_MIN_SEVERITY = values.cardano-services.loggingLevel;
-      TOKEN_METADATA_SERVER_URL = values.cardano-services.tokenMetadataServerUrl;
-      HANDLE_POLICY_IDS = "f0ff48bbb7bbe9d59a40f1ce90e9e9d0ff5002ec48f232b49ca0fb9a";
-      USE_BLOCKFROST = "true";
-      USE_KORA_LABS = "true";
-      DISABLE_STAKE_POOL_METRIC_APY = "true";
-      PAGINATION_PAGE_SIZE_LIMIT = "5500";
-=======
     env =
       {
         NETWORK = config.network;
         ENABLE_METRICS = "true";
-        SERVICE_NAMES = "asset,chain-history,network-info,rewards,stake-pool,tx-submit,utxo";
+        SERVICE_NAMES = "asset,network-info,rewards,stake-pool,tx-submit,utxo";
         OGMIOS_SRV_SERVICE_NAME = values.backend.ogmiosSrvServiceName;
         LOGGER_MIN_SEVERITY = values.cardano-services.loggingLevel;
         TOKEN_METADATA_SERVER_URL = values.cardano-services.tokenMetadataServerUrl;
@@ -45,7 +31,6 @@
         USE_KORA_LABS = "true";
         DISABLE_STAKE_POOL_METRIC_APY = "true";
         PAGINATION_PAGE_SIZE_LIMIT = "5500";
->>>>>>> 6d3b37e4
 
         HANDLE_PROVIDER_SERVER_URL =
           if config.network == "mainnet"
