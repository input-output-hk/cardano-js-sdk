{
  pkgs,
  lib ? pkgs.lib,
  nix-helm,
  inputs,
}: let
  mkPodResources = memory: cpu: {inherit memory cpu;};
  baseUrl = "lw.iog.io";
  readJsonFile = path: builtins.fromJSON (builtins.readFile path);
  tf-outputs = {
    us-east-1 = readJsonFile ./tf-outputs/lace-dev-us-east-1.json;
    us-east-2 = readJsonFile ./tf-outputs/lace-prod-us-east-2.json;
    eu-central-1 = readJsonFile ./tf-outputs/lace-live-eu-central-1.json;
  };
  oci = inputs.self.x86_64-linux.cardano-services.oci-images.cardano-services;
  allowedOrigins = [
    # Represents Chrome production version
    "chrome-extension://gafhhkghbfjjkeiendhlofajokpaflmk"
    # Represents Edge production version
    "chrome-extension://efeiemlfnahiidnjglmehaihacglceia"
    # Represents midnights version of lace
    "chrome-extension://bjlhpephaokolembmpdcbobbpkjnoheb"
    # Represents Chrome dev preview version
    "chrome-extension://djcdfchkaijggdjokfomholkalbffgil"
  ];

  allowedOriginsDev =
    allowedOrigins
    ++ [
      "http://localhost/"
      "http://localhost"
    ];
in
  nix-helm.builders.${pkgs.system}.mkHelmMultiTarget {
    defaults = final: let
      inherit (final) values;
    in {
      name = "${final.namespace}-cardanojs";
      chart = ./Chart.yaml;
      context = "eks-devs";
      kubeconfig = "$PRJ_ROOT/.kube/${final.region}";

      utils = {
        mkPodEnv = lib.mapAttrsToList (
          name: value:
            if (builtins.isString value) || (builtins.isNull value)
            then lib.nameValuePair name value
            else if builtins.isAttrs value
            then value // {inherit name;}
            else throw "Environment variable value can be either string or attribute set"
        );

        appLabels = app: {
          inherit app;
          release = values.releaseName or final.name;
          network = final.network;
        };
      };

      providers = {
        backend = {
          resources.limits = mkPodResources "512Mi" "1500m";
          resources.requests = mkPodResources "350Mi" "1000m";
        };

        stake-pool-provider = {
          resources.limits = mkPodResources "300Mi" "500m";
          resources.requests = mkPodResources "150Mi" "100m";
        };

        handle-provider = {
          resources.limits = mkPodResources "300Mi" "500m";
          resources.requests = mkPodResources "150Mi" "100m";
        };

        asset-provider = {
          resources.limits = mkPodResources "300Mi" "500m";
          resources.requests = mkPodResources "150Mi" "100m";
        };
      };

      projectors = {
        stake-pool = {
          resources.limits = mkPodResources "300Mi" "700m";
          resources.requests = mkPodResources "150Mi" "700m";
        };

        handle = {
          resources.limits = mkPodResources "300Mi" "1000m";
          resources.requests = mkPodResources "150Mi" "100m";
        };

        asset = {
          resources.limits = mkPodResources "300Mi" "700m";
          resources.requests = mkPodResources "150Mi" "700m";
        };
      };

      values = {
        postgresName = "${final.namespace}-postgresql";
        stakepool.databaseName = "stakepool";
        ingress.enabled = true;
        cardano-services = {
          image = oci.image.name;
          buildInfo = oci.meta.buildInfo;
          versions = oci.meta.versions;
          httpPrefix = "/v${lib.last (lib.sort lib.versionOlder oci.meta.versions.root)}";

          loggingLevel = "info";
          tokenMetadataServerUrl = "http://${final.namespace}-cardano-stack-metadata.${final.namespace}.svc.cluster.local";
          ingresOrder = 0;
          certificateArn = tf-outputs.${final.region}.acm_arn;
          additionalRoutes = [];
        };

        blockfrost-worker = {
          enabled = false;
          resources.limits = mkPodResources "300Mi" "500m";
          resources.requests = mkPodResources "150Mi" "100m";
        };
        pg-boss-worker = {
          enabled = false;
          queues = "pool-delist-schedule,pool-metadata,pool-metrics,pool-rewards";
          metadata-fetch-mode = "smash";
          smash-url =
            if final.network == "mainnet"
            then "https://smash.cardano-mainnet.iohk.io/api/v1"
            else "https://${final.network}-smash.world.dev.cardano.org/api/v1";
          resources.limits = mkPodResources "300Mi" "300m";
          resources.requests = mkPodResources "150Mi" "200m";
        };

        backend = {
          allowedOrigins = lib.concatStringsSep "," allowedOrigins;
          passHandleDBArgs = true;
          hostnames = ["${final.namespace}.${baseUrl}"];
          dnsId = lib.toLower "${final.region}-${final.namespace}-backend";
          ogmiosSrvServiceName = "${final.namespace}-cardano-core.${final.namespace}.svc.cluster.local";

          wafARN = tf-outputs.${final.region}.waf_arn;
          # Healthcheck paramteres for ALB
          # For mainnet, default value of timeout of 5 is too short, so have to increase it significantly
          # Interval cannot be less than timeout
          # Note that Kubernetes healthchecks are picked up by balancer controller and reflected in the target group anyway
          albHealthcheck = {
            interval = 60;
            timeout = 30;
          };
          routes = let
            inherit (oci.meta) versions;
          in
            lib.concatLists [
              (map (v: "/v${v}/health") versions.root)
              (map (v: "/v${v}/live") versions.root)
              (map (v: "/v${v}/meta") versions.root)
              (map (v: "/v${v}/ready") versions.root)
              (map (v: "/v${v}/asset") versions.assetInfo)
              (map (v: "/v${v}/chain-history") versions.chainHistory)
              (map (v: "/v${v}/network-info") versions.networkInfo)
              (map (v: "/v${v}/rewards") versions.rewards)
              (map (v: "/v${v}/tx-submit") versions.txSubmit)
              (map (v: "/v${v}/utxo") versions.utxo)
            ];
        };
      };
      imports = [
        ./options.nix
        ./provider.resource.nix
        ./projector.resource.nix
        ./backend.provider.nix
        ./stake-pool.nix
        ./handle.nix
        ./asset.nix
        ./backend-ingress.nix
        ./pg-boss-worker-deployment.nix
        ./blockfrost-worker-deployment.nix
      ];
    };

    targets = {
      "dev-preview@us-east-1" = final: {
        namespace = "dev-preview";
        network = "preview";
        region = "us-east-1";

        providers = {
          backend = {
            enabled = true;
          };
          stake-pool-provider = {
            enabled = true;
            env.OVERRIDE_FUZZY_OPTIONS = "true";
          };
          handle-provider.enabled = true;
          asset-provider.enabled = true;
        };

        projectors = {
          handle.enabled = true;
          stake-pool.enabled = true;
          asset.enabled = true;
        };

        values = {
          stakepool.databaseName = "stakepoolv2";
          cardano-services = {
            ingresOrder = 99;
            additionalRoutes = [
              {
                pathType = "Prefix";
                path = "/v1.0.0/stake-pool";
                backend.service = {
                  name = "${final.namespace}-cardanojs-stake-pool-provider";
                  port.name = "http";
                };
              }
            ];
          };

          backend.allowedOrigins = lib.concatStringsSep "," allowedOriginsDev;

          blockfrost-worker.enabled = true;
          pg-boss-worker.enabled = true;
        };
      };

      "dev-sanchonet@us-east-1@v1" = final: {
        namespace = "dev-sanchonet";
        name = "${final.namespace}-cardanojs-v1";
        network = "sanchonet";
        region = "us-east-1";

        providers = {
          backend = {
            enabled = true;
            env.USE_SUBMIT_API = "true";
            env.USE_BLOCKFROST = lib.mkForce "false";
            env.SUBMIT_API_URL = "http://${final.namespace}-cardano-stack.${final.namespace}.svc.cluster.local:8090";
          };
          stake-pool-provider = {
            enabled = true;
            env.OVERRIDE_FUZZY_OPTIONS = "true";
          };
        };

        projectors = {
          stake-pool.enabled = true;
        };

        values = {
          blockfrost-worker.enabled = false;
          pg-boss-worker.enabled = true;

          backend.allowedOrigins = lib.concatStringsSep "," allowedOriginsDev;
          backend.routes = let
            inherit (oci.meta) versions;
          in
            lib.concatLists [
              (map (v: "/v${v}/health") versions.root)
              (map (v: "/v${v}/live") versions.root)
              (map (v: "/v${v}/meta") versions.root)
              (map (v: "/v${v}/ready") versions.root)
              (map (v: "/v${v}/asset") versions.assetInfo)
              (map (v: "/v${v}/chain-history") versions.chainHistory)
              (map (v: "/v${v}/network-info") versions.networkInfo)
              (map (v: "/v${v}/rewards") versions.rewards)
              (map (v: "/v${v}/tx-submit") versions.txSubmit)
              (map (v: "/v${v}/utxo") versions.utxo)
              (map (v: "/v${v}/handle") versions.handle)
              (map (v: "/v${v}/provider-server") versions.stakePool)
              (map (v: "/v${v}/stake-pool-provider-server") versions.stakePool)
            ];

          cardano-services = {
            ingresOrder = 99;
            additionalRoutes = [
              {
                pathType = "Prefix";
                path = "/v1.0.0/stake-pool";
                backend.service = {
                  name = "${final.namespace}-cardanojs-v1-stake-pool-provider";
                  port.name = "http";
                };
              }
              {
                pathType = "Prefix";
                path = "/v3.0.0/chain-history";
                backend.service = {
                  name = "${final.namespace}-cardanojs-v1-backend";
                  port.name = "http";
                };
              }
            ];
          };
        };
      };

      "dev-sanchonet@us-east-1@v2" = final: {
        name = "${final.namespace}-cardanojs-v2";
        namespace = "dev-sanchonet";
        network = "sanchonet";
        region = "us-east-1";

        projectors = {
          stake-pool.enabled = true;
        };

        providers = {
          backend = {
            enabled = true;
          };
          stake-pool-provider = {
            enabled = false;
          };
        };

        values = {
          ingress.enabled = false;
          pg-boss-worker.enabled = true;
          stakepool.databaseName = "stakepoolv2";
        };
      };

      "dev-mainnet@us-east-1" = final: {
        namespace = "dev-mainnet";
        network = "mainnet";
        region = "us-east-1";

        providers = {
          backend = {
            enabled = true;
            replicas = 3;
          };
          stake-pool-provider = {
            enabled = true;
            env.OVERRIDE_FUZZY_OPTIONS = "true";
          };
          handle-provider.enabled = true;
          asset-provider.enabled = true;
        };

        projectors = {
          handle.enabled = true;
          stake-pool.enabled = true;
          asset.enabled = true;
        };

        values = {
          cardano-services = {
            ingresOrder = 99;
            additionalRoutes = [
              {
                pathType = "Prefix";
                path = "/v1.0.0/stake-pool";
                backend.service = {
                  name = "${final.namespace}-cardanojs-stake-pool-provider";
                  port.name = "http";
                };
              }
            ];
          };
          backend.allowedOrigins = lib.concatStringsSep "," allowedOriginsDev;
          stakepool.databaseName = "stakepoolv2";

          blockfrost-worker.enabled = true;
          pg-boss-worker.enabled = true;
        };
      };

<<<<<<< HEAD
=======

>>>>>>> 6afcd8cb
      "dev-preprod@us-east-1@v2" = final: {
        name = "${final.namespace}-cardanojs-v2";
        namespace = "dev-preprod";
        context = "eks-devs";
        network = "preprod";
        region = "us-east-1";

        providers = {
          backend = {
            enabled = true;
          };
          stake-pool-provider = {
            enabled = true;
            env.OVERRIDE_FUZZY_OPTIONS = "true";
          };
          handle-provider.enabled = true;
          asset-provider.enabled = true;
        };

        projectors = {
          handle.enabled = true;
          stake-pool.enabled = true;
          asset.enabled = true;
        };

        values = {
          stakepool.databaseName = "stakepoolv2";
          backend.allowedOrigins = lib.concatStringsSep "," allowedOriginsDev;
          backend.hostnames = ["${final.namespace}.${baseUrl}"];

          pg-boss-worker.enabled = true;

          blockfrost-worker.enabled = true;
          cardano-services = {
            ingresOrder = 98;
          };
        };
      };

      "staging-preprod@us-east-1@v2" = final: {
        name = "${final.namespace}-cardanojs-v2";
        namespace = "staging-preprod";
        context = "eks-devs";
        network = "preprod";
        region = "us-east-1";

        providers = {
          backend = {
            enabled = true;
          };
          stake-pool-provider = {
            enabled = true;
            env.OVERRIDE_FUZZY_OPTIONS = "true";
          };
          handle-provider.enabled = true;
          asset-provider.enabled = true;
        };

        projectors = {
          handle.enabled = true;
          stake-pool.enabled = true;
          asset.enabled = true;
        };

        values = {
          stakepool.databaseName = "stakepoolv2";
          backend.hostnames = ["${final.namespace}.${baseUrl}"];
          blockfrost-worker.enabled = true;
          pg-boss-worker.enabled = true;
          cardano-services = {
            ingresOrder = 98;
          };
        };
      };

      "live-mainnet@us-east-2@v2" = final: {
        name = "${final.namespace}-cardanojs-v2";
        namespace = "live-mainnet";
        context = "eks-admin";
        network = "mainnet";
        region = "us-east-2";

        providers = {
          backend = {
            enabled = true;
            replicas = 3;
            env.NODE_ENV = "production";
          };
          stake-pool-provider = {
            enabled = true;
            env.OVERRIDE_FUZZY_OPTIONS = "true";
            env.NODE_ENV = "production";
          };
          # handle-provider.enabled = true;
          # asset-provider = {
          #   enabled = true;
          #   env.NODE_ENV = "production";
          # };
        };

        projectors = {
          handle.enabled = true;
          stake-pool = {
            enabled = true;
            env.PROJECTION_NAMES = lib.mkForce "stake-pool,stake-pool-metadata-job,stake-pool-metrics-job";
          };
          # asset.enabled = true;
        };

        values = {
          stakepool.databaseName = "stakepoolv2";
          cardano-services = {
            ingresOrder = 98;
            additionalRoutes = [
              {
                pathType = "Prefix";
                path = "/v1.0.0/stake-pool";
                backend.service = {
                  name = "${final.namespace}-cardanojs-stake-pool-provider";
                  port.name = "http";
                };
              }
            ];
          };
          backend.allowedOrigins = lib.concatStringsSep "," allowedOrigins;
          backend.hostnames = ["backend.${final.namespace}.eks.${baseUrl}" "${final.namespace}.${baseUrl}"];
          backend.routes = let
            inherit (oci.meta) versions;
          in
            lib.concatLists [
              (map (v: "/v${v}/health") versions.root)
              (map (v: "/v${v}/live") versions.root)
              (map (v: "/v${v}/meta") versions.root)
              (map (v: "/v${v}/ready") versions.root)
              (map (v: "/v${v}/asset") versions.assetInfo)
              (map (v: "/v${v}/chain-history") versions.chainHistory)
              (map (v: "/v${v}/network-info") versions.networkInfo)
              (map (v: "/v${v}/rewards") versions.rewards)
              (map (v: "/v${v}/tx-submit") versions.txSubmit)
              (map (v: "/v${v}/utxo") versions.utxo)
              (map (v: "/v${v}/handle") versions.handle)
            ];

          blockfrost-worker.enabled = true;
          pg-boss-worker.enabled = true;
          pg-boss-worker.queues = "pool-metadata,pool-metrics";
        };
      };

      "live-mainnet@eu-central-1@v2" = final: {
        name = "${final.namespace}-cardanojs-v2";
        namespace = "live-mainnet";
        context = "eks-admin";
        network = "mainnet";
        region = "eu-central-1";

        providers = {
          backend = {
            enabled = true;
            replicas = 3;
            env.NODE_ENV = "production";
          };
          stake-pool-provider = {
            enabled = true;
            env.OVERRIDE_FUZZY_OPTIONS = "true";
            env.NODE_ENV = "production";
          };
          # handle-provider.enabled = true;
          #asset-provider = {
          #  enabled = true;
          #  env.NODE_ENV = "production";
          #};
        };

        projectors = {
          handle.enabled = true;
          stake-pool.enabled = true;
          #asset.enabled = true;
        };

        values = {
          stakepool.databaseName = "stakepoolv2";

          cardano-services = {
            ingresOrder = 98;
            additionalRoutes = [
              {
                pathType = "Prefix";
                path = "/v1.0.0/stake-pool";
                backend.service = {
                  name = "${final.namespace}-cardanojs-stake-pool-provider";
                  port.name = "http";
                };
              }
            ];
          };
          backend.allowedOrigins = lib.concatStringsSep "," allowedOrigins;
          backend.hostnames = ["backend.${final.namespace}.eks.${baseUrl}" "${final.namespace}.${baseUrl}"];
          backend.routes = let
            inherit (oci.meta) versions;
          in
            lib.concatLists [
              (map (v: "/v${v}/health") versions.root)
              (map (v: "/v${v}/live") versions.root)
              (map (v: "/v${v}/meta") versions.root)
              (map (v: "/v${v}/ready") versions.root)
              (map (v: "/v${v}/asset") versions.assetInfo)
              (map (v: "/v${v}/chain-history") versions.chainHistory)
              (map (v: "/v${v}/network-info") versions.networkInfo)
              (map (v: "/v${v}/rewards") versions.rewards)
              (map (v: "/v${v}/tx-submit") versions.txSubmit)
              (map (v: "/v${v}/utxo") versions.utxo)
              (map (v: "/v${v}/handle") versions.handle)
            ];

          blockfrost-worker.enabled = true;
          pg-boss-worker.enabled = true;
        };
      };

      "live-preprod@us-east-2@v2" = final: {
        name = "${final.namespace}-cardanojs-v2";
        namespace = "live-preprod";
        context = "eks-admin";
        network = "preprod";
        region = "us-east-2";

        providers = {
          backend = {
            enabled = true;
            env.NODE_ENV = "production";
          };
          stake-pool-provider = {
            enabled = true;
            env.OVERRIDE_FUZZY_OPTIONS = "true";
            env.NODE_ENV = "production";
          };
          handle-provider = {
            enabled = false;
            env.NODE_ENV = "production";
          };
          #asset-provider = {
          #  enabled = true;
          #  env.NODE_ENV = "production";
          #};
        };

        projectors = {
          handle.enabled = true;
          stake-pool = {
            enabled = true;
            env.PROJECTION_NAMES = lib.mkForce "stake-pool,stake-pool-metadata-job,stake-pool-metrics-job";
          };
          #asset.enabled = true;
        };

        values = {
          backend.hostnames = ["backend.${final.namespace}.eks.${baseUrl}" "${final.namespace}.${baseUrl}"];
          stakepool.databaseName = "stakepoolv2";
          blockfrost-worker.enabled = true;
          pg-boss-worker.enabled = true;
          pg-boss-worker.queues = "pool-metadata,pool-metrics";
          cardano-services = {
            ingresOrder = 98;
          };
          backend.routes = let
            inherit (oci.meta) versions;
          in
            lib.concatLists [
              (map (v: "/v${v}/health") versions.root)
              (map (v: "/v${v}/live") versions.root)
              (map (v: "/v${v}/meta") versions.root)
              (map (v: "/v${v}/ready") versions.root)
              (map (v: "/v${v}/asset") versions.assetInfo)
              (map (v: "/v${v}/chain-history") versions.chainHistory)
              (map (v: "/v${v}/network-info") versions.networkInfo)
              (map (v: "/v${v}/rewards") versions.rewards)
              (map (v: "/v${v}/tx-submit") versions.txSubmit)
              (map (v: "/v${v}/utxo") versions.utxo)
              (map (v: "/v${v}/handle") versions.handle)
            ];
        };
      };

      "live-preprod@eu-central-1@v2" = final: {
        name = "${final.namespace}-cardanojs-v2";
        namespace = "live-preprod";
        context = "eks-admin";
        network = "preprod";
        region = "eu-central-1";

        providers = {
          backend = {
            enabled = true;
            env.NODE_ENV = "production";
          };
          stake-pool-provider = {
            enabled = true;
            env.OVERRIDE_FUZZY_OPTIONS = "true";
            env.NODE_ENV = "production";
          };
          handle-provider = {
            enabled = false;
            env.NODE_ENV = "production";
          };
          #asset-provider = {
          #  enabled = true;
          #  env.NODE_ENV = "production";
          #};
        };

        projectors = {
          handle.enabled = true;
          stake-pool = {
            enabled = true;
            env.PROJECTION_NAMES = lib.mkForce "stake-pool,stake-pool-metadata-job,stake-pool-metrics-job";
          };
          #asset.enabled = true;
        };

        values = {
          stakepool.databaseName = "stakepoolv2";
          backend.hostnames = ["backend.${final.namespace}.eks.${baseUrl}" "${final.namespace}.${baseUrl}"];
          blockfrost-worker.enabled = true;
          pg-boss-worker.enabled = true;
          pg-boss-worker.queues = "pool-metadata,pool-metrics";
          cardano-services = {
            ingresOrder = 98;
          };
          backend.routes = let
            inherit (oci.meta) versions;
          in
            lib.concatLists [
              (map (v: "/v${v}/health") versions.root)
              (map (v: "/v${v}/live") versions.root)
              (map (v: "/v${v}/meta") versions.root)
              (map (v: "/v${v}/ready") versions.root)
              (map (v: "/v${v}/asset") versions.assetInfo)
              (map (v: "/v${v}/chain-history") versions.chainHistory)
              (map (v: "/v${v}/network-info") versions.networkInfo)
              (map (v: "/v${v}/rewards") versions.rewards)
              (map (v: "/v${v}/tx-submit") versions.txSubmit)
              (map (v: "/v${v}/utxo") versions.utxo)
              (map (v: "/v${v}/handle") versions.handle)
            ];
        };
      };

      "live-preview@us-east-2@v1" = final: {
        name = "${final.namespace}-cardanojs-v1";
        namespace = "live-preview";
        context = "eks-admin";
        network = "preview";
        region = "us-east-2";

        providers = {
          backend = {
            enabled = true;
            env.NODE_ENV = "production";
          };
        };

        values = {
          backend.hostnames = ["backend.${final.namespace}.eks.${baseUrl}" "${final.namespace}.${baseUrl}"];
          backend.passHandleDBArgs = false;
          backend.routes = [
            "/v1.0.0/health"
            "/v1.0.0/live"
            "/v1.0.0/meta"
            "/v1.0.0/ready"
            "/v1.0.0/asset"
            "/v2.0.0/chain-history"
            "/v1.0.0/handle"
            "/v1.0.0/network-info"
            "/v1.0.0/rewards"
            "/v1.0.0/stake-pool"
            "/v2.0.0/tx-submit"
            "/v2.0.0/utxo"
          ];
          # blockfrost-worker.enabled = true;
          cardano-services = {
            ingresOrder = 99;
            image = "926093910549.dkr.ecr.us-east-1.amazonaws.com/cardano-services:s8j5nx9x2naar194pr58kpmlr5s4xn7b";
          };
        };
      };

      "live-preview@us-east-2@v2" = final: {
        name = "${final.namespace}-cardanojs-v2";
        namespace = "live-preview";
        context = "eks-admin";
        network = "preview";
        region = "us-east-2";

        providers = {
          backend = {
            enabled = true;
            env.NODE_ENV = "production";
          };
          stake-pool-provider = {
            enabled = true;
            env.OVERRIDE_FUZZY_OPTIONS = "true";
            env.NODE_ENV = "production";
          };
          handle-provider = {
            enabled = false;
            env.NODE_ENV = "production";
          };
          #asset-provider = {
          #  enabled = true;
          #  env.NODE_ENV = "production";
          #};
        };

        projectors = {
          handle.enabled = true;
          stake-pool = {
            enabled = true;
            env.PROJECTION_NAMES = lib.mkForce "stake-pool,stake-pool-metadata-job,stake-pool-metrics-job";
          };
          #asset.enabled = true;
        };

        values = {
          stakepool.databaseName = "stakepoolv2";
          backend.hostnames = ["backend.${final.namespace}.eks.${baseUrl}" "${final.namespace}.${baseUrl}"];
          blockfrost-worker.enabled = true;
          pg-boss-worker.enabled = true;
          pg-boss-worker.queues = "pool-metadata,pool-metrics";
          cardano-services = {
            ingresOrder = 98;
          };
          backend.routes = let
            inherit (oci.meta) versions;
          in
            lib.concatLists [
              (map (v: "/v${v}/health") versions.root)
              (map (v: "/v${v}/live") versions.root)
              (map (v: "/v${v}/meta") versions.root)
              (map (v: "/v${v}/ready") versions.root)
              (map (v: "/v${v}/asset") versions.assetInfo)
              (map (v: "/v${v}/chain-history") versions.chainHistory)
              (map (v: "/v${v}/network-info") versions.networkInfo)
              (map (v: "/v${v}/rewards") versions.rewards)
              (map (v: "/v${v}/tx-submit") versions.txSubmit)
              (map (v: "/v${v}/utxo") versions.utxo)
              (map (v: "/v${v}/handle") versions.handle)
            ];
        };
      };

      "live-preview@eu-central-1@v1" = final: {
        name = "${final.namespace}-cardanojs-v1";
        namespace = "live-preview";
        context = "eks-admin";
        network = "preview";
        region = "eu-central-1";

        providers = {
          backend = {
            enabled = true;
            env.NODE_ENV = "production";
          };
        };

        values = {
          backend.hostnames = ["backend.${final.namespace}.eks.${baseUrl}" "${final.namespace}.${baseUrl}"];
          backend.passHandleDBArgs = false;
          backend.routes = [
            "/v1.0.0/health"
            "/v1.0.0/live"
            "/v1.0.0/meta"
            "/v1.0.0/ready"
            "/v1.0.0/asset"
            "/v2.0.0/chain-history"
            "/v1.0.0/handle"
            "/v1.0.0/network-info"
            "/v1.0.0/rewards"
            "/v1.0.0/stake-pool"
            "/v2.0.0/tx-submit"
            "/v2.0.0/utxo"
          ];
          # blockfrost-worker.enabled = true;
          cardano-services = {
            ingresOrder = 99;
            image = "926093910549.dkr.ecr.us-east-1.amazonaws.com/cardano-services:s8j5nx9x2naar194pr58kpmlr5s4xn7b";
          };
        };
      };

      "live-preview@eu-central-1@v2" = final: {
        name = "${final.namespace}-cardanojs-v2";
        namespace = "live-preview";
        context = "eks-admin";
        network = "preview";
        region = "eu-central-1";

        providers = {
          backend = {
            enabled = true;
            env.NODE_ENV = "production";
          };
          stake-pool-provider = {
            enabled = true;
            env.OVERRIDE_FUZZY_OPTIONS = "true";
            env.NODE_ENV = "production";
          };
          handle-provider = {
            enabled = false;
            env.NODE_ENV = "production";
          };
          # asset-provider = {
          #   enabled = true;
          #   env.NODE_ENV = "production";
          # };
        };

        projectors = {
          handle.enabled = true;
          stake-pool = {
            enabled = true;
            env.PROJECTION_NAMES = lib.mkForce "stake-pool,stake-pool-metadata-job,stake-pool-metrics-job";
          };
          # asset.enabled = true;
        };

        values = {
          stakepool.databaseName = "stakepoolv2";
          backend.hostnames = ["backend.${final.namespace}.eks.${baseUrl}" "${final.namespace}.${baseUrl}"];
          blockfrost-worker.enabled = true;
          pg-boss-worker.enabled = true;
          pg-boss-worker.queues = "pool-metadata,pool-metrics";
          cardano-services = {
            ingresOrder = 98;
          };
          backend.routes = let
            inherit (oci.meta) versions;
          in
            lib.concatLists [
              (map (v: "/v${v}/health") versions.root)
              (map (v: "/v${v}/live") versions.root)
              (map (v: "/v${v}/meta") versions.root)
              (map (v: "/v${v}/ready") versions.root)
              (map (v: "/v${v}/asset") versions.assetInfo)
              (map (v: "/v${v}/chain-history") versions.chainHistory)
              (map (v: "/v${v}/network-info") versions.networkInfo)
              (map (v: "/v${v}/rewards") versions.rewards)
              (map (v: "/v${v}/tx-submit") versions.txSubmit)
              (map (v: "/v${v}/utxo") versions.utxo)
              (map (v: "/v${v}/handle") versions.handle)
            ];
        };
      };

      "ops-preview-1@us-east-1" = final: {
        namespace = "ops-preview-1";
        network = "preview";
        region = "us-east-1";

        providers = {
          backend = {
            enabled = true;
          };
        };

        values = {
          stakepool.databaseName = "stakepoolv2";
          cardano-services = {
            ingresOrder = 99;
          };
        };
      };

      "ops-preprod-1@us-east-1" = final: {
        namespace = "ops-preprod-1";
        network = "preprod";
        region = "us-east-1";

        providers = {
          backend = {
            enabled = true;
          };
        };

        values = {
          cardano-services = {
            ingresOrder = 99;
          };
        };
      };

      "live-sanchonet@us-east-2@v1" = final: {
        namespace = "live-sanchonet";
        name = "${final.namespace}-cardanojs-v1";
        network = "sanchonet";
        region = "us-east-2";

        providers = {
          backend = {
            enabled = true;
            env.USE_SUBMIT_API = "true";
            env.USE_BLOCKFROST = lib.mkForce "false";
            env.SUBMIT_API_URL = "http://${final.namespace}-cardano-stack.${final.namespace}.svc.cluster.local:8090";
            env.NODE_ENV = "production";
          };
          stake-pool-provider.enabled = true;
        };

        projectors = {
          stake-pool = {
            enabled = true;
            env.PROJECTION_NAMES = lib.mkForce "stake-pool,stake-pool-metadata-job,stake-pool-metrics-job";
          };
        };

        values = {
          blockfrost-worker.enabled = false;
          pg-boss-worker.enabled = true;
          pg-boss-worker.queues = "pool-metadata,pool-metrics";
          backend.routes = let
            inherit (oci.meta) versions;
          in
            lib.concatLists [
              (map (v: "/v${v}/health") versions.root)
              (map (v: "/v${v}/live") versions.root)
              (map (v: "/v${v}/meta") versions.root)
              (map (v: "/v${v}/ready") versions.root)
              (map (v: "/v${v}/asset") versions.assetInfo)
              (map (v: "/v${v}/chain-history") versions.chainHistory)
              (map (v: "/v${v}/network-info") versions.networkInfo)
              (map (v: "/v${v}/rewards") versions.rewards)
              (map (v: "/v${v}/tx-submit") versions.txSubmit)
              (map (v: "/v${v}/utxo") versions.utxo)
              (map (v: "/v${v}/handle") versions.handle)
              (map (v: "/v${v}/provider-server") versions.stakePool)
              (map (v: "/v${v}/stake-pool-provider-server") versions.stakePool)
            ];

          cardano-services = {
            ingresOrder = 99;
            additionalRoutes = [
              {
                pathType = "Prefix";
                path = "/v1.0.0/stake-pool";
                backend.service = {
                  name = "${final.namespace}-cardanojs-v1-stake-pool-provider";
                  port.name = "http";
                };
              }
              {
                pathType = "Prefix";
                path = "/v3.0.0/chain-history";
                backend.service = {
                  name = "${final.namespace}-cardanojs-v1-backend";
                  port.name = "http";
                };
              }
            ];
          };
        };
      };

      "live-sanchonet@us-east-2@v2" = final: {
        name = "${final.namespace}-cardanojs-v2";
        namespace = "live-sanchonet";
        network = "sanchonet";
        region = "us-east-2";
        context = "eks-admin";

        projectors = {
          stake-pool.enabled = true;
        };

        providers = {
          backend = {
            enabled = true;
          };
          stake-pool-provider = {
            enabled = false;
          };
        };

        values = {
          ingress.enabled = false;
          pg-boss-worker.enabled = true;
          stakepool.databaseName = "stakepoolv2";
        };
      };

      "live-sanchonet@eu-central-1@v2" = final: {
        name = "${final.namespace}-cardanojs-v2";
        namespace = "live-sanchonet";
        network = "sanchonet";
        region = "eu-central-1";
        context = "eks-admin";

        projectors = {
          stake-pool = {
            enabled = true;
            env.PROJECTION_NAMES = lib.mkForce "stake-pool,stake-pool-metadata-job,stake-pool-metrics-job";
          };
        };

        providers = {
          backend = {
            enabled = true;
          };
          stake-pool-provider = {
            enabled = false;
          };
        };

        values = {
          ingress.enabled = false;
          pg-boss-worker.enabled = true;
          stakepool.databaseName = "stakepoolv2";
        };
      };
    };
  }<|MERGE_RESOLUTION|>--- conflicted
+++ resolved
@@ -367,10 +367,6 @@
         };
       };
 
-<<<<<<< HEAD
-=======
-
->>>>>>> 6afcd8cb
       "dev-preprod@us-east-1@v2" = final: {
         name = "${final.namespace}-cardanojs-v2";
         namespace = "dev-preprod";
