--- conflicted
+++ resolved
@@ -344,15 +344,11 @@
             };
             handle-provider.enabled = true;
             # asset-provider.enabled = true;
-<<<<<<< HEAD
             chain-history-provider = {
               enabled = true;
               replicas = 2;
               env.NODE_ENV = "production";
             };
-=======
-            chain-history-provider.enabled = true;
->>>>>>> 5a7146be
           };
 
           projectors = {
@@ -517,15 +513,11 @@
               env.NODE_ENV = "production";
             };
             handle-provider.enabled = true;
-<<<<<<< HEAD
             chain-history-provider = {
               enabled = true;
               replicas = 2;
               env.NODE_ENV = "production";
             };
-=======
-            chain-history-provider.enabled = true;
->>>>>>> 5a7146be
             # asset-provider = {
             #   enabled = true;
             #   env.NODE_ENV = "production";
@@ -597,15 +589,11 @@
               env.NODE_ENV = "production";
             };
             handle-provider.enabled = true;
-<<<<<<< HEAD
             chain-history-provider = {
               enabled = true;
               replicas = 2;
               env.NODE_ENV = "production";
             };
-=======
-            chain-history-provider.enabled = true;
->>>>>>> 5a7146be
             #asset-provider = {
             #  enabled = true;
             #  env.NODE_ENV = "production";
