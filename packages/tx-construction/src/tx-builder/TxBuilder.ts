/* eslint-disable complexity */
import * as Crypto from '@cardano-sdk/crypto';
import {
  AddressType,
  Bip32Account,
<<<<<<< HEAD
  GroupedAddress,
  KeyPurpose,
=======
>>>>>>> 76e4a26b
  SignTransactionOptions,
  TransactionSigner,
  WitnessedTx,
  util
} from '@cardano-sdk/key-management';
import { Cardano, HandleProvider, HandleResolution, Serialization, metadatum } from '@cardano-sdk/core';
import {
  CustomizeCb,
  InsufficientRewardAccounts,
  OutOfSyncRewardAccounts,
  OutputBuilderTxOut,
  PartialTx,
  PartialTxOut,
  ScriptUnlockProps,
  TxBuilder,
  TxBuilderDependencies,
  TxContext,
  TxEvaluator,
  TxInspection,
  TxOutValidationError,
  UnwitnessedTx
} from './types';
import { GreedyTxEvaluator } from './GreedyTxEvaluator';
import { Logger } from 'ts-log';
import { OutputBuilderValidator, TxOutputBuilder } from './OutputBuilder';
import { RedeemersByType } from '../input-selection';
import { RewardAccountWithPoolId } from '../types';
import {
  RewardAccountsAndWeights,
  buildWitness,
  computeCollateral,
  createGreedyInputSelector,
  sortRewardAccountsDelegatedFirst,
  validateValidityInterval
} from './utils';
import { SelectionSkeleton } from '@cardano-sdk/input-selection';
import { coldObservableProvider } from '@cardano-sdk/util-rxjs';
import { contextLogger, deepEquals } from '@cardano-sdk/util';
import { createOutputValidator } from '../output-validation';
import { initializeTx } from './initializeTx';
import { lastValueFrom } from 'rxjs';
import omit from 'lodash/omit';
import uniq from 'lodash/uniq';

const DUMMY_SCRIPT_DATA_HASH = '0'.repeat(64) as unknown as Crypto.Hash32ByteBase16;

type BuiltTx = {
  tx: Cardano.TxBodyWithHash;
  ctx: TxContext;
  inputSelection: SelectionSkeleton;
};

interface Signer {
  sign(builtTx: BuiltTx): Promise<WitnessedTx>;
}

interface Builder {
  build(): Promise<BuiltTx>;
}

interface LazySignerProps {
  builder: Builder;
  signer: Signer;
}

type TxBuilderStakePool = Omit<Cardano.Cip17Pool, 'id'> & { id: Cardano.PoolId };

class LazyTxSigner implements UnwitnessedTx {
  #built?: BuiltTx;
  #signer: Signer;
  #builder: Builder;

  constructor({ builder, signer }: LazySignerProps) {
    this.#builder = builder;
    this.#signer = signer;
  }

  async #build() {
    return (this.#built ||= await this.#builder.build());
  }

  async inspect(): Promise<TxInspection> {
    const {
      tx,
      ctx: {
        signingContext: { knownAddresses, handleResolutions },
        auxiliaryData,
        witness
      },
      inputSelection
    } = await this.#build();

    return {
      ...tx,
      auxiliaryData,
      handleResolutions,
      inputSelection,
      ownAddresses: knownAddresses,
      witness: witness as Cardano.Witness
    };
  }

  async sign(): Promise<WitnessedTx> {
    return this.#signer.sign(await this.#build());
  }
}

export type TxIdWithIndex = string;

export class GenericTxBuilder implements TxBuilder {
  partialTxBody: Partial<Cardano.TxBody> = {};
  partialAuxiliaryData?: Cardano.AuxiliaryData;
  partialExtraSigners?: TransactionSigner[];
  partialSigningOptions?: SignTransactionOptions;

  #dependencies: TxBuilderDependencies;
  #outputValidator: OutputBuilderValidator;
  #requestedPortfolio?: TxBuilderStakePool[];
  #txEvaluator: TxEvaluator;
  #logger: Logger;
  #handleProvider?: HandleProvider;
  #handleResolutions: HandleResolution[];
  #delegateFirstStakeCredConfig: Cardano.PoolId | null | undefined = undefined;

  #preSelectedInputs = new Map<TxIdWithIndex, Cardano.Utxo>();
  #referenceInputs = new Map<TxIdWithIndex, Cardano.Utxo>();
  #knownScripts = new Map<Crypto.Hash28ByteBase16, Cardano.Script>();
  #knownReferenceScripts = new Set<Crypto.Hash28ByteBase16>();
  #knownDatums = new Map<Cardano.DatumHash, Cardano.PlutusData>();
  #knownInlineDatums = new Set<Cardano.DatumHash>();
  #knownRedeemers: RedeemersByType = {
    certificate: new Array<Cardano.Redeemer>(),
    mint: new Array<Cardano.Redeemer>(),
    propose: new Array<Cardano.Redeemer>(),
    spend: new Map<TxIdWithIndex, Cardano.Redeemer>(),
    vote: new Array<Cardano.Redeemer>(),
    withdrawal: new Array<Cardano.Redeemer>()
  };

  #unresolvedInputs = new Array<Cardano.TxIn>();
  #unresolvedReferenceInputs = new Array<Cardano.TxIn>();
  #unresolvedDatums = new Array<Cardano.DatumHash>();

  #customizeCb: CustomizeCb;

  constructor(dependencies: TxBuilderDependencies) {
    this.#outputValidator =
      dependencies.outputValidator ||
      createOutputValidator({
        protocolParameters: dependencies.txBuilderProviders.protocolParameters
      });
    this.#dependencies = dependencies;
    this.#logger = dependencies.logger;
    this.#handleProvider = dependencies.handleProvider;
    this.#handleResolutions = [];
    this.#txEvaluator =
      dependencies.txEvaluator ?? new GreedyTxEvaluator(dependencies.txBuilderProviders.protocolParameters);
  }

  async inspect(): Promise<PartialTx> {
    return {
      auxiliaryData: this.partialAuxiliaryData,
      body: this.partialTxBody,
      extraSigners: this.partialExtraSigners,
      signingOptions: this.partialSigningOptions
    };
  }

  addReferenceInput(input: Cardano.TxIn | Cardano.Utxo): TxBuilder {
    if (Array.isArray(input)) {
      const inputId: TxIdWithIndex = `${input[0].txId}#${input[0].index}`;
      this.#referenceInputs.set(inputId, input);

      return this;
    }

    if (
      !this.#unresolvedReferenceInputs.some(
        (unresolvedInput) => unresolvedInput.txId === input.txId && unresolvedInput.index === input.index
      )
    )
      this.#unresolvedReferenceInputs.push(input);

    return this;
  }

  addInput(input: Cardano.TxIn | Cardano.Utxo, scriptUnlockProps?: ScriptUnlockProps): TxBuilder {
    if (scriptUnlockProps) {
      this.#addScriptInput(input, scriptUnlockProps);
      return this;
    }

    if (Array.isArray(input)) {
      const inputId: TxIdWithIndex = `${input[0].txId}#${input[0].index}`;
      this.#preSelectedInputs.set(inputId, input);

      return this;
    }

    if (
      !this.#unresolvedInputs.some(
        (unresolvedInput) => unresolvedInput.txId === input.txId && unresolvedInput.index === input.index
      )
    )
      this.#unresolvedInputs.push(input);

    return this;
  }

  addDatum(datum: Cardano.PlutusData): TxBuilder {
    const hash = Serialization.PlutusData.fromCore(datum).hash();

    this.#knownDatums.set(hash, datum);

    return this;
  }

  addOutput(txOut: OutputBuilderTxOut): TxBuilder {
    if (txOut.handleResolution) {
      this.#handleResolutions = [...this.#handleResolutions, txOut.handleResolution];
    }
    const txOutNoHandle = omit(txOut, ['handle', 'handleResolution']);
    this.partialTxBody = { ...this.partialTxBody, outputs: [...(this.partialTxBody.outputs || []), txOutNoHandle] };
    return this;
  }

  removeOutput(txOut: OutputBuilderTxOut): TxBuilder {
    this.#handleResolutions = this.#handleResolutions.filter((hndRes) => hndRes.handle !== txOut.handle);
    this.partialTxBody = {
      ...this.partialTxBody,
      outputs: this.partialTxBody.outputs?.filter((output) => !deepEquals(output, txOut))
    };
    return this;
  }

  buildOutput(txOut?: PartialTxOut): TxOutputBuilder {
    return new TxOutputBuilder({
      handleProvider: this.#handleProvider,
      logger: contextLogger(this.#logger, 'outputBuilder'),
      outputValidator: this.#outputValidator,
      txOut
    });
  }

  delegateFirstStakeCredential(poolId: Cardano.PoolId | null): TxBuilder {
    this.#delegateFirstStakeCredConfig = poolId;
    return this;
  }

  delegatePortfolio(portfolio: Cardano.Cip17DelegationPortfolio | null): TxBuilder {
    if (!this.#dependencies.bip32Account) throw new Error('BIP32 account is required to delegate portfolio.');

    if (portfolio?.pools.length === 0) {
      throw new Error('Portfolio should define at least one delegation pool.');
    }
    this.#requestedPortfolio = (portfolio?.pools ?? []).map((pool) => ({
      ...pool,
      id: Cardano.PoolId.fromKeyHash(pool.id as unknown as Crypto.Ed25519KeyHashHex)
    }));

    if (portfolio) {
      if (this.partialAuxiliaryData?.blob) {
        this.partialAuxiliaryData.blob.set(
          Cardano.DelegationMetadataLabel,
          metadatum.jsonToMetadatum(Cardano.portfolioMetadataFromCip17(portfolio))
        );
      } else {
        this.partialAuxiliaryData = {
          ...this.partialAuxiliaryData,
          blob: new Map([
            [Cardano.DelegationMetadataLabel, metadatum.jsonToMetadatum(Cardano.portfolioMetadataFromCip17(portfolio))]
          ])
        };
      }
    }

    return this;
  }

  metadata(metadata: Cardano.TxMetadata): TxBuilder {
    this.partialAuxiliaryData = { ...this.partialAuxiliaryData, blob: new Map(metadata) };
    return this;
  }

  extraSigners(signers: TransactionSigner[]): TxBuilder {
    this.partialExtraSigners = [...signers];
    return this;
  }

  signingOptions(options: SignTransactionOptions): TxBuilder {
    this.partialSigningOptions = { ...options };
    return this;
  }

  customize(cb: CustomizeCb): TxBuilder {
    this.#customizeCb = cb;
    return this;
  }

  build(): UnwitnessedTx {
    return new LazyTxSigner({
      builder: {
        // eslint-disable-next-line sonarjs/cognitive-complexity,max-statements
        build: async () => {
          this.#logger.debug('Building');
          try {
            const rewardAccountsWithWeights = this.#dependencies.bip32Account
              ? await this.#delegatePortfolio()
              : await this.#delegateFirstStakeCredential();

            await this.#validateOutputs();

            validateValidityInterval(
              await this.#dependencies.txBuilderProviders.tip(),
              this.partialTxBody.validityInterval
            );

            // Take a snapshot of returned properties,
            // so that they don't change while `initializeTx` is resolving
            const ownAddresses = await this.#dependencies.txBuilderProviders.addresses.get();
            const registeredRewardAccounts = (await this.#dependencies.txBuilderProviders.rewardAccounts()).filter(
              (acct) =>
                acct.credentialStatus === Cardano.StakeCredentialStatus.Registered ||
                acct.credentialStatus === Cardano.StakeCredentialStatus.Registering
            );
            const auxiliaryData = this.partialAuxiliaryData && { ...this.partialAuxiliaryData };
            const extraSigners = this.partialExtraSigners && [...this.partialExtraSigners];
            const partialSigningOptions = this.partialSigningOptions && { ...this.partialSigningOptions, extraSigners };

            // TODO: Not sure about this. What is the best way to pass purpose to TxBuilder?
            const purpose = KeyPurpose.STANDARD;

            if (this.partialAuxiliaryData) {
              this.partialTxBody.auxiliaryDataHash = Cardano.computeAuxiliaryDataHash(this.partialAuxiliaryData);
            }

            const dependencies = { ...this.#dependencies };
            const isAlteringDelegation =
              this.#requestedPortfolio !== undefined || this.#delegateFirstStakeCredConfig !== undefined;

            if (
              this.#dependencies.bip32Account &&
              isAlteringDelegation &&
              (rewardAccountsWithWeights.size > 1 ||
                (registeredRewardAccounts.length > 1 && rewardAccountsWithWeights.size <= 1))
            ) {
              // If the wallet is currently delegating to several pools, and all delegations are being removed,
              // then the funds will be concentrated back into a single address.
              if (rewardAccountsWithWeights.size === 0) {
                const firstAddress = await this.#dependencies.bip32Account.deriveAddress(
                  { index: 0, type: AddressType.External },
                  0
                );

                rewardAccountsWithWeights.set(firstAddress.rewardAccount, 1);
              }

              // Distributing balance according to weights is necessary when there are multiple reward accounts
              // and delegating, to make sure utxos are part of the correct addresses (the ones being delegated)
              dependencies.inputSelector = createGreedyInputSelector(rewardAccountsWithWeights, ownAddresses);
            }

            // Resolved all unresolved inputs
            await Promise.all(
              this.#unresolvedInputs.map((input) => this.#resolveInput(input, this.#preSelectedInputs))
            );
            await Promise.all(
              this.#unresolvedReferenceInputs.map((input) => this.#resolveInput(input, this.#referenceInputs))
            );

            // We must resolve datums after inputs since we may discover datums during that process.
            await Promise.all(this.#unresolvedDatums.map((datumHash) => this.#resolveDatum(datumHash)));

            const witness = await buildWitness(
              this.#knownScripts,
              this.#knownReferenceScripts,
              this.#knownDatums,
              this.#knownInlineDatums,
              this.#knownRedeemers,
              this.#dependencies.txBuilderProviders
            );

            const hasPlutusScripts = [...this.#knownScripts.values()].some((script) => Cardano.isPlutusScript(script));

            const { collaterals, collateralReturn } = hasPlutusScripts
              ? await computeCollateral(this.#dependencies.txBuilderProviders)
              : { collateralReturn: undefined, collaterals: undefined };

            const scriptVersions = new Set<Cardano.PlutusLanguageVersion>();
            for (const script of this.#knownScripts.values()) {
              if (Cardano.isPlutusScript(script)) {
                scriptVersions.add(script.version);
              }
            }

            const { body, hash, inputSelection, redeemers } = await initializeTx(
              {
                auxiliaryData,
                certificates: this.partialTxBody.certificates,
                collateralReturn,
                collaterals,
                customizeCb: this.#customizeCb,
                handleResolutions: this.#handleResolutions,
                inputs: new Set(this.#preSelectedInputs.values()),
                options: {
                  validityInterval: this.partialTxBody.validityInterval
                },
                outputs: new Set(this.partialTxBody.outputs || []),
                proposalProcedures: this.partialTxBody.proposalProcedures,
                redeemersByType: this.#knownRedeemers,
                referenceInputs: new Set([...this.#referenceInputs.values()].map((utxo) => utxo[0])),
                scriptIntegrityHash: hasPlutusScripts ? DUMMY_SCRIPT_DATA_HASH : undefined,
                scriptVersions,
                signingOptions: partialSigningOptions,
                txEvaluator: this.#txEvaluator,
                witness
              },
              dependencies
            );

            witness.redeemers = redeemers;

            return {
              ctx: {
                auxiliaryData,
                ownAddresses,
                signingContext: {
                  handleResolutions: this.#handleResolutions,
                  knownAddresses: ownAddresses,
                  purpose,
                  txInKeyPathMap: await util.createTxInKeyPathMap(body, ownAddresses, this.#dependencies.inputResolver)
                },
                signingOptions: { ...partialSigningOptions, extraSigners },
                witness
              },
              inputSelection,
              tx: { body, hash }
            };
          } catch (error) {
            this.#logger.debug('Transaction build error', error);
            if (Array.isArray(error)) throw error[0];
            throw error;
          }
        }
      },
      signer: {
        sign: ({ tx, ctx }) => {
          const transaction = new Serialization.Transaction(
            Serialization.TransactionBody.fromCore(tx.body),
            Serialization.TransactionWitnessSet.fromCore((ctx.witness ?? { signatures: new Map() }) as Cardano.Witness),
            ctx.auxiliaryData ? Serialization.AuxiliaryData.fromCore(ctx.auxiliaryData) : undefined
          );

          if (ctx.isValid !== undefined) transaction.setIsValid(ctx.isValid);

          const signingOptions = { ...ctx.signingOptions, stubSign: false };
          const signingContext = ctx.signingContext;

          return this.#dependencies.witnesser.witness(transaction, signingContext, signingOptions);
        }
      }
    });
  }
  setValidityInterval(validityInterval: Cardano.ValidityInterval): TxBuilder {
    this.partialTxBody = { ...this.partialTxBody, validityInterval };

    return this;
  }

  /** @throws {TxOutValidationError[]} TxOutValidationError[] in case of validation errors */
  async #validateOutputs(): Promise<void> {
    if (this.partialTxBody.outputs) {
      const errors: TxOutValidationError[] = [];
      await Promise.all(
        this.partialTxBody.outputs?.map((output) =>
          this.buildOutput(output)
            .build()
            .catch((error) => errors.push(error))
        )
      );
      if (errors.length > 0) {
        throw errors;
      }
    }
  }

  async #getOrCreateRewardAccounts(bip32Account: Bip32Account): Promise<RewardAccountWithPoolId[]> {
    let allRewardAccounts: Cardano.RewardAccount[] = [];
    if (this.#requestedPortfolio) {
      const knownAddresses = await this.#dependencies.txBuilderProviders.addresses.get();
      const { newAddresses } = await util.ensureStakeKeys({
        bip32Account,
        count: this.#requestedPortfolio.length,
        knownAddresses,
        logger: contextLogger(this.#logger, 'getOrCreateRewardAccounts')
      });
      await this.#dependencies.txBuilderProviders.addresses.add(...newAddresses);
      allRewardAccounts = uniq([...knownAddresses, ...newAddresses]).map(({ rewardAccount }) => rewardAccount);
    }

    const rewardAccounts$ = coldObservableProvider({
      pollUntil: (rewardAccounts) =>
        allRewardAccounts.every((newAccount) => rewardAccounts.some((acct) => acct.address === newAccount)),
      provider: this.#dependencies.txBuilderProviders.rewardAccounts,
      retryBackoffConfig: { initialInterval: 10, maxInterval: 100, maxRetries: 10 }
    });

    try {
      return await lastValueFrom(rewardAccounts$);
    } catch {
      throw new OutOfSyncRewardAccounts(allRewardAccounts);
    }
  }

  async #delegateFirstStakeCredential(): Promise<RewardAccountsAndWeights> {
    const rewardAccountsWithWeights: RewardAccountsAndWeights = new Map();
    if (this.#delegateFirstStakeCredConfig === undefined) {
      // Delegation was not configured by user
      return Promise.resolve(rewardAccountsWithWeights);
    }

    const rewardAccounts = await this.#dependencies.txBuilderProviders.rewardAccounts();

    if (!rewardAccounts?.length) {
      // This shouldn't happen
      throw new Error('Could not find any rewardAccount.');
    }

    const rewardAccount = rewardAccounts[0];

    this.partialTxBody = { ...this.partialTxBody, certificates: [] };

    const stakeCredential = Cardano.Address.fromBech32(rewardAccount.address).asReward()?.getPaymentCredential();

    if (!stakeCredential) {
      // This shouldn't happen
      throw new Error(`Invalid credential ${stakeCredential}.`);
    }

    if (this.#delegateFirstStakeCredConfig === null) {
      // Deregister scenario
      if (rewardAccount.credentialStatus === Cardano.StakeCredentialStatus.Unregistered) {
        this.#logger.warn('Stake key not registered.', rewardAccount.address, rewardAccount.credentialStatus);
      } else {
        this.partialTxBody.certificates!.push({
          __typename: Cardano.CertificateType.StakeDeregistration,
          stakeCredential
        });
      }
    } else {
      // Register and delegate scenario
      if (rewardAccount.credentialStatus !== Cardano.StakeCredentialStatus.Unregistered) {
        this.#logger.debug('Stake key already registered', rewardAccount.address, rewardAccount.credentialStatus);
      } else {
        this.partialTxBody.certificates!.push({
          __typename: Cardano.CertificateType.StakeRegistration,
          stakeCredential
        });
      }

      rewardAccountsWithWeights.set(rewardAccount.address, 1);
      this.partialTxBody.certificates!.push({
        __typename: Cardano.CertificateType.StakeDelegation,
        poolId: this.#delegateFirstStakeCredConfig,
        stakeCredential
      });
    }

    return rewardAccountsWithWeights;
  }

  async #delegatePortfolio(): Promise<RewardAccountsAndWeights> {
    const rewardAccountsWithWeights: RewardAccountsAndWeights = new Map();
    if (!this.#requestedPortfolio) {
      // Delegation using CIP17 portfolio was not requested
      return rewardAccountsWithWeights;
    }

    if (!this.#dependencies.bip32Account) throw new Error('BIP32 account is required to delegate portfolio.');

    // Create stake keys to match number of requested pools
    const rewardAccounts = await this.#getOrCreateRewardAccounts(this.#dependencies.bip32Account);

    // New poolIds will be allocated to un-delegated stake keys
    const newPools = this.#requestedPortfolio
      .filter((cip17Pool) =>
        rewardAccounts.every((rewardAccount) => rewardAccount.delegatee?.nextNextEpoch?.id !== cip17Pool.id)
      )
      .reverse();

    this.#logger.debug(
      'New poolIds requested in portfolio:',
      newPools.map(({ id }) => id)
    );

    // Reward accounts already delegated to the correct pool. Change must be distributed accordingly
    for (const account of rewardAccounts.filter(
      (rewardAccount) =>
        rewardAccount.credentialStatus === Cardano.StakeCredentialStatus.Registered &&
        rewardAccount.delegatee?.nextNextEpoch &&
        this.#requestedPortfolio?.some(({ id }) => id === rewardAccount.delegatee?.nextNextEpoch?.id)
    ))
      rewardAccountsWithWeights.set(
        account.address,
        this.#requestedPortfolio!.find(({ id }) => id === account.delegatee?.nextNextEpoch?.id)!.weight
      );

    // Reward accounts which don't have the stake key registered or that were delegated but should not be anymore
    const availableRewardAccounts = rewardAccounts
      .filter(
        (rewardAccount) =>
          rewardAccount.credentialStatus === Cardano.StakeCredentialStatus.Unregistered ||
          !rewardAccount.delegatee?.nextNextEpoch ||
          this.#requestedPortfolio?.every(({ id }) => id !== rewardAccount.delegatee?.nextNextEpoch?.id)
      )
      .sort(sortRewardAccountsDelegatedFirst)
      .reverse(); // items will be popped from this array, so we want the most suitable at the end of the array

    if (newPools.length > availableRewardAccounts.length) {
      throw new InsufficientRewardAccounts(
        newPools.map(({ id }) => id),
        availableRewardAccounts.map(({ address }) => address)
      );
    }

    // Code below will pop items one by one (poolId)-(available stake key)
    const certificates: Cardano.Certificate[] = [];
    while (newPools.length > 0 && availableRewardAccounts.length > 0) {
      const { id: newPoolId, weight } = newPools.pop()!;
      const rewardAccount = availableRewardAccounts.pop()!;
      this.#logger.debug(`Building delegation certificate for ${newPoolId} ${rewardAccount}`);
      if (rewardAccount.credentialStatus !== Cardano.StakeCredentialStatus.Registered) {
        certificates.push(Cardano.createStakeRegistrationCert(rewardAccount.address));
      }
      certificates.push(Cardano.createDelegationCert(rewardAccount.address, newPoolId));
      rewardAccountsWithWeights.set(rewardAccount.address, weight);
    }

    // Deregister stake keys no longer needed
    this.#logger.debug(`De-registering ${availableRewardAccounts.length} stake keys`);
    for (const rewardAccount of availableRewardAccounts) {
      if (rewardAccount.credentialStatus === Cardano.StakeCredentialStatus.Registered) {
        certificates.push(Cardano.createStakeDeregistrationCert(rewardAccount.address, rewardAccount.deposit));
      }
    }
    this.partialTxBody = { ...this.partialTxBody, certificates };
    return rewardAccountsWithWeights;
  }

  async #resolveDatum(datumHash: Cardano.DatumHash) {
    // Lets check first if the datum was not added independently to the builder via addDatum.
    if (this.#knownDatums.has(datumHash)) return;

    if (!this.#dependencies.datumResolver) throw new Error('Cant resolve unknown datums. Datum resolver not set.');

    const datum = await this.#dependencies.datumResolver.resolve(datumHash);

    if (!datum) throw new Error(`Could not resolve datum with datum hash ${datumHash}`);

    this.#knownDatums.set(datumHash, datum);
  }

  async #resolveInput(input: Cardano.TxIn, inputs: Map<TxIdWithIndex, Cardano.Utxo>) {
    const inputId: TxIdWithIndex = `${input.txId}#${input.index}`;

    const resolvedInput = await this.#dependencies.inputResolver.resolveInput(input);

    if (!resolvedInput) throw new Error(`Could not resolve input ${inputId}`);

    if (resolvedInput.scriptReference) {
      const policyId = Serialization.Script.fromCore(resolvedInput.scriptReference).hash();

      this.#knownScripts.set(policyId, resolvedInput.scriptReference);
      this.#knownReferenceScripts.add(policyId);
    }

    const datum = resolvedInput.datum;

    if (datum) {
      if (Serialization.isDatumHash(datum)) {
        if (!this.#knownDatums.has(datum)) this.#unresolvedDatums.push(datum);
      } else {
        const hash = Serialization.PlutusData.fromCore(datum).hash();
        this.#knownDatums.set(hash, datum);
        this.#knownInlineDatums.add(hash); // We need to keep track of which datums are inline vs the ones provided
      }
    }

    inputs.set(inputId, [{ ...input, address: resolvedInput.address }, resolvedInput]);
  }

  // eslint-disable-next-line sonarjs/cognitive-complexity
  #addScriptInput(input: Cardano.TxIn | Cardano.Utxo, scriptUnlockProps: ScriptUnlockProps) {
    let txId: TxIdWithIndex;

    if (Array.isArray(input)) {
      txId = `${input[0].txId}#${input[0].index}`;
      this.#preSelectedInputs.set(txId, input);

      if (input[1].datum) {
        const hash = Serialization.PlutusData.fromCore(input[1].datum).hash();
        this.#knownDatums.set(hash, input[1].datum);
        this.#knownInlineDatums.add(hash);
      }

      if (input[1].datumHash) {
        this.#unresolvedDatums.push(input[1].datumHash);
      }
    } else {
      txId = `${input.txId}#${input.index}`;

      if (
        !this.#unresolvedInputs.some(
          (unresolvedInput) => unresolvedInput.txId === input.txId && unresolvedInput.index === input.index
        )
      )
        this.#unresolvedInputs.push(input);
    }

    if (scriptUnlockProps.script) {
      const hash = Serialization.Script.fromCore(scriptUnlockProps.script).hash();
      this.#knownScripts.set(hash, scriptUnlockProps.script);
    }

    if (scriptUnlockProps.redeemer) {
      this.#knownRedeemers.spend?.set(txId, {
        data: scriptUnlockProps.redeemer,
        executionUnits: {
          memory: 0,
          steps: 0
        },
        index: 0,
        purpose: Cardano.RedeemerPurpose.spend
      });
    }

    if (scriptUnlockProps.datum) {
      if (Serialization.isDatumHash(scriptUnlockProps.datum)) {
        if (!this.#knownDatums.has(scriptUnlockProps.datum)) this.#unresolvedDatums.push(scriptUnlockProps.datum);
      } else {
        const hash = Serialization.PlutusData.fromCore(scriptUnlockProps.datum).hash();
        this.#knownDatums.set(hash, scriptUnlockProps.datum);
      }
    }
  }
}<|MERGE_RESOLUTION|>--- conflicted
+++ resolved
@@ -3,11 +3,7 @@
 import {
   AddressType,
   Bip32Account,
-<<<<<<< HEAD
-  GroupedAddress,
   KeyPurpose,
-=======
->>>>>>> 76e4a26b
   SignTransactionOptions,
   TransactionSigner,
   WitnessedTx,
