{
  "name": "@cardano-sdk/tx-construction",
  "version": "0.2.0",
  "description": "Types and functions for constructing transactions on Cardano",
  "engines": {
    "node": ">=14.20.1"
  },
  "main": "dist/cjs/index.js",
  "module": "dist/esm/index.js",
  "exports": {
    ".": {
      "import": "./dist/esm/index.js",
      "require": "./dist/cjs/index.js"
    }
  },
  "repository": "https://github.com/input-output-hk/cardano-js-sdk",
  "publishConfig": {
    "access": "public"
  },
  "sideEffects": false,
  "contributors": [
    "Rhys Bartels-Waller <rhys.bartelswaller@iohk.io> (https://iohk.io)",
    "Martynas Kazlauskas <martynas.kazlauskas@iohk.io> (https://iohk.io)",
    "Daniele Ricci <daniele.ricci@iohk.io> (https://iohk.io)",
    "Ivaylo Andonov <ivaylo.andonov@iohk.io> (https://iohk.io)",
    "Mircea Hasegan <mircea.hasegan@iohk.io> (https://iohk.io)",
    "Angel Castillo Bacigalupi <angel.castillo@iohk.io> (https://iohk.io)",
    "Dmytro Iakymenko <dmytro.iakymenko@iohk.io> (https://iohk.io)"
  ],
  "license": "Apache-2.0",
  "scripts": {
    "build:esm": "tsc -p src/tsconfig.json --outDir ./dist/esm --module es2020",
    "build:cjs": "tsc --build src",
    "build": "run-s build:cjs build:esm module-fixup",
    "circular-deps:check": "madge --circular dist",
    "module-fixup": "shx cp ../../build/cjs-package.json ./dist/cjs/package.json && cp ../../build/esm-package.json ./dist/esm/package.json",
    "tscNoEmit": "shx echo typescript --noEmit command not implemented yet",
    "cleanup:dist": "shx rm -rf dist",
    "cleanup:nm": "shx rm -rf node_modules",
    "cleanup": "run-s cleanup:dist cleanup:nm",
    "lint": "eslint -c ../../complete.eslintrc.js \"src/**/*.ts\" \"test/**/*.ts\"",
    "lint:fix": "yarn lint --fix",
    "test": "jest -c ./jest.config.js",
    "test:build:verify": "tsc --build ./test",
    "test:e2e": "shx echo 'test:e2e' command not implemented yet",
    "coverage": "shx echo No coverage report for this package",
    "prepack": "yarn build"
  },
  "devDependencies": {
<<<<<<< HEAD
    "@cardano-sdk/crypto": "^0.1.0",
    "@cardano-sdk/util-dev": "0.7.0-nightly.2",
=======
    "@cardano-sdk/crypto": "^0.1.1",
    "@cardano-sdk/util-dev": "^0.7.0",
>>>>>>> 79583556
    "@types/lodash": "^4.14.182",
    "eslint": "^7.32.0",
    "jest": "^28.1.3",
    "madge": "^5.0.1",
    "npm-run-all": "^4.1.5",
    "shx": "^0.3.3",
    "ts-jest": "^28.0.7",
    "typescript": "^4.7.4"
  },
  "dependencies": {
<<<<<<< HEAD
    "@cardano-sdk/core": "0.8.0-nightly.3",
    "@cardano-sdk/input-selection": "0.7.1-nightly.3",
    "@cardano-sdk/util": "0.7.1-nightly.1",
=======
    "@cardano-sdk/core": "^0.8.0",
    "@cardano-sdk/input-selection": "^0.8.0",
    "@cardano-sdk/util": "^0.8.0",
>>>>>>> 79583556
    "lodash": "^4.17.21",
    "npm": "^9.3.0",
    "ts-custom-error": "^3.2.0",
    "ts-log": "^2.2.4"
  },
  "files": [
    "dist/*",
    "!dist/tsconfig.tsbuildinfo",
    "LICENSE",
    "NOTICE"
  ]
}<|MERGE_RESOLUTION|>--- conflicted
+++ resolved
@@ -47,13 +47,8 @@
     "prepack": "yarn build"
   },
   "devDependencies": {
-<<<<<<< HEAD
-    "@cardano-sdk/crypto": "^0.1.0",
-    "@cardano-sdk/util-dev": "0.7.0-nightly.2",
-=======
     "@cardano-sdk/crypto": "^0.1.1",
     "@cardano-sdk/util-dev": "^0.7.0",
->>>>>>> 79583556
     "@types/lodash": "^4.14.182",
     "eslint": "^7.32.0",
     "jest": "^28.1.3",
@@ -64,15 +59,9 @@
     "typescript": "^4.7.4"
   },
   "dependencies": {
-<<<<<<< HEAD
-    "@cardano-sdk/core": "0.8.0-nightly.3",
-    "@cardano-sdk/input-selection": "0.7.1-nightly.3",
-    "@cardano-sdk/util": "0.7.1-nightly.1",
-=======
     "@cardano-sdk/core": "^0.8.0",
     "@cardano-sdk/input-selection": "^0.8.0",
     "@cardano-sdk/util": "^0.8.0",
->>>>>>> 79583556
     "lodash": "^4.17.21",
     "npm": "^9.3.0",
     "ts-custom-error": "^3.2.0",
