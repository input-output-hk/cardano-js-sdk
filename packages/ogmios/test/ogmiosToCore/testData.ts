/* eslint-disable sonarjs/no-duplicate-string */
import { Ogmios } from '../../src';

export const mockGenesisShelley = {
  activeSlotsCoefficient: '1/20',
  epochLength: 86_400,
  era: 'shelley',
  maxKesEvolutions: 120,
  maxLovelaceSupply: 45_000_000_000_000_000,
  network: 'testnet',
  networkMagic: 2,
  securityParameter: 432,
  slotLength: {
    milliseconds: 1000
  },
  slotsPerKesPeriod: 86_400,
  startTime: '2022-08-09T00:00:00Z',
  updateQuorum: 5
} as unknown as Ogmios.Schema.GenesisShelley;

// From mainnet
export const mockByronBlock: Ogmios.Schema.Block = {
  ancestor: '43d58aa00099c44787fdb174db22823494814eb2cdf209b044ca20cc5cf62b25',
  delegate: {
    verificationKey:
      '9180d818e69cd997e34663c418a648c076f2e19cd4194e486e159d8580bc6cda81344440c6ad0e5306fd035bef9281da5d8fbd38f59f588f7081016ee61113d2'
  },
  era: 'byron',
  height: 3314,
  id: 'cf80534e520fa8f4bde1ed2f623553b8a6a9fd616d73bf9d4f7d6d1687685248',
  issuer: {
    verificationKey:
      'd2965c869901231798c5d02d39fca2a79aa47c3e854921b5855c82fd1470891517e1fa771655ec8cad13ecf6e5719adc5392fc057e1703d5f583311e837462f1'
  },
  operationalCertificates: [],
  protocol: {
    id: 764_824_073,
    software: {
      appName: 'cardano-sl',
      number: 0
    },
    version: {
      major: 0,
      minor: 0,
      patch: 0
    }
  },
  size: {
    bytes: 908
  },
  slot: 3313,
  transactions: [
    {
      cbor: '82839f8200d8185824825820a12a839c25a01fa5d118167db5acdbd9e38172ae8f00e5ac0a4997ef792a200700ff9f8282d818584283581c6c9982e7f2b6dcc5eaa880e8014568913c8868d9f0f86eb687b2633ca101581e581c010d876783fb2b4d0d17c86df29af8d35356ed3d1827bf4744f06700001a8dc672c11a000f4240ffa0818202d81858658258208c0bdedfbbab26a1308300512ffb1b220f068ee13f7612afb076c22de3fb764158406cc41635a9794234966629ccfa2a5b089a20ae392f0e92154ff97eda30ff7a082a65fc4b362c24cf58c27f30103b1f1345e15479cf4b80cd4134c0f9dca83109',
      id: '6497b33b10fa2619c6efbd9f874ecd1c91badb10bf70850732aab45b90524d9e',
      inputSource: 'inputs',
      inputs: [
        {
          index: 0,
          transaction: {
            id: 'a12a839c25a01fa5d118167db5acdbd9e38172ae8f00e5ac0a4997ef792a2007'
          }
        }
      ],
      outputs: [
        {
          address:
            'DdzFFzCqrhsszHTvbjTmYje5hehGbadkT6WgWbaqCy5XNxNttsPNF13eAjjBHYT7JaLJz2XVxiucam1EvwBRPSTiCrT4TNCBas4hfzic',
          value: {
            ada: {
              lovelace: 1_000_000n
            }
          }
        }
      ],
      signatories: [
        {
          key: '8c0bdedfbbab26a1308300512ffb1b220f068ee13f7612afb076c22de3fb7641',
          signature:
            '6cc41635a9794234966629ccfa2a5b089a20ae392f0e92154ff97eda30ff7a082a65fc4b362c24cf58c27f30103b1f1345e15479cf4b80cd4134c0f9dca83109'
        }
      ]
      // There's currently an Ogmios bug where it sets 'inputSource' instead of 'spends' for Byron blocks
    } as unknown as Ogmios.Schema.Transaction
  ],
  type: 'bft'
};

export const mockEpochBoundaryBlock: Ogmios.Schema.Block = {
  ancestor: '5f20df933584822601f9e3f8c024eb5eb252fe8cefb24d1317dc3d432e940ebb',
  era: 'byron',
  height: 0,
  id: '89d9b5a5b8ddc8d7e5a6795e9774d97faf1efea59b2caf7eaf9f8c5b32059df4',
  type: 'ebb'
};

// From preprod
export const mockShelleyBlock: Ogmios.Schema.Block = {
  ancestor: '664b6ec8a708b9cf90b87c904e688477887b55cbf4ee6c36877166a2ef216665',
  era: 'shelley',
  height: 48,
  id: '49ef96c51afd2fbef46a73e6b535d7aea10a079a84df19d730e1a127be7e76f2',
  issuer: {
    leaderValue: {
      output:
        '40df8ca52c642e4973e5f03b664cf77e64b9ca9fc1e714aec5185ee5d5e81ad4291df3aa3f162e3e305c6c850f09d478465b67f14b65f01d8c5c285fce85612f',
      proof:
        '7d4c292c29ce94c3b59cf82557473dc868a763a6d829f02daceeba23eff4c81b6cbaa0e3fa7321fda12ed7ae1571a540ad3a8926e16d8aee4b786019c64a300fb3ec35e0f636ceaf52fe8d518506380a'
    },
    operationalCertificate: {
      count: 0,
      kes: {
        period: 0,
        verificationKey: '8c5c56fa647f8fc1b2bb165f7ac54b16d6cae30625f74f4cab86e048ba442a84'
      }
    },
    verificationKey: '9aae625d4d15bcb3733d420e064f1cd338f386e0af049fcd42b455a69d28ad36',
    vrfVerificationKey: '990ed20a21e979e67ae7fd32c86cc6901fe6db52a71bdd3fe6cc45027699ea9f'
  },
  nonce: {
    output:
      '5e6799e47bb1605c8c12c1ac7703261929588485f17fcc2dc9c0fc5c7c7f4ffedadd054bc0f9919a831b1c737b758f401cf2d61cdc13bbdb4d3bb6735defa137',
    proof:
      '4a0ec0b6e094c3b30ad355a72ae9d527dba89e1e3a5f52d620dbc5c59b6f85c7338d8753f721ee5dbcff889687cc81f4a1027e30a001c514d032f48284a8fc7d0b7fd508f97e3b6aaad756aeae07ef03'
  },
  protocol: {
    version: {
      major: 3,
      minor: 0
    }
  },
  size: {
    bytes: 1880
  },
  slot: 86_440,
  transactions: [
    {
      cbor: '83a50081825820b75ec46c406113372efeb1e57d9880856c240c9b531e3c680c1c4d8bf225362500018482581d609e5614893238cf85e284c61ec56d5efd9f9cdc4863ba7e1bf00c2c7d1b006983fdc409d457825839009e5614893238cf85e284c61ec56d5efd9f9cdc4863ba7e1bf00c2c7d968d1021ebd7178e1fb0e79676982825cabc779b653e1234d58ce3c61b00005af3107a4000825839009e5614893238cf85e284c61ec56d5efd9f9cdc4863ba7e1bf00c2c7df130204b518f70c19995449e3737eded3d9ffc31cb50ec0e45010ba31b00005af3107a4000825839009e5614893238cf85e284c61ec56d5efd9f9cdc4863ba7e1bf',
      certificates: [
        {
          credential: '968d1021ebd7178e1fb0e79676982825cabc779b653e1234d58ce3c6',
          type: 'stakeCredentialRegistration'
        },
        {
          stakePool: {
            cost: {
              lovelace: 500_000_000n
            },
            id: 'pool1547tew8vmuj0g6vj3k5jfddudextcw6hsk2hwgg6pkhk7lwphe6',
            margin: '1/1',
            owners: ['968d1021ebd7178e1fb0e79676982825cabc779b653e1234d58ce3c6'],
            pledge: {
              lovelace: 100_000_000_000_000n
            },
            relays: [
              {
                hostname: 'preprod-node.world.dev.cardano.org',
                port: 30_000,
                type: 'hostname'
              }
            ],
            rewardAccount: 'stake_test1uzkdwx64sjkt6xxtzye00y3k2m9wn5zultsguadaf4ggmssadyunp',
            vrfVerificationKeyHash: '868173d343611103acbdb3452b922bbca5e580d08da4e8f7abf3fb0f2284338a'
          },
          type: 'stakePoolRegistration'
        },
        {
          credential: '968d1021ebd7178e1fb0e79676982825cabc779b653e1234d58ce3c6',
          stakePool: {
            id: 'pool1547tew8vmuj0g6vj3k5jfddudextcw6hsk2hwgg6pkhk7lwphe6'
          },
          type: 'stakeDelegation'
        },
        {
          credential: 'f130204b518f70c19995449e3737eded3d9ffc31cb50ec0e45010ba3',
          type: 'stakeCredentialRegistration'
        },
        {
          stakePool: {
            cost: {
              lovelace: 500_000_000n
            },
            id: 'pool174mw7e20768e8vj4fn8y6p536n8rkzswsapwtwn354dckpjqzr8',
            margin: '1/1',
            owners: ['f130204b518f70c19995449e3737eded3d9ffc31cb50ec0e45010ba3'],
            pledge: {
              lovelace: 100_000_000_000_000n
            },
<<<<<<< HEAD
            relays: [
              {
                hostname: 'preprod-node.world.dev.cardano.org',
                port: 30_000,
                type: 'hostname'
=======
            {
              address: 'addr_test1vpfwv0ezc5g8a4mkku8hhy3y3vp92t7s3ul8g778g5yegsgalc6gc',
              datum: 'c5dfa8c3cbd5a959829618a7b46e163078cb3f1b39f152514d0c3686d553529a',
              datumHash: 'c5dfa8c3cbd5a959829618a7b46e163078cb3f1b39f152514d0c3686d553529a',
              value: { assets: {}, coins: 8_286_924_731n }
            }
          ],
          requiredExtraSignatures: [],
          scriptIntegrityHash: null,
          update: null,
          validityInterval: { invalidBefore: null, invalidHereafter: 5_581_748 },
          withdrawals: {}
        },
        id: 'bb81604e09c4530ad02de6b80a0c13d82949fb307402dd0c2b447e211bdc621d',
        inputSource: Cardano.InputSource.inputs,
        metadata: {
          body: {
            blob: {
              '674': {
                map: [
                  {
                    k: { string: 'msg' },
                    v: {
                      list: [
                        { string: 'Auto-Loop-Transaction #338666 by ATADA' },
                        { string: '' },
                        { string: 'Live Epoch 16, we have 061h 17m 32s left until the next one' },
                        { string: "It's Montag - 22 August 2022 - 12:42:28 in Austria" },
                        { string: '' },
                        { string: '📈 The current ADA Price on Kraken is: $0.451502 / ADA' },
                        { string: '' },
                        { string: 'A random Zen-Quote for you: 🙏' },
                        { string: 'There are three classes of people: those who see. Those who see' },
                        { string: 'when they are shown. Those who do not see. - Leonardo da Vinci' },
                        { string: '' },
                        { string: 'Node-Revision: 950c4e222086fed5ca53564e642434ce9307b0b9' },
                        { string: '' },
                        { string: 'PreProd-Chain is awesome, have some fun! 😍' },
                        { string: ' Best regards, Martin :-)' }
                      ]
                    }
                  }
                ]
>>>>>>> 10f3f72d
              }
            ],
            rewardAccount: 'stake_test1uzkdwx64sjkt6xxtzye00y3k2m9wn5zultsguadaf4ggmssadyunp',
            vrfVerificationKeyHash: '352196224497a0fd7bad52d113767660bf70f8b11a8c40c265f7bfb359ebe9ee'
          },
          type: 'stakePoolRegistration'
        },
        {
          credential: 'f130204b518f70c19995449e3737eded3d9ffc31cb50ec0e45010ba3',
          stakePool: {
            id: 'pool174mw7e20768e8vj4fn8y6p536n8rkzswsapwtwn354dckpjqzr8'
          },
          type: 'stakeDelegation'
        },
        {
          credential: '392ae9e068e55e8b5c27acc58b0bab8ea568c0aae2f6fc49be23a7ad',
          type: 'stakeCredentialRegistration'
        },
        {
          stakePool: {
            cost: {
              lovelace: 500_000_000n
            },
            id: 'pool1z22x50lqsrwent6en0llzzs9e577rx7n3mv9kfw7udwa2rf42fa',
            margin: '1/1',
            owners: ['392ae9e068e55e8b5c27acc58b0bab8ea568c0aae2f6fc49be23a7ad'],
            pledge: {
              lovelace: 100_000_000_000_000n
            },
            relays: [
              {
                hostname: 'preprod-node.world.dev.cardano.org',
                port: 30_000,
                type: 'hostname'
              }
            ],
            rewardAccount: 'stake_test1uzkdwx64sjkt6xxtzye00y3k2m9wn5zultsguadaf4ggmssadyunp',
            vrfVerificationKeyHash: '4b21cf2449bbbaa834e403a29788daec0faab9f3c6b8b25d82aa8366a1a94464'
          },
          type: 'stakePoolRegistration'
        },
        {
          credential: '392ae9e068e55e8b5c27acc58b0bab8ea568c0aae2f6fc49be23a7ad',
          stakePool: {
            id: 'pool1z22x50lqsrwent6en0llzzs9e577rx7n3mv9kfw7udwa2rf42fa'
          },
          type: 'stakeDelegation'
        }
      ],
      fee: {
        lovelace: 238_057n
      },
      id: 'a3d6f2627a56fe7921eeda546abfe164321881d41549b7f2fbf09ea0b718d758',
      inputs: [
        {
          index: 0,
          transaction: {
            id: 'b75ec46c406113372efeb1e57d9880856c240c9b531e3c680c1c4d8bf2253625'
          }
        }
      ],
      outputs: [
        {
          address: 'addr_test1vz09v9yfxguvlp0zsnrpa3tdtm7el8xufp3m5lsm7qxzclgmzkket',
          value: {
            ada: {
              lovelace: 29_699_998_493_561_943n
            }
          }
        },
        {
          address:
            'addr_test1qz09v9yfxguvlp0zsnrpa3tdtm7el8xufp3m5lsm7qxzclvk35gzr67hz78plv88jemfs2p9e2780xm98cfrf4vvu0rq83pdz2',
          value: {
            ada: {
              lovelace: 100_000_000_000_000n
            }
          }
        },
        {
          address:
            'addr_test1qz09v9yfxguvlp0zsnrpa3tdtm7el8xufp3m5lsm7qxzcl03xqsyk5v0wrqen92yncmn0m0d8k0lcvwt2rkqu3gppw3sdexkvh',
          value: {
            ada: {
              lovelace: 100_000_000_000_000n
            }
          }
        },
        {
          address:
            'addr_test1qz09v9yfxguvlp0zsnrpa3tdtm7el8xufp3m5lsm7qxzclfe9t57q689t694cfavck9sh2uw545vp2hz7m7yn03r57kslz5rjf',
          value: {
            ada: {
              lovelace: 100_000_000_000_000n
            }
          }
        }
      ],
      signatories: [
        {
          key: '9691ed9d98a5b79d5bc46c4496a6dba7e103f668f525c8349b6b92676cb3eae4',
          signature:
            '5ce8776d3b749e7b096f5dbd388029db57a0c9fc87662b93cf31da4ad1748b3d5d92a7d65454043ae10dbfa4ac34929311526323a7ab3a7436f02e16abdbdb08'
        },
        {
          key: '28450e496f2217e62bf9fd2ece94114562ade49368f456d2e63df2bc4af3244c',
          signature:
            '7c56a4a38044f6b5ee32590bf73cb1101c7c650ff76c07c15d31c87181607a750e90dc09abcb1a431e0ba7c31065f5e3743bf3e1bafe120ca45e4c910f2dc000'
        },
        {
          key: '7b5e9791e10baedf8b1393a32e8851b2ab56c4e9ee1ec489a7ea24f2b6043573',
          signature:
            '512f085e1ffcf13d1328cc458929b79d70cef21bc1028ed1f94e716623869eae9aa9b364e129e289cb18e7d0f58b0d6e7502d4427899535d2d29fcdc30c9cc05'
        },
        {
          key: '69a14b724409e0ceef671c76ec4f8bce7509b5919bb971b3855bf92ca5653222',
          signature:
            'aceda22823823a98fd7363a841c0f75f220bc31a5dd057878f4c59836077260b2db7c1df8547d733bc0972c96c7602cfc847218d4c8dc4f4b770e0dc33124a0f'
        },
        {
          key: 'f270c16659735ec4b65d15d1cbef937e50e608585ac3b71a4cd117fdb761624e',
          signature:
            'd4bd1741ee8064438c564d008b2b7278127f2c4d6b711f4ddb3354c66eb520f3bf3eb1b05046b54d7239df8aaa6623df91f5a59e844977c13fb952f40523a705'
        },
        {
          key: '29036ea60a8b5335b4c026aeb30b87bbcb546fb15a207f4a7035519128bf8a64',
          signature:
            '4d521485917683dff50929915e484255d6360a84a1fe06d908558a242725e3d932ab4d72665af1d483e4b5b20656b524445b5267f50207aabf6a29098bbc1302'
        },
        {
          key: 'a9d974fd26bfaf385749113f260271430276bed6ef4dad6968535de6778471ce',
          signature:
            '22e89209cd66803d613dd586b4970ad77256aaf12a345abc28e07ac4b6975b7c5cfa729b18f00ea9cd252fe4ab1e89e37c6748ddca9e111ab2e2dba98743260d'
        }
      ],
      spends: 'inputs',
      validityInterval: {
        invalidAfter: 90_000
      }
    }
  ],
  type: 'praos'
};

// From preprod
export const mockAlonzoBlock: Ogmios.Schema.Block = {
  ancestor: '89b666de5df4603c050a7a758e4e07f6b29acbaeb020603920e7ae82981bb7a5',
  era: 'alonzo',
  height: 86_474,
  id: '1515d47fe2edba2275eca300e160032f99f684bbf4e852d6f2d86b2e13d0b897',
  issuer: {
    leaderValue: {
      output:
        '01ae1fea04bab713e644813881eaced238b123ce7222ed47cafff40e75125fa92fa4a31d0d878d3c7c5f1212cb1cf86cb25192998c9098867e29f898a7302d3d',
      proof:
        '6d0b0b72effefbd50a62e766869fd8dba277f366453ded2eb85af4b1be006bf49af1e0e5facd1351e63c703fe05cdc2ac281e571684439337b3c431c8a75910826623264e04a0197869369a6f7ba070a'
    },
    operationalCertificate: {
      count: 0,
      kes: {
        period: 0,
        verificationKey: 'fed2662ecbb60ac0a72bca0faeae963649a0c219f4bdd4fc9570ca470727050b'
      }
    },
    verificationKey: 'f270c16659735ec4b65d15d1cbef937e50e608585ac3b71a4cd117fdb761624e',
    vrfVerificationKey: 'ebb507d7e0b0399ffced1a35297203134f8a2a85b616c3591c452cbefa61b88a'
  },
  nonce: {
    output:
      '95ae16b3523a809153697a75428dd758e318a02b8cf80360dea2125a71bbc9c489b20c132ce48100c328e3fb33eaff2f4fc17c2d036d3a126fd9a72ef1376b51',
    proof:
      '50ae06ec16e44e34996c1b270b6237eac5d71dac586a5035e8784c0a6f9efce146d2c57edab46d8f28ece72e2ea20e9f7f634bae9065e6d48bdc9c0f711a4c117c0dad233b2d29fcd4fce20bf08e3d09'
  },
  protocol: {
    version: {
      major: 7,
      minor: 2
    }
  },
  size: {
    bytes: 1152
  },
  slot: 1_814_649,
  transactions: [
    {
      cbor: '84a400818258200dd9b1dd89ff50c6907b3fd0385fde86f7c6877c2c9a95a9a9aa83b1cfead12800018182581d609e5614893238cf85e284c61ec56d5efd9f9cdc4863ba7e1bf00c2c7d1b006983fdc3fd39a3021a0003249d0682a7581c637f2e950b0fd8f8e3e811c5fbeb19e411e7a2bf37272b84b29c1a0ba10e820600581c8a4b77c4f534f8b8cc6f269e5ebb7ba77fa63a476e50e05e66d7051ca10e820600581cb00470cd193d67aac47c373602fccd4195aad3002c169b5570de1126a10e820600581cb260ffdb6eba541fcf18601923457307647dce807851b9d19da133aba10e820600581cced1599fd821a39593e00592e5292bd',
      fee: {
        lovelace: 205_981n
      },
      id: 'cb9a4cdc0e6555b713d99dd2088180be7a36a6c64d89e32b710e7c3a5d366cf2',
      inputs: [
        {
          index: 0,
          transaction: {
            id: '0dd9b1dd89ff50c6907b3fd0385fde86f7c6877c2c9a95a9a9aa83b1cfead128'
          }
        }
      ],
      outputs: [
        {
          address: 'addr_test1vz09v9yfxguvlp0zsnrpa3tdtm7el8xufp3m5lsm7qxzclgmzkket',
          value: {
            ada: {
              lovelace: 29_699_998_492_735_907n
            }
          }
        }
      ],
      proposals: [
        {
          action: {
            type: 'hardForkInitiation',
            version: {
              major: 6,
              minor: 0
            }
          }
        },
        {
          action: {
            type: 'hardForkInitiation',
            version: {
              major: 6,
              minor: 0
            }
          }
        },
        {
          action: {
            type: 'hardForkInitiation',
            version: {
              major: 6,
              minor: 0
            }
          }
        },
        {
          action: {
            type: 'hardForkInitiation',
            version: {
              major: 6,
              minor: 0
            }
          }
        },
        {
          action: {
            type: 'hardForkInitiation',
            version: {
              major: 6,
              minor: 0
            }
          }
        },
        {
          action: {
            type: 'hardForkInitiation',
            version: {
              major: 6,
              minor: 0
            }
          }
        },
        {
          action: {
            type: 'hardForkInitiation',
            version: {
              major: 6,
              minor: 0
            }
          }
        }
      ],
      signatories: [
        {
          key: '8b0960d234bda67d52432c5d1a26aca2bfb5b9a09f966d9592a7bf0c728a1ecd',
          signature:
            '845756107198dcd60b639313ca9ca17ea4553ee24fcaa23620260f9da8304eee99b7bfce574071ec216a148b75162b01294dea76a6a8abae1de5387a68b44c03'
        },
        {
          key: '618b625df30de53895ff29e7a3770dca56c2ff066d4aa05a6971905deecef6db',
          signature:
            '2c65c8f60495bdcf7fc077ff3545bf31d2379b5bc0efb88e393d54a2a43fbb7616d18c3e6537bb83d1c56f75241b9b13c72d9f28d96d692eb1e58cf52977a30d'
        },
        {
          key: '69a14b724409e0ceef671c76ec4f8bce7509b5919bb971b3855bf92ca5653222',
          signature:
            '86f498524e0c7cfdd8999929ae915318d9bc67e1a935f24787bb9e7f5f4e68686650f5191f0783bfa343a56215d1ba67b721e9635d44af0d8fa28f003dcbe007'
        },
        {
          key: 'd1a8de6caa8fd9b175c59862ecdd5abcd0477b84b82a0e52faecc6b3c85100a4',
          signature:
            '898bbf40ffd2e7890665947986051ab90fa6b8988bf53ae89d263e3ba84acc288757aef8d0327692c94a487e919ef720bfa485bcff33b342787ff719fb83cc04'
        },
        {
          key: '9aae625d4d15bcb3733d420e064f1cd338f386e0af049fcd42b455a69d28ad36',
          signature:
            '0b8eb0ec9dd0b16037a5f457176d6635c1934eeea7f3d8c419b7bb35316479adae9cf037a609ed0cc77fac76774bd8d50d1e2b205bd707127007312acfe8ac0e'
        },
        {
          key: '942bb3aaab0f6442b906b65ba6ddbf7969caa662d90968926211a3d56532f11d',
          signature:
            'eac02a754184454b5a83983560b830e522f828fd17f5e014d49044891013cd87d3dab5730971459cad48a62ea33271f9164d9196e46a708538efce06d16c3e09'
        },
        {
          key: 'd4dd69a41071bc2dc8e64a97f4bd6379524ce0c2b665728043a067e34d3e218a',
          signature:
            '176b13ca898b1e8b9e87cefdd4a168f0d2ae65999e83fc82f4780ba0aaf3c81e9da85b46a294f780eb1318d40bea6678dc08eab441ce8f70b4fa9bfbceabdc07'
        },
        {
          key: '8ef320c2df6654a6188c45e9c639c0a686bf5a865295587d399dfeb05fe74ab6',
          signature:
            'f36dcb0ae7d5a7d833ebe9adf272047794b6b0be28971302bfe0fa8ab09fd682080b42046c3f11362556aa76727cbaaa3c09c60618c47e35c0ed32fe89adf603'
        }
      ],
      spends: 'inputs',
      validityInterval: {},
      votes: [
        {
          issuer: {
            id: '637f2e950b0fd8f8e3e811c5fbeb19e411e7a2bf37272b84b29c1a0b',
            role: 'genesisDelegate'
          },
          vote: 'yes'
        },
        {
          issuer: {
            id: '8a4b77c4f534f8b8cc6f269e5ebb7ba77fa63a476e50e05e66d7051c',
            role: 'genesisDelegate'
          },
          vote: 'yes'
        },
        {
          issuer: {
            id: 'b00470cd193d67aac47c373602fccd4195aad3002c169b5570de1126',
            role: 'genesisDelegate'
          },
          vote: 'yes'
        },
        {
          issuer: {
            id: 'b260ffdb6eba541fcf18601923457307647dce807851b9d19da133ab',
            role: 'genesisDelegate'
          },
          vote: 'yes'
        },
        {
          issuer: {
            id: 'ced1599fd821a39593e00592e5292bdc1437ae0f7af388ef5257344a',
            role: 'genesisDelegate'
          },
          vote: 'yes'
        },
        {
          issuer: {
            id: 'dd2a7d71a05bed11db61555ba4c658cb1ce06c8024193d064f2a66ae',
            role: 'genesisDelegate'
          },
          vote: 'yes'
        },
        {
          issuer: {
            id: 'f3b9e74f7d0f24d2314ea5dfbca94b65b2059d1ff94d97436b82d5b4',
            role: 'genesisDelegate'
          },
          vote: 'yes'
        }
      ]
    }
  ],
  type: 'praos'
};

// From preprod
export const mockAllegraBlock: Ogmios.Schema.Block = {
  ancestor: 'cacf5da6b8d81bbdf77b5ce4f5ea7f7b6714a29b1e81dbf541b01e92d8e1a321',
  era: 'allegra',
  height: 21_655,
  id: 'affaf81ee993f657212d094c345ba86eed383a1ba19b5510e419390b85aa77a2',
  issuer: {
    leaderValue: {
      output:
        'ed8ac2d394a4a8022224b6f4b4b859bb748e6af00b8daa998c2aad2a9f42f8f4dc4f3eba29e323b426099805d02a7daf79ba262b51191b26bf07fce07f3effb7',
      proof:
        'e58bd3d0326bf69fb3ed652a556f16fb61e4835f6766d92965ddeea69a7000fcff6d98fa5f5cae9f5c3cf99b5606a76319180eaaff4af81aea358077e4363237579c9078dfce08a72a0b5ca90c5d140e'
    },
    operationalCertificate: {
      count: 0,
      kes: {
        period: 0,
        verificationKey: '05424ee48b0616cdbd5bc631ed25a628518575912c22c6dfea7e2778aac12bba'
      }
    },
    verificationKey: '618b625df30de53895ff29e7a3770dca56c2ff066d4aa05a6971905deecef6db',
    vrfVerificationKey: '707a5e99ceec213eb56768da310566da8f4ff56cbdd90431ebd0ae17f6c8cc8b'
  },
  nonce: {
    output:
      '91b1c2d55cc491732a4cfa591a4e9bfd1aada7610d25e0fb9bb62176a0daf709485271c911c275b007005a0cf17e41e6639dff95d59319bf96270ec1515c1619',
    proof:
      '6195ed4ddd4efd642b1810aa5ff92f91cb25082f07a61be35c7b82f06c9b8dc3a2fb7f9f1d40ff5779e63d02b09253716971018f8dfc0e4aa07bbeaa0e26f3fb235e0de00f60ba879c8a52744e8d470f'
  },
  protocol: {
    version: {
      major: 4,
      minor: 0
    }
  },
  size: {
    bytes: 1193
  },
  slot: 518_600,
  transactions: [
    {
      cbor: '83a40081825820a00696a0c2d70c381a265a845e43c55e1d00f96b27c06defc015dc92eb20624000018182581d609e5614893238cf85e284c61ec56d5efd9f9cdc4863ba7e1bf00c2c7d1b006983fdc40382dd021a00032bd50682a7581c637f2e950b0fd8f8e3e811c5fbeb19e411e7a2bf37272b84b29c1a0ba20cd81e8200010e820400581c8a4b77c4f534f8b8cc6f269e5ebb7ba77fa63a476e50e05e66d7051ca20cd81e8200010e820400581cb00470cd193d67aac47c373602fccd4195aad3002c169b5570de1126a20cd81e8200010e820400581cb260ffdb6eba541fcf18601923457307647dce807851b9d19da133aba20cd81e8',
      fee: {
        lovelace: 207_829n
      },
      id: '59f68ea73b95940d443dc516702d5e5deccac2429e4d974f464cc9b26292fd9c',
      inputs: [
        {
          index: 0,
          transaction: {
            id: 'a00696a0c2d70c381a265a845e43c55e1d00f96b27c06defc015dc92eb206240'
          }
        }
      ],
      outputs: [
        {
          address: 'addr_test1vz09v9yfxguvlp0zsnrpa3tdtm7el8xufp3m5lsm7qxzclgmzkket',
          value: {
            ada: {
              lovelace: 29_699_998_493_147_869n
            }
          }
        }
      ],
      proposals: [
        {
          action: {
            type: 'hardForkInitiation',
            version: {
              major: 4,
              minor: 0
            }
          }
        },
        {
          action: {
            parameters: {
              federatedBlockProductionRatio: '0/1'
            },
            type: 'protocolParametersUpdate'
          }
        },
        {
          action: {
            type: 'hardForkInitiation',
            version: {
              major: 4,
              minor: 0
            }
          }
        },
        {
          action: {
            parameters: {
              federatedBlockProductionRatio: '0/1'
            },
            type: 'protocolParametersUpdate'
          }
        },
        {
          action: {
            type: 'hardForkInitiation',
            version: {
              major: 4,
              minor: 0
            }
          }
        },
        {
          action: {
            parameters: {
              federatedBlockProductionRatio: '0/1'
            },
            type: 'protocolParametersUpdate'
          }
        },
        {
          action: {
            type: 'hardForkInitiation',
            version: {
              major: 4,
              minor: 0
            }
          }
        },
        {
          action: {
            parameters: {
              federatedBlockProductionRatio: '0/1'
            },
            type: 'protocolParametersUpdate'
          }
        },
        {
          action: {
            type: 'hardForkInitiation',
            version: {
              major: 4,
              minor: 0
            }
          }
        },
        {
          action: {
            parameters: {
              federatedBlockProductionRatio: '0/1'
            },
            type: 'protocolParametersUpdate'
          }
        },
        {
          action: {
            type: 'hardForkInitiation',
            version: {
              major: 4,
              minor: 0
            }
          }
        },
        {
          action: {
            parameters: {
              federatedBlockProductionRatio: '0/1'
            },
            type: 'protocolParametersUpdate'
          }
        },
        {
          action: {
            type: 'hardForkInitiation',
            version: {
              major: 4,
              minor: 0
            }
          }
        },
        {
          action: {
            parameters: {
              federatedBlockProductionRatio: '0/1'
            },
            type: 'protocolParametersUpdate'
          }
        }
      ],
      signatories: [
        {
          key: '8b0960d234bda67d52432c5d1a26aca2bfb5b9a09f966d9592a7bf0c728a1ecd',
          signature:
            '11a439a7391e34bd1bd4829f669a630276deb8cbe59f2a5ccca5190d19963bef9477e6f61e8d47438323ce9424befec3357c88908473fd332a7633ab2882c006'
        },
        {
          key: '618b625df30de53895ff29e7a3770dca56c2ff066d4aa05a6971905deecef6db',
          signature:
            '5cde79e14b9c033276fb503aaf6ae84fd0142d63e01c0a81ec1fb0794874184c2e3ac0fca64274f01be1ff3b7a93d2e7df60b485deb71fa8549a8ad879b0cb07'
        },
        {
          key: '69a14b724409e0ceef671c76ec4f8bce7509b5919bb971b3855bf92ca5653222',
          signature:
            'ecd0ea504800f96b34cc42742b1bd45990fa0068161c9cce3fb0703568c7dfe2a9283c02e63d0593bab15fa34fe9b732ad1915019d0f2d05a0fd0a570aa14205'
        },
        {
          key: 'd1a8de6caa8fd9b175c59862ecdd5abcd0477b84b82a0e52faecc6b3c85100a4',
          signature:
            '60a4389a2a3ef54f7060c638a4268b5c7e2042bde1d1c7dc9ae9d29ffbe8bb9170fc929f27e3b0b298d42f34035fd3c149c1ede0fce7ec2981c3c882123f180e'
        },
        {
          key: '9aae625d4d15bcb3733d420e064f1cd338f386e0af049fcd42b455a69d28ad36',
          signature:
            '7e986eef76c9dcfb2483ca3fbe299f224c51a58da94b85ba1fcba41b384691b4cde236ca0d72237a2a21fe373a0d68c69ec490f0628cb6523b0263ca3338fc0a'
        },
        {
          key: '942bb3aaab0f6442b906b65ba6ddbf7969caa662d90968926211a3d56532f11d',
          signature:
            '90b5745d1007bfc524ffc53dfa17e58483ff74e9d37275f0b9e9ca084e180e2c2799b7947dcdb34774836719ea897ee4bd3e38b7e52513084ef61dfd1ead3809'
        },
        {
          key: 'd4dd69a41071bc2dc8e64a97f4bd6379524ce0c2b665728043a067e34d3e218a',
          signature:
            'd9b5a70f1f14b084385930fa47ed66ed0c8237812825f6c3923bdc702ab1f219cc4583b8c0e5d291cfd3e0ae586f4e98d5e87d251304ed3afd1c088c129a190f'
        },
        {
          key: '8ef320c2df6654a6188c45e9c639c0a686bf5a865295587d399dfeb05fe74ab6',
          signature:
            'a59197afd5188eba40323d57246103eda1bb231a4df0879e6b1c3ce512978af0c6e33355f53bb9db0e6f85cc8d835355b6b30af9dde11a94c8c7ed2c635a7603'
        }
      ],
      spends: 'inputs',
      validityInterval: {},
      votes: [
        {
          issuer: {
            id: '637f2e950b0fd8f8e3e811c5fbeb19e411e7a2bf37272b84b29c1a0b',
            role: 'genesisDelegate'
          },
          vote: 'yes'
        },
        {
          issuer: {
            id: '8a4b77c4f534f8b8cc6f269e5ebb7ba77fa63a476e50e05e66d7051c',
            role: 'genesisDelegate'
          },
          vote: 'yes'
        },
        {
          issuer: {
            id: 'b00470cd193d67aac47c373602fccd4195aad3002c169b5570de1126',
            role: 'genesisDelegate'
          },
          vote: 'yes'
        },
        {
          issuer: {
            id: 'b260ffdb6eba541fcf18601923457307647dce807851b9d19da133ab',
            role: 'genesisDelegate'
          },
          vote: 'yes'
        },
        {
          issuer: {
            id: 'ced1599fd821a39593e00592e5292bdc1437ae0f7af388ef5257344a',
            role: 'genesisDelegate'
          },
          vote: 'yes'
        },
        {
          issuer: {
            id: 'dd2a7d71a05bed11db61555ba4c658cb1ce06c8024193d064f2a66ae',
            role: 'genesisDelegate'
          },
          vote: 'yes'
        },
        {
          issuer: {
            id: 'f3b9e74f7d0f24d2314ea5dfbca94b65b2059d1ff94d97436b82d5b4',
            role: 'genesisDelegate'
          },
          vote: 'yes'
        }
      ]
    }
  ],
  type: 'praos'
};

// From preprod
export const mockMaryBlock: Ogmios.Schema.Block = {
  ancestor: '3618c2ea1f45f1735d990c15327446e60b36f60ca8c5266dcaae9a898d80e029',
  era: 'mary',
  height: 43_245,
  id: 'e5e19970aa093a9cf6df9f62aa263ceccc9b06a7a8456a9a3cc3270cd980d7ab',
  issuer: {
    leaderValue: {
      output:
        '03f5646ddd8dde870186383dd6bdf9c84074b12bc6feeea7b4a79338ca11985f39f078326132dc468ac80d67eefc61283fe66b4ccfbc4046e86fa139ec8b7b9c',
      proof:
        '4f7f7aad57d783336b180e3140ab2f8ab06768bcf0917067259dd4c205404eb7ae711e723f9201e796a3167401560b7449fd8463f5d0b1c4914f2d3eacbb09aa1921cc8757dd7cb8ec644b8092f34a01'
    },
    operationalCertificate: {
      count: 0,
      kes: {
        period: 0,
        verificationKey: 'fed2662ecbb60ac0a72bca0faeae963649a0c219f4bdd4fc9570ca470727050b'
      }
    },
    verificationKey: 'f270c16659735ec4b65d15d1cbef937e50e608585ac3b71a4cd117fdb761624e',
    vrfVerificationKey: 'ebb507d7e0b0399ffced1a35297203134f8a2a85b616c3591c452cbefa61b88a'
  },
  nonce: {
    output:
      'f046e97b29cb76ff5d0a6a3654b081fcb7147852f3432b137ebc18099494cbe8a1d3c28ea18f8c17798659446d3edc335aac6e2b58e69bc888e733849ab98127',
    proof:
      'd145860d7a339898b51c65a172d204746709d84eb702f2f6c1991f1344a55be79538750940cac623005fb7a0e95bdda6e908733cad1681fa787cc5cbe631e43951cb417613c69207afdfdc5f08aeb805'
  },
  protocol: {
    version: {
      major: 5,
      minor: 0
    }
  },
  size: {
    bytes: 1151
  },
  slot: 950_500,
  transactions: [
    {
      cbor: '83a4008182582059f68ea73b95940d443dc516702d5e5deccac2429e4d974f464cc9b26292fd9c00018182581d609e5614893238cf85e284c61ec56d5efd9f9cdc4863ba7e1bf00c2c7d1b006983fdc4005e40021a0003249d0682a7581c637f2e950b0fd8f8e3e811c5fbeb19e411e7a2bf37272b84b29c1a0ba10e820500581c8a4b77c4f534f8b8cc6f269e5ebb7ba77fa63a476e50e05e66d7051ca10e820500581cb00470cd193d67aac47c373602fccd4195aad3002c169b5570de1126a10e820500581cb260ffdb6eba541fcf18601923457307647dce807851b9d19da133aba10e820500581cced1599fd821a39593e00592e5292bd',
      fee: {
        lovelace: 205_981n
      },
      id: '0dd9b1dd89ff50c6907b3fd0385fde86f7c6877c2c9a95a9a9aa83b1cfead128',
      inputs: [
        {
          index: 0,
          transaction: {
            id: '59f68ea73b95940d443dc516702d5e5deccac2429e4d974f464cc9b26292fd9c'
          }
        }
      ],
      outputs: [
        {
          address: 'addr_test1vz09v9yfxguvlp0zsnrpa3tdtm7el8xufp3m5lsm7qxzclgmzkket',
          value: {
            ada: {
              lovelace: 29_699_998_492_941_888n
            }
          }
        }
      ],
      proposals: [
        {
          action: {
            type: 'hardForkInitiation',
            version: {
              major: 5,
              minor: 0
            }
          }
        },
        {
          action: {
            type: 'hardForkInitiation',
            version: {
              major: 5,
              minor: 0
            }
          }
        },
        {
          action: {
            type: 'hardForkInitiation',
            version: {
              major: 5,
              minor: 0
            }
          }
        },
        {
          action: {
            type: 'hardForkInitiation',
            version: {
              major: 5,
              minor: 0
            }
          }
        },
        {
          action: {
            type: 'hardForkInitiation',
            version: {
              major: 5,
              minor: 0
            }
          }
        },
        {
          action: {
            type: 'hardForkInitiation',
            version: {
              major: 5,
              minor: 0
            }
          }
        },
        {
          action: {
            type: 'hardForkInitiation',
            version: {
              major: 5,
              minor: 0
            }
          }
        }
      ],
      signatories: [
        {
          key: '8b0960d234bda67d52432c5d1a26aca2bfb5b9a09f966d9592a7bf0c728a1ecd',
          signature:
            '222b333c56031a63e8e975f59fa6e646a733cc8c4b6d9d2aecea0d23366edadb83077a9ac79541e3044798549bc9088e9409194f4451324a65bb1d8237b74a03'
        },
        {
          key: '618b625df30de53895ff29e7a3770dca56c2ff066d4aa05a6971905deecef6db',
          signature:
            '05d8f7aff6fc03cbb3b8c63e0ebcef7cfd55c86be48d1d39642d46d62f879114e3285ec16814746e836d1f6ac6e8be4caf203651e5cbb41297c01b4dde17a606'
        },
        {
          key: '69a14b724409e0ceef671c76ec4f8bce7509b5919bb971b3855bf92ca5653222',
          signature:
            '8575f55be5b478d224842bb841bc46e3b347613e54f5245e16b644bc022910ac847e55af0081ed17750a790bf703cde299c30c8f170026983a956206c5ef0108'
        },
        {
          key: 'd1a8de6caa8fd9b175c59862ecdd5abcd0477b84b82a0e52faecc6b3c85100a4',
          signature:
            '709e0431c27585279b573554c19f0cc4726334f594e03e483c22022116a2521920e148348e85cf447440883b12fb31367448b335be2eeed7f67cfff46bdf0b09'
        },
        {
          key: '9aae625d4d15bcb3733d420e064f1cd338f386e0af049fcd42b455a69d28ad36',
          signature:
            '5757bb1a900d76381c3b2d3effcbb9be4ded84ccbed18a4e6fec1f2a9473b8fd39243c1a15c33b0094debb069bb0022827c691c23fef4558f70b4dea82a97f05'
        },
        {
          key: '942bb3aaab0f6442b906b65ba6ddbf7969caa662d90968926211a3d56532f11d',
          signature:
            'e8aebefe3cf0415f7c3d5f45fd890962eeadf29e9c6e07456967cccbd17827add3a35e0b15d500a1c28522603e987fbb1733b2e4a2921d052ff8b2a2df975609'
        },
        {
          key: 'd4dd69a41071bc2dc8e64a97f4bd6379524ce0c2b665728043a067e34d3e218a',
          signature:
            '3db756d3166532edce43afb52affca938d2d6d50f4ce12354e20279ac30b2dc503329d482ac71c7412e9f39cf98a2d7d79014673d3e92d2d1e4cf7921794610d'
        },
        {
          key: '8ef320c2df6654a6188c45e9c639c0a686bf5a865295587d399dfeb05fe74ab6',
          signature:
            'a9c6378add6790ec88661ed90b86d11f1e5db8750b5f758c6b4f7c43331b5414f86e519ffed0fe34ecf3ee030122bd1b58676e209ac7383039e42790477c1b02'
        }
      ],
      spends: 'inputs',
      validityInterval: {},
      votes: [
        {
          issuer: {
            id: '637f2e950b0fd8f8e3e811c5fbeb19e411e7a2bf37272b84b29c1a0b',
            role: 'genesisDelegate'
          },
          vote: 'yes'
        },
        {
          issuer: {
            id: '8a4b77c4f534f8b8cc6f269e5ebb7ba77fa63a476e50e05e66d7051c',
            role: 'genesisDelegate'
          },
          vote: 'yes'
        },
        {
          issuer: {
            id: 'b00470cd193d67aac47c373602fccd4195aad3002c169b5570de1126',
            role: 'genesisDelegate'
          },
          vote: 'yes'
        },
        {
          issuer: {
            id: 'b260ffdb6eba541fcf18601923457307647dce807851b9d19da133ab',
            role: 'genesisDelegate'
          },
          vote: 'yes'
        },
        {
          issuer: {
            id: 'ced1599fd821a39593e00592e5292bdc1437ae0f7af388ef5257344a',
            role: 'genesisDelegate'
          },
          vote: 'yes'
        },
        {
          issuer: {
            id: 'dd2a7d71a05bed11db61555ba4c658cb1ce06c8024193d064f2a66ae',
            role: 'genesisDelegate'
          },
          vote: 'yes'
        },
        {
          issuer: {
            id: 'f3b9e74f7d0f24d2314ea5dfbca94b65b2059d1ff94d97436b82d5b4',
            role: 'genesisDelegate'
          },
          vote: 'yes'
        }
      ]
    }
  ],
  type: 'praos'
};

// From preprod
export const mockBabbageBlock: Ogmios.Schema.Block = {
  ancestor: '93c19803741b88256b485b51f4f4f21753e3828033634c65ace84b637dac3259',
  era: 'babbage',
  height: 203_082,
  id: 'cfe3bf5be724076a3afbdf590873a4c616baa9a7daf5da26843a8bf1592b5757',
  issuer: {
    leaderValue: {
      output:
        '5b68d142b12bccfbacf1f17db75f000a1b7ffd83747d0f70ed5fc67669758ea8fb8319c300f550f49fe28dc528f848f263b788af0c50c454e366573ef38b4e3d',
      proof:
        '9fdef05f650248d702f09393221559e5b1e9bb25517a6d90aa1841aae2fbdc10698e4756c0baf7955946e05feb816cc4d2b346f1afc407e665968820dfbf22912e617b6f7ae8899b8474a7558aafdd0a'
    },
    operationalCertificate: {
      count: 1,
      kes: {
        period: 60,
        verificationKey: 'c8682c718e8670f9edd295d8b0db50e2e32bf25397726eef56227dbaf89a254a'
      }
    },
    verificationKey: '9691ed9d98a5b79d5bc46c4496a6dba7e103f668f525c8349b6b92676cb3eae4',
    vrfVerificationKey: 'ea49e4652c460b9ee6daafefc999ca667fbe5eb5d7a7aeabbdff6fe19c1a3c9f'
  },
  protocol: {
    version: {
      major: 7,
      minor: 0
    }
  },
  size: {
    bytes: 8511
  },
  slot: 11_191_217,
  transactions: [
    {
      cbor: '84a50081825820b5d98d634ff9992fc448e665cf0a3f56c07fe5d96b511f8b17111dbb3f7eb7c90001818258390015c8e5fd49a2d058b4ba42b679db38fef4dd6ace3373088a20e28a0bc568341dc347876c1c79e07de3e76265560bca4bb9e6af9f36e409231b0000000253feb017021a00029e8d031a00aaed7e048182018200581cc568341dc347876c1c79e07de3e76265560bca4bb9e6af9f36e40923a1008282582087e756b9b15d5d1265bb1297d63b20ef9461fd9d863e52656ec8cb6aca99a25c5840d6f7bfebd57ede5023d0a766ad976cdf1b7c033b7ba95cf115ab8be70661c67134059c7a8c9a5fe3942096a6737e91e264d0add70b50a5215100dc12bdb751058258200b4bfb2f2fc4fbeaf9399455cad837f428706a76bc37deb4d9b0cc0ed8093e6b5840639b988a45be61e0fd2cc0ddc46958dcf7ed9cb902ddcd55ecfb6c1a199b4b5e85e109e3d05d36301f6468c70c0e7dfde28068a0a31eb9a61bf9682348d0a102f5f6',
      certificates: [
        {
          credential: 'c568341dc347876c1c79e07de3e76265560bca4bb9e6af9f36e40923',
          type: 'stakeCredentialDeregistration'
        }
      ],
      fee: {
        lovelace: 171_661n
      },
      id: '543dd5eb80eb34d4caabeb00f7137e9330d1c8afa890d367ef8bdfad24b7f321',
      inputs: [
        {
          index: 0,
          transaction: {
            id: 'b5d98d634ff9992fc448e665cf0a3f56c07fe5d96b511f8b17111dbb3f7eb7c9'
          }
        }
      ],
      outputs: [
        {
          address:
            'addr_test1qq2u3e0afx3dqk95hfptv7wm8rl0fht2ecehxzy2yr3g5z79dq6pms68sakpc70q0h37wcn92c9u5jaeu6he7dhypy3sxd05k6',
          value: {
            ada: {
              lovelace: 9_999_134_743n
            }
          }
        }
      ],
      signatories: [
        {
          key: '87e756b9b15d5d1265bb1297d63b20ef9461fd9d863e52656ec8cb6aca99a25c',
          signature:
            'd6f7bfebd57ede5023d0a766ad976cdf1b7c033b7ba95cf115ab8be70661c67134059c7a8c9a5fe3942096a6737e91e264d0add70b50a5215100dc12bdb75105'
        },
        {
          key: '0b4bfb2f2fc4fbeaf9399455cad837f428706a76bc37deb4d9b0cc0ed8093e6b',
          signature:
            '639b988a45be61e0fd2cc0ddc46958dcf7ed9cb902ddcd55ecfb6c1a199b4b5e85e109e3d05d36301f6468c70c0e7dfde28068a0a31eb9a61bf9682348d0a102'
        }
      ],
      spends: 'inputs',
      validityInterval: {
        invalidAfter: 11_201_918
      }
    },
    {
      cbor: '84a60082825820458965adb212f57bbe3bf97ba0cc9caa142ce59f79be803332408e567b55b4af00825820458965adb212f57bbe3bf97ba0cc9caa142ce59f79be803332408e567b55b4af010182825839000abe35e91065a0b720ce503df5549a1231e4a3e39d8e495bd36701e78a02c5cb406e02d9582e168dc0ae4310b95e34d06d42227b516f4be7821a00118f32a1581ceb48b495393986032e8cef0b0a9b2ce64b3881e8a29347e169c7122ca14246541846825839000abe35e91065a0b720ce503df5549a1231e4a3e39d8e495bd36701e78a02c5cb406e02d9582e168dc0ae4310b95e34d06d42227b516f4be71b0000000241b50aa1021a0002c329031a00aac8010758203f5d7adf353de22cf1fc514aa911901c5fbd1b5ee3ed57950a6dc5a0fe1dbb2009a1581ceb48b495393986032e8cef0b0a9b2ce64b3881e8a29347e169c7122ca1424654381da2008282582047c7878b4737c1676d83422fb8f72eb66f1ecb7c94a3c9a7b93ccc0dec7e8f255840080a8bf5a6ffbdc521776fca3272290f243e441ffdbbd873e4dfa3f2466fa45e082176b3dbcd09f376eed9cc465fcf538520b2c58a487565e711ad158d2f1c07825820c92a58c6a3bd0d181122e6294bdaf00ba43cf65c65d7275ceb2388570be883d75840594bb85fed2bef13f2f573607831a69b7a5cce97ca6fed2a0026303e85f65a9d552fd6bbd77d10720110321e0aa8e5d1571fb2d38c848a7f4789e80f1751660101818200581c583dda8c51947fb1653150f3daa7c724637f099d77bc7759edc22a8ef5a1183a60',
      fee: {
        lovelace: 181_033n
      },
      id: 'be69e4186eaf01fa31a1ad1b16780269f34dbab5d73dd34b8e785ed88e330e12',
      inputs: [
        {
          index: 0,
          transaction: {
            id: '458965adb212f57bbe3bf97ba0cc9caa142ce59f79be803332408e567b55b4af'
          }
        },
        {
          index: 1,
          transaction: {
            id: '458965adb212f57bbe3bf97ba0cc9caa142ce59f79be803332408e567b55b4af'
          }
        }
      ],
      metadata: {
        hash: '3f5d7adf353de22cf1fc514aa911901c5fbd1b5ee3ed57950a6dc5a0fe1dbb20',
        labels: {
          '58': {
            cbor: '60',
            json: ''
          }
        }
      },
      mint: {
        eb48b495393986032e8cef0b0a9b2ce64b3881e8a29347e169c7122c: {
          '4654': -30n
        }
      },
      outputs: [
        {
          address:
            'addr_test1qq9tud0fzpj6pdeqeegrma25ngfrre9ruwwcuj2m6dnsreu2qtzuksrwqtv4stsk3hq2uscsh90rf5rdgg38k5t0f0nsp30w94',
          value: {
            ada: {
              lovelace: 1_150_770n
            },
            eb48b495393986032e8cef0b0a9b2ce64b3881e8a29347e169c7122c: {
              '4654': 70n
            }
          }
        },
        {
          address:
            'addr_test1qq9tud0fzpj6pdeqeegrma25ngfrre9ruwwcuj2m6dnsreu2qtzuksrwqtv4stsk3hq2uscsh90rf5rdgg38k5t0f0nsp30w94',
          value: {
            ada: {
              lovelace: 9_692_318_369n
            }
          }
        }
      ],
      scripts: {
        eb48b495393986032e8cef0b0a9b2ce64b3881e8a29347e169c7122c: {
          json: {
            clause: 'signature',
            from: '583dda8c51947fb1653150f3daa7c724637f099d77bc7759edc22a8e'
          },
          language: 'native'
        }
      },
      signatories: [
        {
          key: 'c92a58c6a3bd0d181122e6294bdaf00ba43cf65c65d7275ceb2388570be883d7',
          signature:
            '594bb85fed2bef13f2f573607831a69b7a5cce97ca6fed2a0026303e85f65a9d552fd6bbd77d10720110321e0aa8e5d1571fb2d38c848a7f4789e80f17516601'
        },
        {
          key: '47c7878b4737c1676d83422fb8f72eb66f1ecb7c94a3c9a7b93ccc0dec7e8f25',
          signature:
            '080a8bf5a6ffbdc521776fca3272290f243e441ffdbbd873e4dfa3f2466fa45e082176b3dbcd09f376eed9cc465fcf538520b2c58a487565e711ad158d2f1c07'
        }
      ],
      spends: 'inputs',
      validityInterval: {
        invalidAfter: 11_192_321
      }
    },
    {
      cbor: '84a50082825820803f8599f482d6f4c84da3b095efb4667aa4506d442cf080125a1baa1d66085e0182582090f5bcb35b44d7f3f49ddb2907e0f916a86328eefe69bab9214bed9f5fad7487000182a200583900c8fd82eefa4f5090b3b8a80e5b9244a4656b0e4444066d5d0678004f241511e532f73ba0a4e25c6a659813e7492a0842a3698ac8d72a0983011a000f4240a200583900fb57816ce653a68eb8b3048de7d0451775b65790f0ad1f8c9a943c83241511e532f73ba0a4e25c6a659813e7492a0842a3698ac8d72a0983011a0019053a021a0002b385031a00aadf8f075820b93d8e428871a0b0e12c5c554653f515f50fe48dc5b55af7e3667e7d9661ea2ca1008282582021ccfef5d816ed98dbf00de037322303fda53e1a01a844f38444ba3eb6f6e9e45840634c8e2a38429b95e588732655c0513909b5415e7f736ba95c98c394b0fbdb9f1cf102d4230939db883226b7d850fc04b10101aec235686c1ad4da7b0765e6008258202cf1d6c8d41391e658e25dbc88638831d7af3254988bde4650e1c595c21214615840b81ebb6d1c2ec74a5c210e9656cb27732f084f653abfe01f56e3d5d39a87a47d933724684d753564274b32def9d923dd3885240265ae7ce87904efd80a563708f5d90103a100a10080',
      fee: {
        lovelace: 177_029n
      },
      id: 'd95c45762d620b81a6eeeebacb86d2b6af4e00df2324f0b1bf14cf9d86b18c16',
      inputs: [
        {
          index: 1,
          transaction: {
            id: '803f8599f482d6f4c84da3b095efb4667aa4506d442cf080125a1baa1d66085e'
          }
        },
        {
          index: 0,
          transaction: {
            id: '90f5bcb35b44d7f3f49ddb2907e0f916a86328eefe69bab9214bed9f5fad7487'
          }
        }
      ],
      metadata: {
        hash: 'b93d8e428871a0b0e12c5c554653f515f50fe48dc5b55af7e3667e7d9661ea2c',
        labels: {
          '0': {
            cbor: '80',
            json: []
          }
        }
      },
      outputs: [
        {
          address:
            'addr_test1qry0mqhwlf84py9nhz5qukujgjjx26cwg3zqvm2aqeuqqneyz5g72vhh8ws2fcjudfjesyl8fy4qss4rdx9v34e2pxps5s28ar',
          value: {
            ada: {
              lovelace: 1_000_000n
            }
          }
        },
        {
          address:
            'addr_test1qra40qtvuef6dr4ckvzgme7sg5thtdjhjrc268uvn22reqeyz5g72vhh8ws2fcjudfjesyl8fy4qss4rdx9v34e2pxpsglu3mg',
          value: {
            ada: {
              lovelace: 1_639_738n
            }
          }
        }
      ],
      signatories: [
        {
          key: '21ccfef5d816ed98dbf00de037322303fda53e1a01a844f38444ba3eb6f6e9e4',
          signature:
            '634c8e2a38429b95e588732655c0513909b5415e7f736ba95c98c394b0fbdb9f1cf102d4230939db883226b7d850fc04b10101aec235686c1ad4da7b0765e600'
        },
        {
          key: '2cf1d6c8d41391e658e25dbc88638831d7af3254988bde4650e1c595c2121461',
          signature:
            'b81ebb6d1c2ec74a5c210e9656cb27732f084f653abfe01f56e3d5d39a87a47d933724684d753564274b32def9d923dd3885240265ae7ce87904efd80a563708'
        }
      ],
      spends: 'inputs',
      validityInterval: {
        invalidAfter: 11_198_351
      }
    },
    {
      cbor: '84a70081825820c962f25ff9293e84862f336cfa290adce4804fc7e9488c9a10939c17918935f0000d81825820958adee7adb5cfe0510e9f9b63af2d9409bf25637af1ac899fe34b751956811200018382583900f1eda47a5724f121fe27d208fb96c675db997cdb7ef6c7a3a75d1a1bd43c31e11fda8ed21cc1f2f3803b586d44fa53e1e35fc30a1e840b671a00242e6683581d70e65d5b0f31bdea82641630440de069a15cc31b21c2b4f2270c6e9cde821a001a4e60a1581c4d2047d7af3d8de799de5daa6e1b0ebfc039f4274084d5bb9ba3975da14c42594e45544c6963656e7365015820118cd93427a8e035d484e55ddd4c70200ac5a4d8e63d9d1b89e8a8d49d22941583581d70e65d5b0f31bdea82641630440de069a15cc31b21c2b4f2270c6e9cde821a001a4e60a1581c4d2047d7af3d8de799de5daa6e1b0ebfc039f4274084d5bb9ba3975da14c42594e45544c6963656e7365015820118cd93427a8e035d484e55ddd4c70200ac5a4d8e63d9d1b89e8a8d49d229415021a00059ab20e81581cf1eda47a5724f121fe27d208fb96c675db997cdb7ef6c7a3a75d1a1b09a1581c4d2047d7af3d8de799de5daa6e1b0ebfc039f4274084d5bb9ba3975da14c42594e45544c6963656e7365020b582086b2db419eb3ac0d6180255726b53900d26ea7c7eab5cd209607eb6d9ae5a136a400818258203213e3fa6e42a75ba69df35d80666a021b0a650be3c5dadee03532414e90ab9c584076183df968ab1309d7a411d5513c24640c766c87d875415769cf373c59454a181c93963b1b1c33be70cc62db0bc8e3e2e0a1b53c1ba338ab58e1baf79642ca0c0381590a08590a05010000333323322323322323233223232323232323232323232323232323232323232322222322323253353232533500213500122333350012302949894cd4cc03800c03040ac4cd5ce24921496e76616c6964206c6963656e7365206d696e74696e6720617574686f726974790002a230294988c0a52613500122333350012302949894cd54cd4cc03800c03040ac4cd5ce248121496e76616c6964206c6963656e7365206d696e74696e6720617574686f726974790002a153355335333355300f120013350102223003300200120012202c35026122333550272233355029225335002213300702600210010013502a1223300235004222533500121533533355302b1200122333573466e3c0080040dc0d8004d403488888888880088c8c84ccccccd5d200191999ab9a3370e6aae75400d2000233335573ea0064a06646666aae7cd5d128021299a991999999aba400125036250362503625036235037375c0040626ae85401484d40d848c004008540d0940d00bc0b8940c80b0940c4940c4940c4940c40b04d55cf280089baa0011502d1502c00100135005222222222200902b102a102b102b13357389211a2020496e636f7272656374206c6963656e7365206d696e7465640002a102a230294988c0a5263333573466e1cd55cea801a400046644246600200600464646464646464646464646666ae68cdc39aab9d500a480008cccccccccc888888888848cccccccccc00402c02802402001c01801401000c008cd40688c8c8cccd5cd19b8735573aa004900011991091980080180118119aba15002301f357426ae8940088c98c80b0cd5ce01681601509aab9e5001137540026ae854028cd406806cd5d0a804999aa80ebae501c35742a010666aa03aeb94070d5d0a80399a80d0119aba1500633501a335502602475a6ae854014c8c8c8cccd5cd19b8735573aa00490001199109198008018011919191999ab9a3370e6aae754009200023322123300100300233502975a6ae854008c0a8d5d09aba2500223263203033573806206005c26aae7940044dd50009aba150023232323333573466e1cd55cea8012400046644246600200600466a052eb4d5d0a80118151aba135744a004464c6406066ae700c40c00b84d55cf280089baa001357426ae8940088c98c80b0cd5ce01681601509aab9e5001137540026ae854010cd4069d71aba1500333501a335502675c40026ae854008c080d5d09aba2500223263202833573805205004c26ae8940044d5d1280089aba25001135744a00226ae8940044d5d1280089aba25001135744a00226aae7940044dd50009aba150033232323333573466e1d40052006232122223004005301b357426aae79400c8cccd5cd19b875002480108c848888c008014c074d5d09aab9e500423333573466e1d400d20022321222230010053019357426aae7940148cccd5cd19b875004480008c848888c00c014dd71aba135573ca00c464c6404666ae7009008c08408007c0784d55cea80089baa001357426ae89400c8c98c8070cd5ce00e80e00d1999ab9a3370ea0089001109100111999ab9a3370ea00a9000109100091931900e19ab9c01d01c01a019101a13263201a335738921035054350001a135573ca00226ea80044d55ce9baa00122350022222222222533533355300d1200133500e225335002210031001502125335333573466e3c0300040a80a44d408c0045408800c840a840a0c8004d5407488448894cd40044d400c88004884ccd401488008c010008ccd54c01c4800401401000448848cc00400c00848c88c008dd6000990009aa80e111999aab9f0012501b233501a30043574200460066ae880080448c8c8c8cccd5cd19b8735573aa00690001199911091998008020018011919191999ab9a3370e6aae7540092000233221233001003002301335742a00466a0180246ae84d5d1280111931900b19ab9c017016014135573ca00226ea8004d5d0a801999aa803bae500635742a00466a010eb8d5d09aba2500223263201233573802602402026ae8940044d55cf280089baa0011335500175ceb44488c88c008dd5800990009aa80d11191999aab9f0022501a23350193355014300635573aa004600a6aae794008c010d5d100180809aba100112232323333573466e1d400520002350143005357426aae79400c8cccd5cd19b87500248008940508c98c8040cd5ce00880800700689aab9d500113754002464646666ae68cdc39aab9d5002480008cc8848cc00400c008c014d5d0a8011bad357426ae8940088c98c8034cd5ce00700680589aab9e5001137540024646666ae68cdc39aab9d5001480008dd71aba135573ca004464c6401666ae7003002c0244dd500089119191999ab9a3370ea00290021091100091999ab9a3370ea00490011190911180180218031aba135573ca00846666ae68cdc3a801a400042444004464c6401c66ae7003c03803002c0284d55cea80089baa0012323333573466e1d40052002201523333573466e1d40092000201523263200a33573801601401000e26aae74dd5000919191919191999ab9a3370ea002900610911111100191999ab9a3370ea004900510911111100211999ab9a3370ea00690041199109111111198008048041bae35742a00a6eb4d5d09aba2500523333573466e1d40112006233221222222233002009008375c6ae85401cdd71aba135744a00e46666ae68cdc3a802a400846644244444446600c01201060186ae854024dd71aba135744a01246666ae68cdc3a8032400446424444444600e010601a6ae84d55cf280591999ab9a3370ea00e900011909111111180280418071aba135573ca018464c6402466ae7004c04804003c03803403002c0284d55cea80209aab9e5003135573ca00426aae7940044dd50009191919191999ab9a3370ea002900111999110911998008028020019bad35742a0086eb4d5d0a8019bad357426ae89400c8cccd5cd19b875002480008c8488c00800cc020d5d09aab9e500623263200b33573801801601201026aae75400c4d5d1280089aab9e500113754002464646666ae68cdc3a800a400446424460020066eb8d5d09aab9e500323333573466e1d400920002321223002003375c6ae84d55cf280211931900419ab9c009008006005135573aa00226ea800444888c8c8cccd5cd19b8735573aa0049000119aa80598031aba150023005357426ae8940088c98c8020cd5ce00480400309aab9e5001137540029309000a48103505431003200135500b2211222533500115007221350022253353300700600213500c0011333553009120010070060031122123300100300212122300200311220011122320013200135500922533500110032213300600230040011233500150025003112200212212233001004003233573892011443617463682d616c6c2063617365206572726f720000212200212200111232300100122330033002002001480092211cf1eda47a5724f121fe27d208fb96c675db997cdb7ef6c7a3a75d1a1b0048810c42594e45544c6963656e736500010481d8799f581c0bfe875a7ae9db3c1b3827483ac6a1d02a7a93d3d26df00c7973aa47ff0581840100d87980821a000bbc461a0d822321f5f6',
      collaterals: [
        {
          index: 0,
          transaction: {
            id: '958adee7adb5cfe0510e9f9b63af2d9409bf25637af1ac899fe34b7519568112'
          }
        }
      ],
      datums: {
        '118cd93427a8e035d484e55ddd4c70200ac5a4d8e63d9d1b89e8a8d49d229415':
          'd8799f581c0bfe875a7ae9db3c1b3827483ac6a1d02a7a93d3d26df00c7973aa47ff'
      },
      fee: {
        lovelace: 367_282n
      },
      id: 'e8b1c72c0c3002f8d157dc94bb28d3f2ebb3839c859ef8a325c6feefb120e11b',
      inputs: [
        {
          index: 0,
          transaction: {
            id: 'c962f25ff9293e84862f336cfa290adce4804fc7e9488c9a10939c17918935f0'
          }
        }
      ],
      mint: {
        '4d2047d7af3d8de799de5daa6e1b0ebfc039f4274084d5bb9ba3975d': {
          '42594e45544c6963656e7365': 2n
        }
      },
      outputs: [
        {
          address:
            'addr_test1qrc7mfr62uj0zg07ylfq37ukce6ahxtumdl0d3ar5aw35x758sc7z8763mfpes0j7wqrkkrdgna98c0rtlps585ypdnst69syh',
          value: {
            ada: {
              lovelace: 2_371_174n
            }
          }
        },
        {
          address: 'addr_test1wrn96kc0xx774qnyzccygr0qdxs4escmy8ptfu38p3hfehsu5427k',
          datumHash: '118cd93427a8e035d484e55ddd4c70200ac5a4d8e63d9d1b89e8a8d49d229415',
          value: {
            '4d2047d7af3d8de799de5daa6e1b0ebfc039f4274084d5bb9ba3975d': {
              '42594e45544c6963656e7365': 1n
            },
            ada: {
              lovelace: 1_724_000n
            }
          }
        },
        {
          address: 'addr_test1wrn96kc0xx774qnyzccygr0qdxs4escmy8ptfu38p3hfehsu5427k',
          datumHash: '118cd93427a8e035d484e55ddd4c70200ac5a4d8e63d9d1b89e8a8d49d229415',
          value: {
            '4d2047d7af3d8de799de5daa6e1b0ebfc039f4274084d5bb9ba3975d': {
              '42594e45544c6963656e7365': 1n
            },
            ada: {
              lovelace: 1_724_000n
            }
          }
        }
      ],
      redeemers: {
        'mint:0': {
          executionUnits: {
            cpu: 226_632_481,
            memory: 769_094
          },
          redeemer: 'd87980'
        }
      },
      requiredExtraSignatories: ['f1eda47a5724f121fe27d208fb96c675db997cdb7ef6c7a3a75d1a1b'],
      scriptIntegrityHash: '86b2db419eb3ac0d6180255726b53900d26ea7c7eab5cd209607eb6d9ae5a136',
      scripts: {
        '4d2047d7af3d8de799de5daa6e1b0ebfc039f4274084d5bb9ba3975d': {
          cbor: '590a05010000333323322323322323233223232323232323232323232323232323232323232322222322323253353232533500213500122333350012302949894cd4cc03800c03040ac4cd5ce24921496e76616c6964206c6963656e7365206d696e74696e6720617574686f726974790002a230294988c0a52613500122333350012302949894cd54cd4cc03800c03040ac4cd5ce248121496e76616c6964206c6963656e7365206d696e74696e6720617574686f726974790002a153355335333355300f120013350102223003300200120012202c35026122333550272233355029225335002213300702600210010013502a1223300235004222533500121533533355302b1200122333573466e3c0080040dc0d8004d403488888888880088c8c84ccccccd5d200191999ab9a3370e6aae75400d2000233335573ea0064a06646666aae7cd5d128021299a991999999aba400125036250362503625036235037375c0040626ae85401484d40d848c004008540d0940d00bc0b8940c80b0940c4940c4940c4940c40b04d55cf280089baa0011502d1502c00100135005222222222200902b102a102b102b13357389211a2020496e636f7272656374206c6963656e7365206d696e7465640002a102a230294988c0a5263333573466e1cd55cea801a400046644246600200600464646464646464646464646666ae68cdc39aab9d500a480008cccccccccc888888888848cccccccccc00402c02802402001c01801401000c008cd40688c8c8cccd5cd19b8735573aa004900011991091980080180118119aba15002301f357426ae8940088c98c80b0cd5ce01681601509aab9e5001137540026ae854028cd406806cd5d0a804999aa80ebae501c35742a010666aa03aeb94070d5d0a80399a80d0119aba1500633501a335502602475a6ae854014c8c8c8cccd5cd19b8735573aa00490001199109198008018011919191999ab9a3370e6aae754009200023322123300100300233502975a6ae854008c0a8d5d09aba2500223263203033573806206005c26aae7940044dd50009aba150023232323333573466e1cd55cea8012400046644246600200600466a052eb4d5d0a80118151aba135744a004464c6406066ae700c40c00b84d55cf280089baa001357426ae8940088c98c80b0cd5ce01681601509aab9e5001137540026ae854010cd4069d71aba1500333501a335502675c40026ae854008c080d5d09aba2500223263202833573805205004c26ae8940044d5d1280089aba25001135744a00226ae8940044d5d1280089aba25001135744a00226aae7940044dd50009aba150033232323333573466e1d40052006232122223004005301b357426aae79400c8cccd5cd19b875002480108c848888c008014c074d5d09aab9e500423333573466e1d400d20022321222230010053019357426aae7940148cccd5cd19b875004480008c848888c00c014dd71aba135573ca00c464c6404666ae7009008c08408007c0784d55cea80089baa001357426ae89400c8c98c8070cd5ce00e80e00d1999ab9a3370ea0089001109100111999ab9a3370ea00a9000109100091931900e19ab9c01d01c01a019101a13263201a335738921035054350001a135573ca00226ea80044d55ce9baa00122350022222222222533533355300d1200133500e225335002210031001502125335333573466e3c0300040a80a44d408c0045408800c840a840a0c8004d5407488448894cd40044d400c88004884ccd401488008c010008ccd54c01c4800401401000448848cc00400c00848c88c008dd6000990009aa80e111999aab9f0012501b233501a30043574200460066ae880080448c8c8c8cccd5cd19b8735573aa00690001199911091998008020018011919191999ab9a3370e6aae7540092000233221233001003002301335742a00466a0180246ae84d5d1280111931900b19ab9c017016014135573ca00226ea8004d5d0a801999aa803bae500635742a00466a010eb8d5d09aba2500223263201233573802602402026ae8940044d55cf280089baa0011335500175ceb44488c88c008dd5800990009aa80d11191999aab9f0022501a23350193355014300635573aa004600a6aae794008c010d5d100180809aba100112232323333573466e1d400520002350143005357426aae79400c8cccd5cd19b87500248008940508c98c8040cd5ce00880800700689aab9d500113754002464646666ae68cdc39aab9d5002480008cc8848cc00400c008c014d5d0a8011bad357426ae8940088c98c8034cd5ce00700680589aab9e5001137540024646666ae68cdc39aab9d5001480008dd71aba135573ca004464c6401666ae7003002c0244dd500089119191999ab9a3370ea00290021091100091999ab9a3370ea00490011190911180180218031aba135573ca00846666ae68cdc3a801a400042444004464c6401c66ae7003c03803002c0284d55cea80089baa0012323333573466e1d40052002201523333573466e1d40092000201523263200a33573801601401000e26aae74dd5000919191919191999ab9a3370ea002900610911111100191999ab9a3370ea004900510911111100211999ab9a3370ea00690041199109111111198008048041bae35742a00a6eb4d5d09aba2500523333573466e1d40112006233221222222233002009008375c6ae85401cdd71aba135744a00e46666ae68cdc3a802a400846644244444446600c01201060186ae854024dd71aba135744a01246666ae68cdc3a8032400446424444444600e010601a6ae84d55cf280591999ab9a3370ea00e900011909111111180280418071aba135573ca018464c6402466ae7004c04804003c03803403002c0284d55cea80209aab9e5003135573ca00426aae7940044dd50009191919191999ab9a3370ea002900111999110911998008028020019bad35742a0086eb4d5d0a8019bad357426ae89400c8cccd5cd19b875002480008c8488c00800cc020d5d09aab9e500623263200b33573801801601201026aae75400c4d5d1280089aab9e500113754002464646666ae68cdc3a800a400446424460020066eb8d5d09aab9e500323333573466e1d400920002321223002003375c6ae84d55cf280211931900419ab9c009008006005135573aa00226ea800444888c8c8cccd5cd19b8735573aa0049000119aa80598031aba150023005357426ae8940088c98c8020cd5ce00480400309aab9e5001137540029309000a48103505431003200135500b2211222533500115007221350022253353300700600213500c0011333553009120010070060031122123300100300212122300200311220011122320013200135500922533500110032213300600230040011233500150025003112200212212233001004003233573892011443617463682d616c6c2063617365206572726f720000212200212200111232300100122330033002002001480092211cf1eda47a5724f121fe27d208fb96c675db997cdb7ef6c7a3a75d1a1b0048810c42594e45544c6963656e73650001',
          language: 'plutus:v1'
        }
      },
      signatories: [
        {
          key: '3213e3fa6e42a75ba69df35d80666a021b0a650be3c5dadee03532414e90ab9c',
          signature:
            '76183df968ab1309d7a411d5513c24640c766c87d875415769cf373c59454a181c93963b1b1c33be70cc62db0bc8e3e2e0a1b53c1ba338ab58e1baf79642ca0c'
        }
      ],
      spends: 'inputs',
      validityInterval: {}
    },
    {
      cbor: '84a7008182582020365bc2f9e9b368cf61f4670d0e0fb295a178f66fe8986d4aee713d105b27f6070d81825820958adee7adb5cfe0510e9f9b63af2d9409bf25637af1ac899fe34b751956811200018482583900f1eda47a5724f121fe27d208fb96c675db997cdb7ef6c7a3a75d1a1bd43c31e11fda8ed21cc1f2f3803b586d44fa53e1e35fc30a1e840b671a0043d2c183581d70e65d5b0f31bdea82641630440de069a15cc31b21c2b4f2270c6e9cde821a001a4e60a1581c4d2047d7af3d8de799de5daa6e1b0ebfc039f4274084d5bb9ba3975da14c42594e45544c6963656e7365015820118cd93427a8e035d484e55ddd4c70200ac5a4d8e63d9d1b89e8a8d49d22941583581d70e65d5b0f31bdea82641630440de069a15cc31b21c2b4f2270c6e9cde821a001a4e60a1581c4d2047d7af3d8de799de5daa6e1b0ebfc039f4274084d5bb9ba3975da14c42594e45544c6963656e7365015820118cd93427a8e035d484e55ddd4c70200ac5a4d8e63d9d1b89e8a8d49d22941583581d70e65d5b0f31bdea82641630440de069a15cc31b21c2b4f2270c6e9cde821a001a4e60a1581c4d2047d7af3d8de799de5daa6e1b0ebfc039f4274084d5bb9ba3975da14c42594e45544c6963656e7365015820118cd93427a8e035d484e55ddd4c70200ac5a4d8e63d9d1b89e8a8d49d229415021a0005d89f0e81581cf1eda47a5724f121fe27d208fb96c675db997cdb7ef6c7a3a75d1a1b09a1581c4d2047d7af3d8de799de5daa6e1b0ebfc039f4274084d5bb9ba3975da14c42594e45544c6963656e7365030b5820efa020e8985191676d8922ea1bb7f0134dda7008a9a02fa5d87d00363a9ae096a400818258203213e3fa6e42a75ba69df35d80666a021b0a650be3c5dadee03532414e90ab9c58402c130293b9ec327d2ae59c4bfbc7779951b1deb1a9545ac9c3462ecb7e18b407e4d48d153500ee848dac1dd07c5db97e1fa1d094ee7903fa689e45fb08f96e0e0381590a08590a05010000333323322323322323233223232323232323232323232323232323232323232322222322323253353232533500213500122333350012302949894cd4cc03800c03040ac4cd5ce24921496e76616c6964206c6963656e7365206d696e74696e6720617574686f726974790002a230294988c0a52613500122333350012302949894cd54cd4cc03800c03040ac4cd5ce248121496e76616c6964206c6963656e7365206d696e74696e6720617574686f726974790002a153355335333355300f120013350102223003300200120012202c35026122333550272233355029225335002213300702600210010013502a1223300235004222533500121533533355302b1200122333573466e3c0080040dc0d8004d403488888888880088c8c84ccccccd5d200191999ab9a3370e6aae75400d2000233335573ea0064a06646666aae7cd5d128021299a991999999aba400125036250362503625036235037375c0040626ae85401484d40d848c004008540d0940d00bc0b8940c80b0940c4940c4940c4940c40b04d55cf280089baa0011502d1502c00100135005222222222200902b102a102b102b13357389211a2020496e636f7272656374206c6963656e7365206d696e7465640002a102a230294988c0a5263333573466e1cd55cea801a400046644246600200600464646464646464646464646666ae68cdc39aab9d500a480008cccccccccc888888888848cccccccccc00402c02802402001c01801401000c008cd40688c8c8cccd5cd19b8735573aa004900011991091980080180118119aba15002301f357426ae8940088c98c80b0cd5ce01681601509aab9e5001137540026ae854028cd406806cd5d0a804999aa80ebae501c35742a010666aa03aeb94070d5d0a80399a80d0119aba1500633501a335502602475a6ae854014c8c8c8cccd5cd19b8735573aa00490001199109198008018011919191999ab9a3370e6aae754009200023322123300100300233502975a6ae854008c0a8d5d09aba2500223263203033573806206005c26aae7940044dd50009aba150023232323333573466e1cd55cea8012400046644246600200600466a052eb4d5d0a80118151aba135744a004464c6406066ae700c40c00b84d55cf280089baa001357426ae8940088c98c80b0cd5ce01681601509aab9e5001137540026ae854010cd4069d71aba1500333501a335502675c40026ae854008c080d5d09aba2500223263202833573805205004c26ae8940044d5d1280089aba25001135744a00226ae8940044d5d1280089aba25001135744a00226aae7940044dd50009aba150033232323333573466e1d40052006232122223004005301b357426aae79400c8cccd5cd19b875002480108c848888c008014c074d5d09aab9e500423333573466e1d400d20022321222230010053019357426aae7940148cccd5cd19b875004480008c848888c00c014dd71aba135573ca00c464c6404666ae7009008c08408007c0784d55cea80089baa001357426ae89400c8c98c8070cd5ce00e80e00d1999ab9a3370ea0089001109100111999ab9a3370ea00a9000109100091931900e19ab9c01d01c01a019101a13263201a335738921035054350001a135573ca00226ea80044d55ce9baa00122350022222222222533533355300d1200133500e225335002210031001502125335333573466e3c0300040a80a44d408c0045408800c840a840a0c8004d5407488448894cd40044d400c88004884ccd401488008c010008ccd54c01c4800401401000448848cc00400c00848c88c008dd6000990009aa80e111999aab9f0012501b233501a30043574200460066ae880080448c8c8c8cccd5cd19b8735573aa00690001199911091998008020018011919191999ab9a3370e6aae7540092000233221233001003002301335742a00466a0180246ae84d5d1280111931900b19ab9c017016014135573ca00226ea8004d5d0a801999aa803bae500635742a00466a010eb8d5d09aba2500223263201233573802602402026ae8940044d55cf280089baa0011335500175ceb44488c88c008dd5800990009aa80d11191999aab9f0022501a23350193355014300635573aa004600a6aae794008c010d5d100180809aba100112232323333573466e1d400520002350143005357426aae79400c8cccd5cd19b87500248008940508c98c8040cd5ce00880800700689aab9d500113754002464646666ae68cdc39aab9d5002480008cc8848cc00400c008c014d5d0a8011bad357426ae8940088c98c8034cd5ce00700680589aab9e5001137540024646666ae68cdc39aab9d5001480008dd71aba135573ca004464c6401666ae7003002c0244dd500089119191999ab9a3370ea00290021091100091999ab9a3370ea00490011190911180180218031aba135573ca00846666ae68cdc3a801a400042444004464c6401c66ae7003c03803002c0284d55cea80089baa0012323333573466e1d40052002201523333573466e1d40092000201523263200a33573801601401000e26aae74dd5000919191919191999ab9a3370ea002900610911111100191999ab9a3370ea004900510911111100211999ab9a3370ea00690041199109111111198008048041bae35742a00a6eb4d5d09aba2500523333573466e1d40112006233221222222233002009008375c6ae85401cdd71aba135744a00e46666ae68cdc3a802a400846644244444446600c01201060186ae854024dd71aba135744a01246666ae68cdc3a8032400446424444444600e010601a6ae84d55cf280591999ab9a3370ea00e900011909111111180280418071aba135573ca018464c6402466ae7004c04804003c03803403002c0284d55cea80209aab9e5003135573ca00426aae7940044dd50009191919191999ab9a3370ea002900111999110911998008028020019bad35742a0086eb4d5d0a8019bad357426ae89400c8cccd5cd19b875002480008c8488c00800cc020d5d09aab9e500623263200b33573801801601201026aae75400c4d5d1280089aab9e500113754002464646666ae68cdc3a800a400446424460020066eb8d5d09aab9e500323333573466e1d400920002321223002003375c6ae84d55cf280211931900419ab9c009008006005135573aa00226ea800444888c8c8cccd5cd19b8735573aa0049000119aa80598031aba150023005357426ae8940088c98c8020cd5ce00480400309aab9e5001137540029309000a48103505431003200135500b2211222533500115007221350022253353300700600213500c0011333553009120010070060031122123300100300212122300200311220011122320013200135500922533500110032213300600230040011233500150025003112200212212233001004003233573892011443617463682d616c6c2063617365206572726f720000212200212200111232300100122330033002002001480092211cf1eda47a5724f121fe27d208fb96c675db997cdb7ef6c7a3a75d1a1b0048810c42594e45544c6963656e736500010481d8799f581c0bfe875a7ae9db3c1b3827483ac6a1d02a7a93d3d26df00c7973aa47ff0581840100d87980821a000dcfe21a0fd4528ef5f6',
      collaterals: [
        {
          index: 0,
          transaction: {
            id: '958adee7adb5cfe0510e9f9b63af2d9409bf25637af1ac899fe34b7519568112'
          }
        }
      ],
      datums: {
        '118cd93427a8e035d484e55ddd4c70200ac5a4d8e63d9d1b89e8a8d49d229415':
          'd8799f581c0bfe875a7ae9db3c1b3827483ac6a1d02a7a93d3d26df00c7973aa47ff'
      },
      fee: {
        lovelace: 383_135n
      },
      id: '2c8ddb336af166f19bf609f259fa9217fc3c7fed76c576e13bde393c145e181f',
      inputs: [
        {
          index: 7,
          transaction: {
            id: '20365bc2f9e9b368cf61f4670d0e0fb295a178f66fe8986d4aee713d105b27f6'
          }
        }
      ],
      mint: {
        '4d2047d7af3d8de799de5daa6e1b0ebfc039f4274084d5bb9ba3975d': {
          '42594e45544c6963656e7365': 3n
        }
      },
      outputs: [
        {
          address:
            'addr_test1qrc7mfr62uj0zg07ylfq37ukce6ahxtumdl0d3ar5aw35x758sc7z8763mfpes0j7wqrkkrdgna98c0rtlps585ypdnst69syh',
          value: {
            ada: {
              lovelace: 4_444_865n
            }
          }
        },
        {
          address: 'addr_test1wrn96kc0xx774qnyzccygr0qdxs4escmy8ptfu38p3hfehsu5427k',
          datumHash: '118cd93427a8e035d484e55ddd4c70200ac5a4d8e63d9d1b89e8a8d49d229415',
          value: {
            '4d2047d7af3d8de799de5daa6e1b0ebfc039f4274084d5bb9ba3975d': {
              '42594e45544c6963656e7365': 1n
            },
            ada: {
              lovelace: 1_724_000n
            }
          }
        },
        {
          address: 'addr_test1wrn96kc0xx774qnyzccygr0qdxs4escmy8ptfu38p3hfehsu5427k',
          datumHash: '118cd93427a8e035d484e55ddd4c70200ac5a4d8e63d9d1b89e8a8d49d229415',
          value: {
            '4d2047d7af3d8de799de5daa6e1b0ebfc039f4274084d5bb9ba3975d': {
              '42594e45544c6963656e7365': 1n
            },
            ada: {
              lovelace: 1_724_000n
            }
          }
        },
        {
          address: 'addr_test1wrn96kc0xx774qnyzccygr0qdxs4escmy8ptfu38p3hfehsu5427k',
          datumHash: '118cd93427a8e035d484e55ddd4c70200ac5a4d8e63d9d1b89e8a8d49d229415',
          value: {
            '4d2047d7af3d8de799de5daa6e1b0ebfc039f4274084d5bb9ba3975d': {
              '42594e45544c6963656e7365': 1n
            },
            ada: {
              lovelace: 1_724_000n
            }
          }
        }
      ],
      redeemers: {
        'mint:0': {
          executionUnits: {
            cpu: 265_573_006,
            memory: 905_186
          },
          redeemer: 'd87980'
        }
      },
      requiredExtraSignatories: ['f1eda47a5724f121fe27d208fb96c675db997cdb7ef6c7a3a75d1a1b'],
      scriptIntegrityHash: 'efa020e8985191676d8922ea1bb7f0134dda7008a9a02fa5d87d00363a9ae096',
      scripts: {
        '4d2047d7af3d8de799de5daa6e1b0ebfc039f4274084d5bb9ba3975d': {
          cbor: '590a05010000333323322323322323233223232323232323232323232323232323232323232322222322323253353232533500213500122333350012302949894cd4cc03800c03040ac4cd5ce24921496e76616c6964206c6963656e7365206d696e74696e6720617574686f726974790002a230294988c0a52613500122333350012302949894cd54cd4cc03800c03040ac4cd5ce248121496e76616c6964206c6963656e7365206d696e74696e6720617574686f726974790002a153355335333355300f120013350102223003300200120012202c35026122333550272233355029225335002213300702600210010013502a1223300235004222533500121533533355302b1200122333573466e3c0080040dc0d8004d403488888888880088c8c84ccccccd5d200191999ab9a3370e6aae75400d2000233335573ea0064a06646666aae7cd5d128021299a991999999aba400125036250362503625036235037375c0040626ae85401484d40d848c004008540d0940d00bc0b8940c80b0940c4940c4940c4940c40b04d55cf280089baa0011502d1502c00100135005222222222200902b102a102b102b13357389211a2020496e636f7272656374206c6963656e7365206d696e7465640002a102a230294988c0a5263333573466e1cd55cea801a400046644246600200600464646464646464646464646666ae68cdc39aab9d500a480008cccccccccc888888888848cccccccccc00402c02802402001c01801401000c008cd40688c8c8cccd5cd19b8735573aa004900011991091980080180118119aba15002301f357426ae8940088c98c80b0cd5ce01681601509aab9e5001137540026ae854028cd406806cd5d0a804999aa80ebae501c35742a010666aa03aeb94070d5d0a80399a80d0119aba1500633501a335502602475a6ae854014c8c8c8cccd5cd19b8735573aa00490001199109198008018011919191999ab9a3370e6aae754009200023322123300100300233502975a6ae854008c0a8d5d09aba2500223263203033573806206005c26aae7940044dd50009aba150023232323333573466e1cd55cea8012400046644246600200600466a052eb4d5d0a80118151aba135744a004464c6406066ae700c40c00b84d55cf280089baa001357426ae8940088c98c80b0cd5ce01681601509aab9e5001137540026ae854010cd4069d71aba1500333501a335502675c40026ae854008c080d5d09aba2500223263202833573805205004c26ae8940044d5d1280089aba25001135744a00226ae8940044d5d1280089aba25001135744a00226aae7940044dd50009aba150033232323333573466e1d40052006232122223004005301b357426aae79400c8cccd5cd19b875002480108c848888c008014c074d5d09aab9e500423333573466e1d400d20022321222230010053019357426aae7940148cccd5cd19b875004480008c848888c00c014dd71aba135573ca00c464c6404666ae7009008c08408007c0784d55cea80089baa001357426ae89400c8c98c8070cd5ce00e80e00d1999ab9a3370ea0089001109100111999ab9a3370ea00a9000109100091931900e19ab9c01d01c01a019101a13263201a335738921035054350001a135573ca00226ea80044d55ce9baa00122350022222222222533533355300d1200133500e225335002210031001502125335333573466e3c0300040a80a44d408c0045408800c840a840a0c8004d5407488448894cd40044d400c88004884ccd401488008c010008ccd54c01c4800401401000448848cc00400c00848c88c008dd6000990009aa80e111999aab9f0012501b233501a30043574200460066ae880080448c8c8c8cccd5cd19b8735573aa00690001199911091998008020018011919191999ab9a3370e6aae7540092000233221233001003002301335742a00466a0180246ae84d5d1280111931900b19ab9c017016014135573ca00226ea8004d5d0a801999aa803bae500635742a00466a010eb8d5d09aba2500223263201233573802602402026ae8940044d55cf280089baa0011335500175ceb44488c88c008dd5800990009aa80d11191999aab9f0022501a23350193355014300635573aa004600a6aae794008c010d5d100180809aba100112232323333573466e1d400520002350143005357426aae79400c8cccd5cd19b87500248008940508c98c8040cd5ce00880800700689aab9d500113754002464646666ae68cdc39aab9d5002480008cc8848cc00400c008c014d5d0a8011bad357426ae8940088c98c8034cd5ce00700680589aab9e5001137540024646666ae68cdc39aab9d5001480008dd71aba135573ca004464c6401666ae7003002c0244dd500089119191999ab9a3370ea00290021091100091999ab9a3370ea00490011190911180180218031aba135573ca00846666ae68cdc3a801a400042444004464c6401c66ae7003c03803002c0284d55cea80089baa0012323333573466e1d40052002201523333573466e1d40092000201523263200a33573801601401000e26aae74dd5000919191919191999ab9a3370ea002900610911111100191999ab9a3370ea004900510911111100211999ab9a3370ea00690041199109111111198008048041bae35742a00a6eb4d5d09aba2500523333573466e1d40112006233221222222233002009008375c6ae85401cdd71aba135744a00e46666ae68cdc3a802a400846644244444446600c01201060186ae854024dd71aba135744a01246666ae68cdc3a8032400446424444444600e010601a6ae84d55cf280591999ab9a3370ea00e900011909111111180280418071aba135573ca018464c6402466ae7004c04804003c03803403002c0284d55cea80209aab9e5003135573ca00426aae7940044dd50009191919191999ab9a3370ea002900111999110911998008028020019bad35742a0086eb4d5d0a8019bad357426ae89400c8cccd5cd19b875002480008c8488c00800cc020d5d09aab9e500623263200b33573801801601201026aae75400c4d5d1280089aab9e500113754002464646666ae68cdc3a800a400446424460020066eb8d5d09aab9e500323333573466e1d400920002321223002003375c6ae84d55cf280211931900419ab9c009008006005135573aa00226ea800444888c8c8cccd5cd19b8735573aa0049000119aa80598031aba150023005357426ae8940088c98c8020cd5ce00480400309aab9e5001137540029309000a48103505431003200135500b2211222533500115007221350022253353300700600213500c0011333553009120010070060031122123300100300212122300200311220011122320013200135500922533500110032213300600230040011233500150025003112200212212233001004003233573892011443617463682d616c6c2063617365206572726f720000212200212200111232300100122330033002002001480092211cf1eda47a5724f121fe27d208fb96c675db997cdb7ef6c7a3a75d1a1b0048810c42594e45544c6963656e73650001',
          language: 'plutus:v1'
        }
      },
      signatories: [
        {
          key: '3213e3fa6e42a75ba69df35d80666a021b0a650be3c5dadee03532414e90ab9c',
          signature:
            '2c130293b9ec327d2ae59c4bfbc7779951b1deb1a9545ac9c3462ecb7e18b407e4d48d153500ee848dac1dd07c5db97e1fa1d094ee7903fa689e45fb08f96e0e'
        }
      ],
      spends: 'inputs',
      validityInterval: {}
    },
    {
      cbor: '84a50083825820803f8599f482d6f4c84da3b095efb4667aa4506d442cf080125a1baa1d66085e0082582098d92512364c908d1866e5a23e73c3f2b5219d7f4963343565943823dfc9b3a60082582098d92512364c908d1866e5a23e73c3f2b5219d7f4963343565943823dfc9b3a6010182a200583900c8fd82eefa4f5090b3b8a80e5b9244a4656b0e4444066d5d0678004f241511e532f73ba0a4e25c6a659813e7492a0842a3698ac8d72a0983011a000f4240a2005839007ac8763b8be2c94c30ed70190a08c8376ef7ce2762c2d605082ae58c241511e532f73ba0a4e25c6a659813e7492a0842a3698ac8d72a0983011b0000000253451827021a0002cbc1031a00aadfcb075820b93d8e428871a0b0e12c5c554653f515f50fe48dc5b55af7e3667e7d9661ea2ca1008282582053b8509684715055c86ded21c00e6f7c9c2efa73a94959842a3fe91d6001e9325840cc35732a94c3f4521479942a07bdbf54f71062dd134fe66ff015a66ec74016b348782e4d2eafd99ae66cc7894249587622c4092090c841b439dfea558ff2190d8258202cf1d6c8d41391e658e25dbc88638831d7af3254988bde4650e1c595c21214615840f76fd79984cb7bbdeb5445c040aa873f60f1f3f56c71d3db77468261c864b8e745916bf519ae2e54453692dc2d1b0a0b1daf68ece63f084ac3b67d665637920df5d90103a100a10080',
      fee: {
        lovelace: 183_233n
      },
      id: '5448314ba8c137b110f279c2b8869f88b77cce325cddf8aec64480708bd18915',
      inputs: [
        {
          index: 0,
          transaction: {
            id: '803f8599f482d6f4c84da3b095efb4667aa4506d442cf080125a1baa1d66085e'
          }
        },
        {
          index: 0,
          transaction: {
            id: '98d92512364c908d1866e5a23e73c3f2b5219d7f4963343565943823dfc9b3a6'
          }
        },
        {
          index: 1,
          transaction: {
            id: '98d92512364c908d1866e5a23e73c3f2b5219d7f4963343565943823dfc9b3a6'
          }
        }
      ],
      metadata: {
        hash: 'b93d8e428871a0b0e12c5c554653f515f50fe48dc5b55af7e3667e7d9661ea2c',
        labels: {
          '0': {
            cbor: '80',
            json: []
          }
        }
      },
      outputs: [
        {
          address:
            'addr_test1qry0mqhwlf84py9nhz5qukujgjjx26cwg3zqvm2aqeuqqneyz5g72vhh8ws2fcjudfjesyl8fy4qss4rdx9v34e2pxps5s28ar',
          value: {
            ada: {
              lovelace: 1_000_000n
            }
          }
        },
        {
          address:
            'addr_test1qpavsa3m303vjnpsa4cpjzsgeqmkaa7wya3v94s9pq4wtrpyz5g72vhh8ws2fcjudfjesyl8fy4qss4rdx9v34e2pxpsnutk58',
          value: {
            ada: {
              lovelace: 9_986_971_687n
            }
          }
        }
      ],
      signatories: [
        {
          key: '53b8509684715055c86ded21c00e6f7c9c2efa73a94959842a3fe91d6001e932',
          signature:
            'cc35732a94c3f4521479942a07bdbf54f71062dd134fe66ff015a66ec74016b348782e4d2eafd99ae66cc7894249587622c4092090c841b439dfea558ff2190d'
        },
        {
          key: '2cf1d6c8d41391e658e25dbc88638831d7af3254988bde4650e1c595c2121461',
          signature:
            'f76fd79984cb7bbdeb5445c040aa873f60f1f3f56c71d3db77468261c864b8e745916bf519ae2e54453692dc2d1b0a0b1daf68ece63f084ac3b67d665637920d'
        }
      ],
      spends: 'inputs',
      validityInterval: {
        invalidAfter: 11_198_411
      }
    }
  ],
  type: 'praos'
};

// From preprod
export const mockBabbageBlockWithNftMetadata: Ogmios.Schema.Block = {
  ancestor: '5258b02d707648af74d2e7fe4d0c4473c1a0a20e37a7d1f2b51156774cf39bda',
  era: 'babbage',
  height: 177_242,
  id: 'd49cfb3383fa8a52db3b4a44f7a4cb30287324b15b800de1ba3f2e06d7e44434',
  issuer: {
    leaderValue: {
      output:
        '7fde158e2a6ca47d8beba4a2cc8a80ea6128a6f3baf8f311a475b439915418862182a6a2af0bd71253c52bdfd3d26c836cc2495a15ee545d7d3cdc8df7b71cff',
      proof:
        'd6d415bebd2a97982b3f147b331aa1e142056337d11b4f06768f469a1a62d69d416aed620536639665c5023c3bb802fe50ed4f900aed1586b9a08534458e53170c5796e920f82f13892c9163004e460d'
    },
    operationalCertificate: {
      count: 1,
      kes: {
        period: 60,
        verificationKey: '01a2a5d502467f061867fd59881bd2ddf11bb1d287c82d56692dd68c5428ec6c'
      }
    },
    verificationKey: 'a9d974fd26bfaf385749113f260271430276bed6ef4dad6968535de6778471ce',
    vrfVerificationKey: '09e142413e6a20c48dcf0bc1e1604d22ec6c1682802212c130bd8b0888fa925a'
  },
  protocol: {
    version: {
      major: 7,
      minor: 0
    }
  },
  size: {
    bytes: 1050
  },
  slot: 10_662_793,
  transactions: [
    {
      cbor: '84a4008182582070d52f0948a449ddad36dc0537850d33dd076bae29f4b22befe22eb2a75753c3000182a200581d609e5614893238cf85e284c61ec56d5efd9f9cdc4863ba7e1bf00c2c7d011b0068ac6cbeec0618a2005839009e5614893238cf85e284c61ec56d5efd9f9cdc4863ba7e1bf00c2c7d92a4e1a62625324b8099bfc57ac707a9ebdcfa7ee953f96b7e0d6757011b000000e8d4a51000021a00029309048182008200581c92a4e1a62625324b8099bfc57ac707a9ebdcfa7ee953f96b7e0d6757a1008182582069a14b724409e0ceef671c76ec4f8bce7509b5919bb971b3855bf92ca565322258409f1c556812a5d94e8a94c3beba0caae68e149025ecb8aa05f3eba76e15eacf1e31f108b32517c5ec127dfc6bcd4c646239a2ff4f7c1ab5a0b051be0f10ca1b07f5f6',
      certificates: [
        {
          credential: '92a4e1a62625324b8099bfc57ac707a9ebdcfa7ee953f96b7e0d6757',
          type: 'stakeCredentialRegistration'
        }
      ],
      fee: {
        lovelace: 168_713n
      },
      id: '3e942e2930be32561dbe1764bea4d1a1cebe28c087ba3fcc827f1dcea2c8b92e',
      inputs: [
        {
          index: 0,
          transaction: {
            id: '70d52f0948a449ddad36dc0537850d33dd076bae29f4b22befe22eb2a75753c3'
          }
        }
      ],
      outputs: [
        {
          address: 'addr_test1vz09v9yfxguvlp0zsnrpa3tdtm7el8xufp3m5lsm7qxzclgmzkket',
          value: {
            ada: {
              lovelace: 29_462_980_637_492_760n
            }
          }
        },
        {
          address:
            'addr_test1qz09v9yfxguvlp0zsnrpa3tdtm7el8xufp3m5lsm7qxzclvj5ns6vf39xf9cpxdlc4avwpafa0w05lhf20ukklsdvats3awze0',
          value: {
            ada: {
              lovelace: 1_000_000_000_000n
            }
          }
        }
      ],
      signatories: [
        {
          key: '69a14b724409e0ceef671c76ec4f8bce7509b5919bb971b3855bf92ca5653222',
          signature:
            '9f1c556812a5d94e8a94c3beba0caae68e149025ecb8aa05f3eba76e15eacf1e31f108b32517c5ec127dfc6bcd4c646239a2ff4f7c1ab5a0b051be0f10ca1b07'
        }
      ],
      spends: 'inputs',
      validityInterval: {}
    },
    {
      cbor: '84a60081825820017b0c21d858752eee8120da51e3397f8f5b4481ed35c802006e73393d63378b000181825839006f5a3e4acedf6b6941f2bc705e11392fe52ac8e063395324b16936e2505a4bd1f291535fbf768a6e6de59b39b18c3d158dc43d4cfc08771f821b000000025408ff27a1581ce2bab64ca481afc5a695b7db22fd0a7df4bf930158dfa652fb337999a15053554d4d49544157415244534465666901021a0002e4d9031a00ef646309a1581ce2bab64ca481afc5a695b7db22fd0a7df4bf930158dfa652fb337999a15053554d4d49544157415244534465666901075820b46ae643d61f636ee612f7740d7ff6990963d2b4e13',
      fee: {
        lovelace: 189_657n
      },
      id: 'a86d5246c1e5ce7d66446d0a68355abe6622545d8ffe7dd832a062f6cde010bd',
      inputs: [
        {
          index: 0,
          transaction: {
            id: '017b0c21d858752eee8120da51e3397f8f5b4481ed35c802006e73393d63378b'
          }
        }
      ],
      metadata: {
        hash: 'b46ae643d61f636ee612f7740d7ff6990963d2b4e13a5685befc4433d0f36652',
        labels: {
          '721': {
            cbor: 'a278386532626162363463613438316166633561363935623764623232666430613764663462663933303135386466613635326662333337393939a17053554d4d495441574152445344656669a46b4465736372697074696f6e781e5468697320697320616e206578616d706c65206465736372697074696f6e6461726561644465666965696d6167657835697066733a2f2f516d5a7a4832317a575372675931345a3145557a344a33796f59424e47733978545237356142524b3538324e5839646e616d657053554d4d4954415741524453446566696776657273696f6e63312e30',
            json: [
              {
                e2bab64ca481afc5a695b7db22fd0a7df4bf930158dfa652fb337999: [
                  {
                    SUMMITAWARDSDefi: [
                      {
                        Description: 'This is an example description'
                      },
                      {
                        area: 'Defi'
                      },
                      {
                        image: 'ipfs://QmZzH21zWSrgY14Z1EUz4J3yoYBNGs9xTR75aBRK582NX9'
                      },
                      {
                        name: 'SUMMITAWARDSDefi'
                      }
                    ]
                  }
                ]
              },
              {
                version: '1.0'
              }
            ]
          }
        }
      },
      mint: {
        e2bab64ca481afc5a695b7db22fd0a7df4bf930158dfa652fb337999: {
          '53554d4d495441574152445344656669': 1n
        }
      },
      outputs: [
        {
          address:
            'addr_test1qph450j2em0kk62p7278qhs38yh722kgup3nj5eyk95ndcjstf9aru532d0m7a52dek7txeekxxr69vdcs75elqgwu0syrcdqg',
          value: {
            ada: {
              lovelace: 9_999_810_343n
            },
            e2bab64ca481afc5a695b7db22fd0a7df4bf930158dfa652fb337999: {
              '53554d4d495441574152445344656669': 1n
            }
          }
        }
      ],
      scripts: {
        e2bab64ca481afc5a695b7db22fd0a7df4bf930158dfa652fb337999: {
          json: {
            clause: 'all',
            from: [
              {
                clause: 'before',
                slot: 15_688_803
              },
              {
                clause: 'signature',
                from: '1f3af84024d2b2df54ab84c2a1ba55df164611d24602c1d92edfb619'
              }
            ]
          },
          language: 'native'
        }
      },
      signatories: [
        {
          key: 'c13c9bf092263713bce05a96a825c9fcd7e0830ce794264a33ce895ebb89ce25',
          signature:
            '708e36bdff752b3b535b83f7be7e40c860c770c80cf95a3f1f2b956e83185b1c2fe5768d9b5adc4d77153423d620c5db113abeb1afea22ed297bd8b1a15ace0e'
        },
        {
          key: 'd8e1439ecfd0b112ef910478b58ca5f702a24eccb14007a678d06e8e59745da7',
          signature:
            '50c0e9a5144f04d440c55edee87669cacc3820bb7f8ec4015595d9af4ec1ad45e28e766270d195f1817b9256ec83dfbd28dd9dfc8c738c8d5ba4eef38806ae08'
        }
      ],
      spends: 'inputs',
      validityInterval: {
        invalidAfter: 15_688_803
      }
    }
  ],
  type: 'praos'
};

// From preprod
export const mockBabbageBlockWithInlineDatum = {
  ancestor: 'e82c0484f433cceeaf63e2b1ef1e8c2f89f3a23efce8e4623d400db4616a5eee',
  era: 'babbage',
  height: 178_279,
  id: '47ce1d79ffd414412071bf172f78efee48c634fac48668073ef63c58e51131b0',
  issuer: {
    leaderValue: {
      output:
        '898d909c7838a354b9a849cfd5b5e6765b3bf8ddcd0d7a327a7cc7c713cfd8fcf63c5f762b378f74bbf2db3667d209446f7be62a2938cbe507b68ecee7b56707',
      proof:
        '95d089bda66a622fc4536a2a99cdfc7dd96495ad0e03644ee60109688209c2e6329dc999e51cc2a75d2a70eb7ffb46e574191049e3a6744421c5e88009910783961df918778e08acbb071f6fb91b2d0f'
    },
    operationalCertificate: {
      count: 1,
      kes: {
        period: 60,
        verificationKey: 'c8682c718e8670f9edd295d8b0db50e2e32bf25397726eef56227dbaf89a254a'
      }
    },
    verificationKey: '9691ed9d98a5b79d5bc46c4496a6dba7e103f668f525c8349b6b92676cb3eae4',
    vrfVerificationKey: 'ea49e4652c460b9ee6daafefc999ca667fbe5eb5d7a7aeabbdff6fe19c1a3c9f'
  },
  protocol: {
    version: {
      major: 7,
      minor: 0
    }
  },
  size: {
    bytes: 9002
  },
  slot: 10_684_581,
  transactions: [
    {
      collateralReturn: {
        address: 'addr_test1vq85t2h3k22emdh9l72dhv0cywlj2a5qc0rj8tpdf8uh23st77ahh',
        value: {
          ada: {
            lovelace: 9_995_000_000n
          }
        }
      },
      collaterals: [
        {
          index: 0,
          transaction: {
            id: '3af0570cd555abee485f9597fe8aa7440a5e27bcc6f4d39b13ec9a8d55d56c97'
          }
        }
      ],
      fee: {
        lovelace: 779_848n
      },
      id: 'd5fed4dca96c7efda3d1b0897c91c0eee8f8c6a18e5931dfbd56b6ec7a5951a1',
      inputs: [
        {
          index: 0,
          transaction: {
            id: '3af0570cd555abee485f9597fe8aa7440a5e27bcc6f4d39b13ec9a8d55d56c97'
          }
        }
      ],
      mint: {
        '1cf569e1ec3e0fee92f1f5002bfd4213b796c151c708db46e6e2d3a4': {
          '': 1n
        },
        '8b14b900bbf9f43d911da209a28e7bd2cce500d8e4bc928c9ca714fb': {
          '': 1n
        },
        b413bc466dadcb6bcf93e840a9eedabe04e83aa9d55f9deeb94d9743: {
          '': 1n
        }
      },
      network: 'testnet',
      outputs: [
        {
          address: 'addr_test1vq85t2h3k22emdh9l72dhv0cywlj2a5qc0rj8tpdf8uh23st77ahh',
          value: {
            ada: {
              lovelace: 9_995_285_122n
            }
          }
        },
        {
          address: 'addr_test1wqjk8rfyc26nwnrmff2nvglpy702mg8xv2ftf2jq0lwspjc4qd6gu',
          datum: 'd8799f58200baae24a9c812b37f9d76eb577172ff6c7b147279499edfb7b9d2468c22ff75eff',
          value: {
            '8b14b900bbf9f43d911da209a28e7bd2cce500d8e4bc928c9ca714fb': {
              '': 1n
            },
            ada: {
              lovelace: 1_310_240n
            }
          }
        },
        {
          address: 'addr_test1wrjuscfz96m0emnfz6xxjf2j0afd5drhn6whr2muskqnxvszu08he',
          datum:
            'd8799f581cb413bc466dadcb6bcf93e840a9eedabe04e83aa9d55f9deeb94d9743581cebc705b30531d5b34e524f94bf2f276b4593b437eba67338f9108608ff',
          value: {
            '1cf569e1ec3e0fee92f1f5002bfd4213b796c151c708db46e6e2d3a4': {
              '': 1n
            },
            ada: {
              lovelace: 1_314_550n
            }
          }
        },
        {
          address: 'addr_test1wp92jdmehuy48v758t062v86py8e9z7qv4qm30jmqwfzrkg50zlqa',
          datum: 'd8799f5821ffffffffffffffffffffffffffffffffffffffffffffffffffffffffffffffffffff',
          value: {
            ada: {
              lovelace: 1_310_240n
            },
            b413bc466dadcb6bcf93e840a9eedabe04e83aa9d55f9deeb94d9743: {
              '': 1n
            }
          }
        }
      ],
      redeemers: {
        'mint:0': {
          executionUnits: {
            cpu: 270_069_846,
            memory: 881_262
          },
          redeemer: 'd87980'
        },
        'mint:1': {
          executionUnits: {
            cpu: 270_492_926,
            memory: 884_102
          },
          redeemer: 'd87980'
        },
        'mint:2': {
          executionUnits: {
            cpu: 330_098_849,
            memory: 1_105_485
          },
          redeemer: 'd87980'
        }
      },
      scriptIntegrityHash: '03a3ee5cc4b1ac8863731642101888bb7622f7f61d61976f985ff5f4bace4748',
      scripts: {
        '1cf569e1ec3e0fee92f1f5002bfd4213b796c151c708db46e6e2d3a4': {
          cbor: '5909b6010000332323233223233223232323232323232323232323322323232323232323355501c22232325335330053333573466e1cd55ce9baa0044800080648c98c8064cd5ce00d00c80b9999ab9a3370e6aae7540092000233221233001003002323232323232323232323232323333573466e1cd55cea8062400046666666666664444444444442466666666666600201a01801601401201000e00c00a00800600466a02c02e6ae854030cd405805cd5d0a80599a80b00c1aba1500a3335501a75ca0326ae854024ccd54069d7280c9aba1500833501602135742a00e666aa034044eb4d5d0a8031919191999ab9a3370e6aae75400920002332212330010030023232323333573466e1cd55cea8012400046644246600200600466a058eb4d5d0a80118169aba135744a004464c6405e66ae700c00bc0b44d55cf280089baa00135742a0046464646666ae68cdc39aab9d5002480008cc8848cc00400c008cd40b1d69aba15002302d357426ae8940088c98c80bccd5ce01801781689aab9e5001137540026ae84d5d1280111931901599ab9c02c02b029135573ca00226ea8004d5d0a80299a80b3ae35742a008666aa03403c40026ae85400cccd54069d710009aba150023020357426ae8940088c98c809ccd5ce01401381289aba25001135744a00226ae8940044d5d1280089aba25001135744a00226ae8940044d5d1280089aba25001135744a00226aae7940044dd50009aba150023010357426ae8940088c98c8064cd5ce00d00c80b880c09931900c19ab9c4910350543500018135573ca00226ea8004cd554070888c8c8c94cd40084004407ccc019241236572726f7220276d6b4473436f6e66506f6c6963792720696c6c6567616c206d696e740053353355020323223002001320013550232253350011501022135002225335330240020071350150011300600335003223333500123263201b3357389201024c680001b200123263201b3357389201024c680001b23263201b3357389201024c680001b3200132350012222222222220085002215335001101f2213500222533500315335330220024890015335333573466e1c0052002024023102410231023221025101e33005491276572726f7220276d6b4473436f6e66506f6c69637927206d697373696e672054784f757452656600335501f2533500121020101e32350012222222222223335530261200132123300122533500221003100100250192350012253355335333573466e3cd400888008d4050880080b80b44ccd5cd19b873500222001350142200102e02d102d13501d0031501c00c5001135001220022323333573466e1cd55cea800a40004601c6ae84d55cf280111931900b19ab9c0170160141375400244a66a0022036266ae7000806848c88c008dd6000990009aa80e111999aab9f00125019233501830043574200460066ae880080508c8c8cccd5cd19b8735573aa004900011991091980080180118061aba150023005357426ae8940088c98c8050cd5ce00a80a00909aab9e5001137540024646464646666ae68cdc39aab9d5004480008cccc888848cccc00401401000c008c8c8c8cccd5cd19b8735573aa0049000119910919800801801180a9aba1500233500d014357426ae8940088c98c8064cd5ce00d00c80b89aab9e5001137540026ae854010ccd54021d728039aba150033232323333573466e1d4005200423212223002004357426aae79400c8cccd5cd19b875002480088c84888c004010dd71aba135573ca00846666ae68cdc3a801a400042444006464c6403666ae7007006c06406005c4d55cea80089baa00135742a00466a012eb8d5d09aba2500223263201533573802c02a02626ae8940044d5d1280089aab9e500113754002266aa002eb9d6889119118011bab00132001355019223233335573e0044a02e466a02c66442466002006004600c6aae754008c014d55cf280118021aba200301213574200224464646666ae68cdc3a800a400046a00e600a6ae84d55cf280191999ab9a3370ea00490011280391931900919ab9c01301201000f135573aa00226ea800448488c00800c44880048c8c8cccd5cd19b875001480188c848888c010014c01cd5d09aab9e500323333573466e1d400920042321222230020053009357426aae7940108cccd5cd19b875003480088c848888c004014c01cd5d09aab9e500523333573466e1d40112000232122223003005375c6ae84d55cf280311931900819ab9c01101000e00d00c00b135573aa00226ea80048c8c8cccd5cd19b8735573aa004900011991091980080180118029aba15002375a6ae84d5d1280111931900619ab9c00d00c00a135573ca00226ea80048c8cccd5cd19b8735573aa002900011bae357426aae7940088c98c8028cd5ce00580500409baa001232323232323333573466e1d4005200c21222222200323333573466e1d4009200a21222222200423333573466e1d400d2008233221222222233001009008375c6ae854014dd69aba135744a00a46666ae68cdc3a8022400c4664424444444660040120106eb8d5d0a8039bae357426ae89401c8cccd5cd19b875005480108cc8848888888cc018024020c030d5d0a8049bae357426ae8940248cccd5cd19b875006480088c848888888c01c020c034d5d09aab9e500b23333573466e1d401d2000232122222223005008300e357426aae7940308c98c804ccd5ce00a00980880800780700680600589aab9d5004135573ca00626aae7940084d55cf280089baa0012323232323333573466e1d400520022333222122333001005004003375a6ae854010dd69aba15003375a6ae84d5d1280191999ab9a3370ea0049000119091180100198041aba135573ca00c464c6401866ae700340300280244d55cea80189aba25001135573ca00226ea80048c8c8cccd5cd19b875001480088c8488c00400cdd71aba135573ca00646666ae68cdc3a8012400046424460040066eb8d5d09aab9e500423263200933573801401200e00c26aae7540044dd500089119191999ab9a3370ea00290021091100091999ab9a3370ea00490011190911180180218031aba135573ca00846666ae68cdc3a801a400042444004464c6401466ae7002c02802001c0184d55cea80089baa0012323333573466e1d40052002200c23333573466e1d40092000200c23263200633573800e00c00800626aae74dd5000a4c24002921035054310032001355008221122253350011350032200122133350052200230040023335530071200100500400111220021221223300100400322333573466e3c00800401000c4880084880044488c008004444888c00cc008004448c8c00400488cc00cc00800800530012fd8799fd8799fd8799f58203af0570cd555abee485f9597fe8aa7440a5e27bcc6f4d39b13ec9a8d55d56c97ff00ffff0001',
          language: 'plutus:v2'
        },
        '8b14b900bbf9f43d911da209a28e7bd2cce500d8e4bc928c9ca714fb': {
          cbor: '59098801000033232332232332232323232323232323232323233223232323232323355501a22232325335330053333573466e1cd55ce9baa0044800080608c98c8060cd5ce00c80c00b1999ab9a3370e6aae7540092000233221233001003002323232323232323232323232323333573466e1cd55cea8062400046666666666664444444444442466666666666600201a01801601401201000e00c00a00800600466a02a02c6ae854030cd4054058d5d0a80599a80a80b9aba1500a3335501975ca0306ae854024ccd54065d7280c1aba1500833501502035742a00e666aa032042eb4d5d0a8031919191999ab9a3370e6aae75400920002332212330010030023232323333573466e1cd55cea8012400046644246600200600466a056eb4d5d0a80118161aba135744a004464c6405c66ae700bc0b80b04d55cf280089baa00135742a0046464646666ae68cdc39aab9d5002480008cc8848cc00400c008cd40add69aba15002302c357426ae8940088c98c80b8cd5ce01781701609aab9e5001137540026ae84d5d1280111931901519ab9c02b02a028135573ca00226ea8004d5d0a80299a80abae35742a008666aa03203a40026ae85400cccd54065d710009aba15002301f357426ae8940088c98c8098cd5ce01381301209aba25001135744a00226ae8940044d5d1280089aba25001135744a00226ae8940044d5d1280089aba25001135744a00226aae7940044dd50009aba15002300f357426ae8940088c98c8060cd5ce00c80c00b080b89931900b99ab9c4910350543500017135573ca00226ea8004cd554068888c8c94cd54cd4ccd54c07048004c8c848cc00488ccd401488008008004008d40048800448cc004894cd40084078400406c8c94cd4ccd5cd19b8f3500722002350012200201d01c1333573466e1cd401c88004d4004880040740704070d400488008d54004888888888888030406c4cd5ce24812f6572726f7220276d6b436f6d6d697474656548617368506f6c69637927205554784f206e6f7420636f6e73756d65640001a15335533553353002355001222222222222008213500e0011500c215335001101b22135002225335003153353301e002489001333573466e1c005200202001f101f221021101a101b1335738921316572726f7220276d6b436f6d6d697474656548617368506f6c696379272077726f6e6720616d6f756e74206d696e7465640001a101a135002220023200135501e2253350011500c221350022253353301d00235007223333500123263201e335738921024c680001e200123263201e3357389201024c680001e23263201e3357389201024c680001e1350110011300600300a1232230023758002640026aa036446666aae7c004940708cd406cc010d5d080118019aba2002014232323333573466e1cd55cea8012400046644246600200600460186ae854008c014d5d09aba2500223263201433573802a02802426aae7940044dd50009191919191999ab9a3370e6aae75401120002333322221233330010050040030023232323333573466e1cd55cea80124000466442466002006004602a6ae854008cd4034050d5d09aba2500223263201933573803403202e26aae7940044dd50009aba150043335500875ca00e6ae85400cc8c8c8cccd5cd19b875001480108c84888c008010d5d09aab9e500323333573466e1d4009200223212223001004375c6ae84d55cf280211999ab9a3370ea00690001091100191931900d99ab9c01c01b019018017135573aa00226ea8004d5d0a80119a804bae357426ae8940088c98c8054cd5ce00b00a80989aba25001135744a00226aae7940044dd5000899aa800bae75a224464460046eac004c8004d5406088c8cccd55cf8011280d119a80c9991091980080180118031aab9d5002300535573ca00460086ae8800c0484d5d080089119191999ab9a3370ea002900011a80398029aba135573ca00646666ae68cdc3a801240044a00e464c6402466ae7004c04804003c4d55cea80089baa0011212230020031122001232323333573466e1d400520062321222230040053007357426aae79400c8cccd5cd19b875002480108c848888c008014c024d5d09aab9e500423333573466e1d400d20022321222230010053007357426aae7940148cccd5cd19b875004480008c848888c00c014dd71aba135573ca00c464c6402066ae7004404003803403002c4d55cea80089baa001232323333573466e1cd55cea80124000466442466002006004600a6ae854008dd69aba135744a004464c6401866ae700340300284d55cf280089baa0012323333573466e1cd55cea800a400046eb8d5d09aab9e500223263200a33573801601401026ea80048c8c8c8c8c8cccd5cd19b8750014803084888888800c8cccd5cd19b875002480288488888880108cccd5cd19b875003480208cc8848888888cc004024020dd71aba15005375a6ae84d5d1280291999ab9a3370ea00890031199109111111198010048041bae35742a00e6eb8d5d09aba2500723333573466e1d40152004233221222222233006009008300c35742a0126eb8d5d09aba2500923333573466e1d40192002232122222223007008300d357426aae79402c8cccd5cd19b875007480008c848888888c014020c038d5d09aab9e500c23263201333573802802602202001e01c01a01801626aae7540104d55cf280189aab9e5002135573ca00226ea80048c8c8c8c8cccd5cd19b875001480088ccc888488ccc00401401000cdd69aba15004375a6ae85400cdd69aba135744a00646666ae68cdc3a80124000464244600400660106ae84d55cf280311931900619ab9c00d00c00a009135573aa00626ae8940044d55cf280089baa001232323333573466e1d400520022321223001003375c6ae84d55cf280191999ab9a3370ea004900011909118010019bae357426aae7940108c98c8024cd5ce00500480380309aab9d50011375400224464646666ae68cdc3a800a40084244400246666ae68cdc3a8012400446424446006008600c6ae84d55cf280211999ab9a3370ea00690001091100111931900519ab9c00b00a008007006135573aa00226ea80048c8cccd5cd19b8750014800880248cccd5cd19b8750024800080248c98c8018cd5ce00380300200189aab9d37540029309000a481035054310022333573466e3c00800401000c488008488004c8004d5401088448894cd40044d400c88004884ccd401488008c010008ccd54c01c480040140100044488008488488cc00401000c444888c00cc008004448c8c00400488cc00cc0080080053012bd8799fd8799f58203af0570cd555abee485f9597fe8aa7440a5e27bcc6f4d39b13ec9a8d55d56c97ff00ff0001',
          language: 'plutus:v2'
        },
        b413bc466dadcb6bcf93e840a9eedabe04e83aa9d55f9deeb94d9743: {
          cbor: '590c7b01000033232323232323232323233223233223232323232323322323232323232323232323232323232323232323232323232323232323355501722232325335330053333573466e1cd55ce9baa0044800080c88c98c80c8cd5ce00c8190181999ab9a3370e6aae7540092000233221233001003002323232323232323232323232323333573466e1cd55cea8062400046666666666664444444444442466666666666600201a01801601401201000e00c00a00800600466a0320346ae854030cd4064068d5d0a80599a80c80d9aba1500a3335501d75ca0386ae854024ccd54075d7280e1aba1500833501902235742a00e666aa03a046eb4d5d0a8031919191999ab9a3370e6aae75400920002332212330010030023232323333573466e1cd55cea8012400046644246600200600466a05aeb4d5d0a80118171aba135744a004464c6409066ae700bc1201184d55cf280089baa00135742a0046464646666ae68cdc39aab9d5002480008cc8848cc00400c008cd40b5d69aba15002302e357426ae8940088c98c8120cd5ce01782402309aab9e5001137540026ae84d5d1280111931902219ab9c02b044042135573ca00226ea8004d5d0a80299a80cbae35742a008666aa03a03e40026ae85400cccd54075d710009aba150023021357426ae8940088c98c8100cd5ce01382001f09aba25001135744a00226ae8940044d5d1280089aba25001135744a00226ae8940044d5d1280089aba25001135744a00226aae7940044dd50009aba150023011357426ae8940088c98c80c8cd5ce00c819018081889a817a4810350543500135573ca00226ea8004cd55405c888c8c8c94cd4c008c8d4004888888888888031400454cd4cd540a0cd5406809cd401888004cd540a08004c025400454cd54cd4cd540a0cd5407009d400cc8004c0254004854cd4ccc88cd54008c8cd409088ccd400c88008008004d40048800448cc004894cd4008400440c40c0004c08048004cd5540788cc0a000520022350012200100113355301c12001235001220020011302e4984c0b5261302a4988854cd400454cd4cc0a4008c8d400488008c848cc0040f0008cdc5a41fc0666e2940d540d44cd540a894cd400440bc4cd5ce249256572726f7220276d6b44734b6579506f6c6963792720696c6c6567616c206f7574707574730002e5335323335530221200133502322533500221003100150262533533320015025300c001300e302200a13502800115027001323500122222222222200a500321335502b335501d02a5006335502b2001300a001102d1302c498884c0b926130294988854cd400440b8884c0b52613500322002320013550372253350011502f2322321533533320015025300c5003300e302200a15335335502c335502002b500732001300b500321533500113002498884d400888cd40dc008c02c01c4c00526130014988c0180084d4004880044d400488cccd40048c98c80c8cd5ce2481024c680003220012326320323357389201024c68000322326320323357389201024c6800032232323333573466e1cd55cea801240004664424660020060046eb8d5d0a8011bae357426ae8940088c98c80c0cd5ce00b81801709aab9e50011375400246a002444400646a002444400846a0024444444444440104660326038002a0342464460046eb0004c8004d540bc88cccd55cf80092814119a81398021aba1002300335744004054464646666ae68cdc39aab9d5002480008cc8848cc00400c008c028d5d0a80118029aba135744a004464c6405466ae700440a80a04d55cf280089baa0012323232323333573466e1cd55cea8022400046666444424666600200a0080060046464646666ae68cdc39aab9d5002480008cc07cc04cd5d0a80119a8068091aba135744a004464c6405e66ae700580bc0b44d55cf280089baa00135742a008666aa010eb9401cd5d0a8019919191999ab9a3370ea0029002119091118010021aba135573ca00646666ae68cdc3a80124004464244460020086eb8d5d09aab9e500423333573466e1d400d20002122200323263203133573803006205e05c05a26aae7540044dd50009aba1500233500975c6ae84d5d1280111931901599ab9c01202b029135744a00226ae8940044d55cf280089baa0011335500175ceb44488c88c008dd5800990009aa81611191999aab9f00225026233502533221233001003002300635573aa004600a6aae794008c010d5d100181409aba100112232323333573466e1d400520002350193005357426aae79400c8cccd5cd19b87500248008940648c98c80a0cd5ce00781401301289aab9d500113754002464646666ae68cdc3a800a400c46424444600800a600e6ae84d55cf280191999ab9a3370ea004900211909111180100298049aba135573ca00846666ae68cdc3a801a400446424444600200a600e6ae84d55cf280291999ab9a3370ea00890001190911118018029bae357426aae7940188c98c80a0cd5ce00781401301281201189aab9d500113754002464646666ae68cdc39aab9d5002480008cc8848cc00400c008c014d5d0a8011bad357426ae8940088c98c8090cd5ce00581201109aab9e5001137540024646666ae68cdc39aab9d5001480008dd71aba135573ca004464c6404466ae700240880804dd5000919191919191999ab9a3370ea002900610911111100191999ab9a3370ea004900510911111100211999ab9a3370ea00690041199109111111198008048041bae35742a00a6eb4d5d09aba2500523333573466e1d40112006233221222222233002009008375c6ae85401cdd71aba135744a00e46666ae68cdc3a802a400846644244444446600c01201060186ae854024dd71aba135744a01246666ae68cdc3a8032400446424444444600e010601a6ae84d55cf280591999ab9a3370ea00e900011909111111180280418071aba135573ca018464c6405666ae700480ac0a40a009c09809409008c4d55cea80209aab9e5003135573ca00426aae7940044dd50009191919191999ab9a3370ea002900111999110911998008028020019bad35742a0086eb4d5d0a8019bad357426ae89400c8cccd5cd19b875002480008c8488c00800cc020d5d09aab9e500623263202433573801604804404226aae75400c4d5d1280089aab9e500113754002464646666ae68cdc3a800a4004460266eb8d5d09aab9e500323333573466e1d400920002321223002003375c6ae84d55cf280211931901099ab9c00802101f01e135573aa00226ea8004488c8c8cccd5cd19b87500148010848880048cccd5cd19b875002480088c84888c00c010c018d5d09aab9e500423333573466e1d400d20002122200223263202233573801204404003e03c26aae7540044dd50009191999ab9a3370ea0029001100b91999ab9a3370ea0049000100b91931900f19ab9c00501e01c01b135573a6ea800524010350543100112232230020013200135502122533500110152213500222533533008002007101a130060033200135501e22112253350011501822133501930040023355300612001004001112232230020013200135501f2253350011500b22135002225335330080020071350100011300600311122230033002001235001220023200135501a221122253350011350032200122133350052200230040023335530071200100500400112212330010030021223500222350032232335005233500425335333573466e3c00800405004c5400c404c804c8cd4010804c94cd4ccd5cd19b8f002001014013150031013153350032153350022133500223350022335002233500223301200200120162335002201623301200200122201622233500420162225335333573466e1c01800c06406054cd4ccd5cd19b870050020190181330130040011018101810111533500121011101122123300100300212122300200311220012122300100322333573466e1c00800402001c88ccd5cd19b8f0020010070061122300200123500849012f6572726f7220276d6b44734b6579506f6c696379272062616420696e7075747320696e207472616e73616374696f6e002350074901266572726f7220276d6b44734b6579506f6c696379272062616420696e697469616c206d696e74001220021220012350044901286572726f7220276d6b44734b6579506f6c696379273a20626164206d696e74656420746f6b656e730011220021221223300100400312326320033357380020069309000899b8a50015001133714a002a002266e29400540044cdc52800a800899b8b483f80c005220100112323001001223300330020020014c140d8799f581c4aa93779bf0953b3d43adfa530fa090f928bc06541b8be5b039221d9581c1cf569e1ec3e0fee92f1f5002bfd4213b796c151c708db46e6e2d3a4ff0001',
          language: 'plutus:v2'
        }
      },
      signatories: [
        {
          key: '096092b8515d75c2a2f75d6aa7c5191996755840e81deaa403dba5b690f091b6',
          signature:
            '6df908dc905c533ee2f8997675a3907a7ad36022e45f32a79d5834e0342ec850161eee69cfe58314f2735d97d5f298acf59692bedf31fef7a2a3cadfe1f70a0d'
        }
      ],
      spends: 'inputs',
      totalCollateral: {
        lovelace: 5_000_000n
      },
      validityInterval: {}
    }
  ],
  type: 'praos'
};<|MERGE_RESOLUTION|>--- conflicted
+++ resolved
@@ -186,57 +186,11 @@
             pledge: {
               lovelace: 100_000_000_000_000n
             },
-<<<<<<< HEAD
             relays: [
               {
                 hostname: 'preprod-node.world.dev.cardano.org',
                 port: 30_000,
                 type: 'hostname'
-=======
-            {
-              address: 'addr_test1vpfwv0ezc5g8a4mkku8hhy3y3vp92t7s3ul8g778g5yegsgalc6gc',
-              datum: 'c5dfa8c3cbd5a959829618a7b46e163078cb3f1b39f152514d0c3686d553529a',
-              datumHash: 'c5dfa8c3cbd5a959829618a7b46e163078cb3f1b39f152514d0c3686d553529a',
-              value: { assets: {}, coins: 8_286_924_731n }
-            }
-          ],
-          requiredExtraSignatures: [],
-          scriptIntegrityHash: null,
-          update: null,
-          validityInterval: { invalidBefore: null, invalidHereafter: 5_581_748 },
-          withdrawals: {}
-        },
-        id: 'bb81604e09c4530ad02de6b80a0c13d82949fb307402dd0c2b447e211bdc621d',
-        inputSource: Cardano.InputSource.inputs,
-        metadata: {
-          body: {
-            blob: {
-              '674': {
-                map: [
-                  {
-                    k: { string: 'msg' },
-                    v: {
-                      list: [
-                        { string: 'Auto-Loop-Transaction #338666 by ATADA' },
-                        { string: '' },
-                        { string: 'Live Epoch 16, we have 061h 17m 32s left until the next one' },
-                        { string: "It's Montag - 22 August 2022 - 12:42:28 in Austria" },
-                        { string: '' },
-                        { string: '📈 The current ADA Price on Kraken is: $0.451502 / ADA' },
-                        { string: '' },
-                        { string: 'A random Zen-Quote for you: 🙏' },
-                        { string: 'There are three classes of people: those who see. Those who see' },
-                        { string: 'when they are shown. Those who do not see. - Leonardo da Vinci' },
-                        { string: '' },
-                        { string: 'Node-Revision: 950c4e222086fed5ca53564e642434ce9307b0b9' },
-                        { string: '' },
-                        { string: 'PreProd-Chain is awesome, have some fun! 😍' },
-                        { string: ' Best regards, Martin :-)' }
-                      ]
-                    }
-                  }
-                ]
->>>>>>> 10f3f72d
               }
             ],
             rewardAccount: 'stake_test1uzkdwx64sjkt6xxtzye00y3k2m9wn5zultsguadaf4ggmssadyunp',
@@ -438,6 +392,8 @@
       outputs: [
         {
           address: 'addr_test1vz09v9yfxguvlp0zsnrpa3tdtm7el8xufp3m5lsm7qxzclgmzkket',
+          datum: 'c5dfa8c3cbd5a959829618a7b46e163078cb3f1b39f152514d0c3686d553529a',
+          datumHash: 'c5dfa8c3cbd5a959829618a7b46e163078cb3f1b39f152514d0c3686d553529a',
           value: {
             ada: {
               lovelace: 29_699_998_492_735_907n
