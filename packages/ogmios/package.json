{
  "name": "@cardano-sdk/ogmios",
  "version": "0.8.0-nightly.3",
  "description": "Ogmios Providers",
  "engines": {
    "node": ">=14.20.1"
  },
  "main": "dist/cjs/index.js",
  "module": "dist/esm/index.js",
  "exports": {
    ".": {
      "import": "./dist/esm/index.js",
      "require": "./dist/cjs/index.js"
    }
  },
  "repository": "https://github.com/input-output-hk/cardano-js-sdk",
  "publishConfig": {
    "access": "public"
  },
  "sideEffects": false,
  "contributors": [
    "Rhys Bartels-Waller <rhys.bartelswaller@iohk.io> (https://iohk.io)",
    "Martynas Kazlauskas <martynas.kazlauskas@iohk.io> (https://iohk.io)",
    "Daniele Ricci <daniele.ricci@iohk.io> (https://iohk.io)",
    "Ivaylo Andonov <ivaylo.andonov@iohk.io> (https://iohk.io)",
    "Mircea Hasegan <mircea.hasegan@iohk.io> (https://iohk.io)",
    "Angel Castillo Bacigalupi <angel.castillo@iohk.io> (https://iohk.io)",
    "Seung Eun Song <seungeun.song@iohk.io> (https://iohk.io)",
    "Dmytro Iakymenko <dmytro.iakymenko@iohk.io> (https://iohk.io)",
    "Tomislav Horaček <tomislav.horacek@iohk.io> (https://iohk.io)",
    "Michael Chappell <michael.chappell@iohk.io> (https://iohk.io)",
    "Leonel Gobbi <leonel.gobbi@globant.com> (https://www.globant.com)",
    "Juan Cruz Vieiro <juan.vieiro@globant.com> (https://www.globant.com)"
  ],
  "license": "Apache-2.0",
  "scripts": {
    "build:esm": "tsc -p src/tsconfig.json --outDir ./dist/esm --module es2020",
    "build:cjs": "tsc --build src",
    "build": "run-s build:cjs build:esm module-fixup",
    "circular-deps:check": "madge --circular dist",
    "module-fixup": "shx cp ../../build/cjs-package.json ./dist/cjs/package.json && cp ../../build/esm-package.json ./dist/esm/package.json",
    "tscNoEmit": "shx echo typescript --noEmit command not implemented yet",
    "cleanup:dist": "shx rm -rf dist",
    "cleanup:nm": "shx rm -rf node_modules",
    "cleanup": "run-s cleanup:dist cleanup:nm",
    "lint": "eslint -c ../../complete.eslintrc.js \"src/**/*.ts\" \"test/**/*.ts\"",
    "lint:fix": "yarn lint --fix",
    "test": "jest -c ./jest.config.js",
    "test:e2e": "shx echo 'test:e2e' command not implemented yet",
    "test:build:verify": "tsc --build ./test",
    "coverage": "shx echo No coverage report for this package",
    "prepack": "yarn build"
  },
  "devDependencies": {
<<<<<<< HEAD
    "@cardano-ogmios/schema": "5.5.7",
    "@cardano-sdk/util-dev": "^0.7.0-nightly.2",
=======
    "@cardano-ogmios/schema": "5.6.0",
    "@cardano-sdk/util-dev": "^0.6.0",
>>>>>>> a4eb452d
    "@types/lodash": "^4.14.182",
    "eslint": "^7.32.0",
    "get-port-please": "^2.5.0",
    "jest": "^28.1.3",
    "madge": "^5.0.1",
    "npm-run-all": "^4.1.5",
    "shx": "^0.3.3",
    "ts-jest": "^28.0.7",
    "typescript": "^4.7.4",
    "ws": "^8.5.0"
  },
  "dependencies": {
<<<<<<< HEAD
    "@cardano-ogmios/client": "5.5.7",
    "@cardano-sdk/core": "^0.8.0-nightly.3",
=======
    "@cardano-ogmios/client": "5.6.0",
    "@cardano-sdk/core": "^0.7.0",
>>>>>>> a4eb452d
    "@cardano-sdk/crypto": "^0.1.0",
    "@cardano-sdk/util": "^0.7.1-nightly.1",
    "buffer": "5.7.1",
    "fraction.js": "^4.2.0",
    "lodash": "^4.17.21",
    "ts-log": "^2.2.3"
  },
  "files": [
    "dist/*",
    "!dist/tsconfig.tsbuildinfo",
    "LICENSE",
    "NOTICE"
  ]
}<|MERGE_RESOLUTION|>--- conflicted
+++ resolved
@@ -52,13 +52,8 @@
     "prepack": "yarn build"
   },
   "devDependencies": {
-<<<<<<< HEAD
-    "@cardano-ogmios/schema": "5.5.7",
+    "@cardano-ogmios/schema": "5.6.0",
     "@cardano-sdk/util-dev": "^0.7.0-nightly.2",
-=======
-    "@cardano-ogmios/schema": "5.6.0",
-    "@cardano-sdk/util-dev": "^0.6.0",
->>>>>>> a4eb452d
     "@types/lodash": "^4.14.182",
     "eslint": "^7.32.0",
     "get-port-please": "^2.5.0",
@@ -71,13 +66,8 @@
     "ws": "^8.5.0"
   },
   "dependencies": {
-<<<<<<< HEAD
-    "@cardano-ogmios/client": "5.5.7",
+    "@cardano-ogmios/client": "5.6.0",
     "@cardano-sdk/core": "^0.8.0-nightly.3",
-=======
-    "@cardano-ogmios/client": "5.6.0",
-    "@cardano-sdk/core": "^0.7.0",
->>>>>>> a4eb452d
     "@cardano-sdk/crypto": "^0.1.0",
     "@cardano-sdk/util": "^0.7.1-nightly.1",
     "buffer": "5.7.1",
