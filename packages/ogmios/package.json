--- conflicted
+++ resolved
@@ -1,10 +1,6 @@
 {
   "name": "@cardano-sdk/ogmios",
-<<<<<<< HEAD
-  "version": "0.11.0-nightly.10",
-=======
   "version": "0.11.0",
->>>>>>> 847e22de
   "description": "Ogmios Providers",
   "engines": {
     "node": ">=14.20.1"
@@ -57,11 +53,7 @@
   },
   "devDependencies": {
     "@cardano-ogmios/schema": "5.6.0",
-<<<<<<< HEAD
-    "@cardano-sdk/util-dev": "^0.9.0-nightly.2",
-=======
     "@cardano-sdk/util-dev": "^0.9.0",
->>>>>>> 847e22de
     "@types/lodash": "^4.14.182",
     "delay": "^5.0.0",
     "eslint": "^7.32.0",
@@ -77,15 +69,9 @@
   "dependencies": {
     "@cardano-ogmios/client": "5.6.0",
     "@cardano-ogmios/schema": "5.6.0",
-<<<<<<< HEAD
-    "@cardano-sdk/core": "^0.11.0-nightly.9",
-    "@cardano-sdk/crypto": "^0.1.4-nightly.4",
-    "@cardano-sdk/util": "^0.9.0-nightly.3",
-=======
     "@cardano-sdk/core": "^0.11.0",
     "@cardano-sdk/crypto": "^0.1.4",
     "@cardano-sdk/util": "^0.9.0",
->>>>>>> 847e22de
     "backoff-rxjs": "^7.0.0",
     "buffer": "5.7.1",
     "fraction.js": "^4.2.0",
