{
  "name": "@cardano-sdk/ogmios",
  "version": "0.11.0-nightly.5",
  "description": "Ogmios Providers",
  "engines": {
    "node": ">=14.20.1"
  },
  "main": "dist/cjs/index.js",
  "module": "dist/esm/index.js",
  "exports": {
    ".": {
      "import": "./dist/esm/index.js",
      "require": "./dist/cjs/index.js"
    }
  },
  "repository": "https://github.com/input-output-hk/cardano-js-sdk",
  "publishConfig": {
    "access": "public"
  },
  "sideEffects": false,
  "contributors": [
    "Rhys Bartels-Waller <rhys.bartelswaller@iohk.io> (https://iohk.io)",
    "Martynas Kazlauskas <martynas.kazlauskas@iohk.io> (https://iohk.io)",
    "Daniele Ricci <daniele.ricci@iohk.io> (https://iohk.io)",
    "Ivaylo Andonov <ivaylo.andonov@iohk.io> (https://iohk.io)",
    "Mircea Hasegan <mircea.hasegan@iohk.io> (https://iohk.io)",
    "Angel Castillo Bacigalupi <angel.castillo@iohk.io> (https://iohk.io)",
    "Seung Eun Song <seungeun.song@iohk.io> (https://iohk.io)",
    "Dmytro Iakymenko <dmytro.iakymenko@iohk.io> (https://iohk.io)",
    "Tomislav Horaček <tomislav.horacek@iohk.io> (https://iohk.io)",
    "Michael Chappell <michael.chappell@iohk.io> (https://iohk.io)",
    "Leonel Gobbi <leonel.gobbi@globant.com> (https://www.globant.com)",
    "Juan Cruz Vieiro <juan.vieiro@globant.com> (https://www.globant.com)"
  ],
  "license": "Apache-2.0",
  "scripts": {
    "build:esm": "tsc -p src/tsconfig.json --outDir ./dist/esm --module es2020",
    "build:cjs": "tsc --build src",
    "build": "run-s build:cjs build:esm module-fixup",
    "circular-deps:check": "madge --circular dist/cjs",
    "module-fixup": "shx cp ../../build/cjs-package.json ./dist/cjs/package.json && cp ../../build/esm-package.json ./dist/esm/package.json",
    "tscNoEmit": "shx echo typescript --noEmit command not implemented yet",
    "cleanup:dist": "shx rm -rf dist",
    "cleanup:nm": "shx rm -rf node_modules",
    "cleanup": "run-s cleanup:dist cleanup:nm",
    "lint": "eslint -c ../../complete.eslintrc.js \"src/**/*.ts\" \"test/**/*.ts\"",
    "lint:fix": "yarn lint --fix",
    "test": "jest -c ./jest.config.js",
    "test:e2e": "shx echo 'test:e2e' command not implemented yet",
    "test:build:verify": "tsc --build ./test",
    "coverage": "shx echo No coverage report for this package",
    "prepack": "yarn build"
  },
  "devDependencies": {
    "@cardano-ogmios/schema": "5.6.0",
    "@cardano-sdk/util-dev": "^0.8.1-nightly.4",
    "@types/lodash": "^4.14.182",
    "delay": "^5.0.0",
    "eslint": "^7.32.0",
    "get-port-please": "^2.5.0",
    "jest": "^28.1.3",
    "madge": "^5.0.1",
    "npm-run-all": "^4.1.5",
    "shx": "^0.3.3",
    "ts-jest": "^28.0.7",
    "typescript": "^4.7.4",
    "ws": "^8.5.0"
  },
  "dependencies": {
    "@cardano-ogmios/client": "5.6.0",
<<<<<<< HEAD
    "@cardano-sdk/core": "^0.11.0-nightly.4",
    "@cardano-sdk/crypto": "^0.1.4-nightly.3",
    "@cardano-sdk/util": "^0.9.0-nightly.1",
=======
    "@cardano-ogmios/schema": "5.6.0",
    "@cardano-sdk/core": "^0.10.0",
    "@cardano-sdk/crypto": "^0.1.3",
    "@cardano-sdk/util": "^0.8.2",
>>>>>>> 83425dd9
    "backoff-rxjs": "^7.0.0",
    "buffer": "5.7.1",
    "fraction.js": "^4.2.0",
    "lodash": "^4.17.21",
    "nanoid": "^3.1.31",
    "rxjs": "^7.4.0",
    "ts-log": "^2.2.3"
  },
  "files": [
    "dist/*",
    "!dist/tsconfig.tsbuildinfo",
    "LICENSE",
    "NOTICE"
  ]
}<|MERGE_RESOLUTION|>--- conflicted
+++ resolved
@@ -68,16 +68,10 @@
   },
   "dependencies": {
     "@cardano-ogmios/client": "5.6.0",
-<<<<<<< HEAD
+    "@cardano-ogmios/schema": "5.6.0",
     "@cardano-sdk/core": "^0.11.0-nightly.4",
     "@cardano-sdk/crypto": "^0.1.4-nightly.3",
     "@cardano-sdk/util": "^0.9.0-nightly.1",
-=======
-    "@cardano-ogmios/schema": "5.6.0",
-    "@cardano-sdk/core": "^0.10.0",
-    "@cardano-sdk/crypto": "^0.1.3",
-    "@cardano-sdk/util": "^0.8.2",
->>>>>>> 83425dd9
     "backoff-rxjs": "^7.0.0",
     "buffer": "5.7.1",
     "fraction.js": "^4.2.0",
