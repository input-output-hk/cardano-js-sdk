{
  "name": "@cardano-sdk/ogmios",
  "version": "0.9.0-nightly.1",
  "description": "Ogmios Providers",
  "engines": {
    "node": ">=14.20.1"
  },
  "main": "dist/cjs/index.js",
  "module": "dist/esm/index.js",
  "exports": {
    ".": {
      "import": "./dist/esm/index.js",
      "require": "./dist/cjs/index.js"
    }
  },
  "repository": "https://github.com/input-output-hk/cardano-js-sdk",
  "publishConfig": {
    "access": "public"
  },
  "sideEffects": false,
  "contributors": [
    "Rhys Bartels-Waller <rhys.bartelswaller@iohk.io> (https://iohk.io)",
    "Martynas Kazlauskas <martynas.kazlauskas@iohk.io> (https://iohk.io)",
    "Daniele Ricci <daniele.ricci@iohk.io> (https://iohk.io)",
    "Ivaylo Andonov <ivaylo.andonov@iohk.io> (https://iohk.io)",
    "Mircea Hasegan <mircea.hasegan@iohk.io> (https://iohk.io)",
    "Angel Castillo Bacigalupi <angel.castillo@iohk.io> (https://iohk.io)",
    "Seung Eun Song <seungeun.song@iohk.io> (https://iohk.io)",
    "Dmytro Iakymenko <dmytro.iakymenko@iohk.io> (https://iohk.io)",
    "Tomislav Horaček <tomislav.horacek@iohk.io> (https://iohk.io)",
    "Michael Chappell <michael.chappell@iohk.io> (https://iohk.io)",
    "Leonel Gobbi <leonel.gobbi@globant.com> (https://www.globant.com)",
    "Juan Cruz Vieiro <juan.vieiro@globant.com> (https://www.globant.com)"
  ],
  "license": "Apache-2.0",
  "scripts": {
    "build:esm": "tsc -p src/tsconfig.json --outDir ./dist/esm --module es2020",
    "build:cjs": "tsc --build src",
    "build": "run-s build:cjs build:esm module-fixup",
    "circular-deps:check": "madge --circular dist",
    "module-fixup": "shx cp ../../build/cjs-package.json ./dist/cjs/package.json && cp ../../build/esm-package.json ./dist/esm/package.json",
    "tscNoEmit": "shx echo typescript --noEmit command not implemented yet",
    "cleanup:dist": "shx rm -rf dist",
    "cleanup:nm": "shx rm -rf node_modules",
    "cleanup": "run-s cleanup:dist cleanup:nm",
    "lint": "eslint -c ../../complete.eslintrc.js \"src/**/*.ts\" \"test/**/*.ts\"",
    "lint:fix": "yarn lint --fix",
    "test": "jest -c ./jest.config.js",
    "test:e2e": "shx echo 'test:e2e' command not implemented yet",
    "test:build:verify": "tsc --build ./test",
    "coverage": "shx echo No coverage report for this package",
    "prepack": "yarn build"
  },
  "devDependencies": {
    "@cardano-ogmios/schema": "5.6.0",
    "@cardano-sdk/util-dev": "^0.7.1-nightly.1",
    "@types/lodash": "^4.14.182",
    "delay": "^5.0.0",
    "eslint": "^7.32.0",
    "get-port-please": "^2.5.0",
    "jest": "^28.1.3",
    "madge": "^5.0.1",
    "npm-run-all": "^4.1.5",
    "shx": "^0.3.3",
    "ts-jest": "^28.0.7",
    "typescript": "^4.7.4",
    "ws": "^8.5.0"
  },
  "dependencies": {
    "@cardano-ogmios/client": "5.6.0",
<<<<<<< HEAD
    "@cardano-sdk/core": "^0.9.0-nightly.1",
    "@cardano-sdk/crypto": "^0.1.2-nightly.0",
    "@cardano-sdk/util": "^0.8.1-nightly.0",
=======
    "@cardano-sdk/core": "^0.8.0",
    "@cardano-sdk/crypto": "^0.1.1",
    "@cardano-sdk/util": "^0.8.0",
    "backoff-rxjs": "^7.0.0",
>>>>>>> b39f1f56
    "buffer": "5.7.1",
    "fraction.js": "^4.2.0",
    "lodash": "^4.17.21",
    "nanoid": "^3.1.31",
    "rxjs": "^7.4.0",
    "ts-log": "^2.2.3"
  },
  "files": [
    "dist/*",
    "!dist/tsconfig.tsbuildinfo",
    "LICENSE",
    "NOTICE"
  ]
}<|MERGE_RESOLUTION|>--- conflicted
+++ resolved
@@ -68,16 +68,10 @@
   },
   "dependencies": {
     "@cardano-ogmios/client": "5.6.0",
-<<<<<<< HEAD
     "@cardano-sdk/core": "^0.9.0-nightly.1",
     "@cardano-sdk/crypto": "^0.1.2-nightly.0",
     "@cardano-sdk/util": "^0.8.1-nightly.0",
-=======
-    "@cardano-sdk/core": "^0.8.0",
-    "@cardano-sdk/crypto": "^0.1.1",
-    "@cardano-sdk/util": "^0.8.0",
     "backoff-rxjs": "^7.0.0",
->>>>>>> b39f1f56
     "buffer": "5.7.1",
     "fraction.js": "^4.2.0",
     "lodash": "^4.17.21",
