--- conflicted
+++ resolved
@@ -1,7 +1,3 @@
-<<<<<<< HEAD
-=======
-import * as Crypto from '@cardano-sdk/crypto';
->>>>>>> 705de936
 import { AddressType, GroupedAddress, KeyRole } from '@cardano-sdk/key-management';
 import { Cardano } from '@cardano-sdk/core';
 
@@ -77,10 +73,7 @@
 };
 
 export const knownAddressKeyPath = [2_147_485_500, 2_147_485_463, 2_147_483_648, 1, 0];
-<<<<<<< HEAD
 export const knownAddressStakeKeyPath = [2_147_485_500, 2_147_485_463, 2_147_483_648, 2, 0];
-=======
->>>>>>> 705de936
 
 export const contextWithKnownAddresses = {
   chainId: {
