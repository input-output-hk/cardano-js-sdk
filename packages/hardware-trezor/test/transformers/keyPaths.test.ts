--- conflicted
+++ resolved
@@ -1,23 +1,15 @@
 import {
   contextWithKnownAddresses,
-<<<<<<< HEAD
+  knownAddress,
   knownAddressKeyPath,
   knownAddressStakeKeyPath,
   rewardAddress,
-=======
-  knownAddress,
-  knownAddressKeyPath,
-  knownAddressStakeKeyPath,
->>>>>>> 911853bb
   txIn
 } from '../testData';
 import {
   paymentKeyPathFromGroupedAddress,
   resolvePaymentKeyPathForTxIn,
-<<<<<<< HEAD
   resolveStakeKeyPath,
-=======
->>>>>>> 911853bb
   stakeKeyPathFromGroupedAddress
 } from '../../src';
 
@@ -30,25 +22,17 @@
     });
   });
   describe('stakeKeyPathFromGroupedAddress', () => {
-<<<<<<< HEAD
-=======
     it('returns null when given an undefined stakeKeyDerivationPath', async () => {
       const knownAddressClone = { ...knownAddress };
       delete knownAddressClone.stakeKeyDerivationPath;
       expect(stakeKeyPathFromGroupedAddress(knownAddressClone)).toEqual(null);
     });
->>>>>>> 911853bb
     it('returns a hardened BIP32 stake key path', () => {
       expect(stakeKeyPathFromGroupedAddress(address)).toEqual(knownAddressStakeKeyPath);
     });
   });
-<<<<<<< HEAD
   describe('resolvePaymentKeyPathForTxIn', () => {
     it('returns the payment key path for a known address', async () => {
-=======
-  describe('resolveKeyPath', () => {
-    it('returns the BIP32Path for a known address', async () => {
->>>>>>> 911853bb
       expect(await resolvePaymentKeyPathForTxIn(txIn, contextWithKnownAddresses)).toEqual(knownAddressKeyPath);
     });
   });
