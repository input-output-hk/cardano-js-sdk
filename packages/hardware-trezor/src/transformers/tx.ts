import * as Trezor from 'trezor-connect';
import { Cardano } from '@cardano-sdk/core';
import { TrezorTxTransformerContext } from '../types';
import { util as deprecatedUtil } from '@cardano-sdk/key-management';
<<<<<<< HEAD
import { mapAuxiliaryData, mapCerts, mapTxIns } from './';
=======
import { mapTxIns, mapTxOuts } from './';
>>>>>>> 1759b7c5

/**
 * Temporary transformer function that returns a partial
 * trezor.CardanoSignTransaction object which can be merged
 * into the extisting implementation (later we should refactor
 * this function to the Transformer interface like in the
 * hardware-ledger package)
 */
const trezorTxTransformer = async (
  body: Cardano.TxBody,
  context: TrezorTxTransformerContext
): Promise<Partial<Trezor.CardanoSignTransaction>> => ({
  auxiliaryData: body.auxiliaryDataHash ? mapAuxiliaryData(body.auxiliaryDataHash) : undefined,
  certificates: mapCerts(body.certificates ?? [], context),
  fee: body.fee.toString(),
  inputs: await mapTxIns(body.inputs, context),
  outputs: await mapTxOuts(body.outputs, context)
});

/**
 * Temporary props type extending the existing TxToTrezorProps
 * and adding the core Cardano.TxBody so we can pass it to our
 * override implementations.
 */
type TxToTrezorProps = deprecatedUtil.TxToTrezorProps & {
  cardanoTxBody: Cardano.TxBody;
};

/**
 * Takes a core transaction and context data necessary to transform
 * it into a trezor.CardanoSignTransaction
 */
export const txToTrezor = async (props: TxToTrezorProps): Promise<Trezor.CardanoSignTransaction> => ({
  // First run the deprecated trezor transformers
  ...(await deprecatedUtil.txToTrezor(props)),
  // Then override them with our new implementations
  ...(await trezorTxTransformer(props.cardanoTxBody, {
    chainId: props.chainId,
    inputResolver: props.inputResolver,
    knownAddresses: props.knownAddresses
  }))
});<|MERGE_RESOLUTION|>--- conflicted
+++ resolved
@@ -2,11 +2,7 @@
 import { Cardano } from '@cardano-sdk/core';
 import { TrezorTxTransformerContext } from '../types';
 import { util as deprecatedUtil } from '@cardano-sdk/key-management';
-<<<<<<< HEAD
-import { mapAuxiliaryData, mapCerts, mapTxIns } from './';
-=======
-import { mapTxIns, mapTxOuts } from './';
->>>>>>> 1759b7c5
+import { mapAuxiliaryData, mapCerts, mapTxIns, mapTxOuts } from './';
 
 /**
  * Temporary transformer function that returns a partial
