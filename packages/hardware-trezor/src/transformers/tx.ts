--- conflicted
+++ resolved
@@ -2,11 +2,8 @@
 import { Cardano } from '@cardano-sdk/core';
 import { TrezorTxTransformerContext } from '../types';
 import { util as deprecatedUtil } from '@cardano-sdk/key-management';
-<<<<<<< HEAD
+import { mapTxIns } from './txIn';
 import { mapWithdrawals } from './withdrawals';
-=======
-import { mapTxIns } from './txIn';
->>>>>>> 705de936
 
 /**
  * Temporary transformer function that returns a partial
@@ -20,11 +17,8 @@
   context: TrezorTxTransformerContext
 ): Promise<Partial<Trezor.CardanoSignTransaction>> => ({
   fee: body.fee.toString(),
-<<<<<<< HEAD
-  withdrawals: mapWithdrawals(body.withdrawals, _context)
-=======
-  inputs: await mapTxIns(body.inputs, context)
->>>>>>> 705de936
+  inputs: await mapTxIns(body.inputs, context),
+  withdrawals: mapWithdrawals(body.withdrawals, context)
 });
 
 /**
