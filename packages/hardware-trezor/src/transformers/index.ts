export * from './keyPaths';
export * from './txIn';
<<<<<<< HEAD
export * from './withdrawals';
=======
export * from './txOut';
>>>>>>> 911853bb
<|MERGE_RESOLUTION|>--- conflicted
+++ resolved
@@ -1,7 +1,4 @@
 export * from './keyPaths';
 export * from './txIn';
-<<<<<<< HEAD
-export * from './withdrawals';
-=======
 export * from './txOut';
->>>>>>> 911853bb
+export * from './withdrawals';