--- conflicted
+++ resolved
@@ -1,10 +1,6 @@
 {
   "name": "@cardano-sdk/dapp-connector",
-<<<<<<< HEAD
-  "version": "0.7.1-nightly.2",
-=======
   "version": "0.7.1",
->>>>>>> 0f950c09
   "description": "TypeScript definitions for the dApp Connector standard CIP30",
   "engines": {
     "node": ">=14.20.1"
@@ -70,13 +66,8 @@
     "typescript": "^4.7.4"
   },
   "dependencies": {
-<<<<<<< HEAD
-    "@cardano-sdk/core": "^0.9.0-nightly.2",
-    "@cardano-sdk/util": "^0.8.1-nightly.1",
-=======
     "@cardano-sdk/core": "^0.9.0",
     "@cardano-sdk/util": "^0.8.1",
->>>>>>> 0f950c09
     "ts-custom-error": "^3.2.0",
     "ts-log": "^2.2.4",
     "webextension-polyfill": "^0.8.0"
