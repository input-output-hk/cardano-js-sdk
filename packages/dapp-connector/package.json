{
  "name": "@cardano-sdk/dapp-connector",
<<<<<<< HEAD
  "version": "0.6.0-nightly.8",
=======
  "version": "0.6.0",
>>>>>>> 8de55287
  "description": "TypeScript definitions for the dApp Connector standard CIP30",
  "engines": {
    "node": ">=14.20.1"
  },
  "main": "dist/cjs/index.js",
  "module": "dist/esm/index.js",
  "exports": {
    ".": {
      "import": "./dist/esm/index.js",
      "require": "./dist/cjs/index.js"
    }
  },
  "repository": "https://github.com/input-output-hk/cardano-js-sdk",
  "publishConfig": {
    "access": "public"
  },
  "contributors": [
    "Rhys Bartels-Waller <rhys.bartelswaller@iohk.io> (https://iohk.io)",
    "Martynas Kazlauskas <martynas.kazlauskas@iohk.io> (https://iohk.io)",
    "Daniele Ricci <daniele.ricci@iohk.io> (https://iohk.io)",
    "Ivaylo Andonov <ivaylo.andonov@iohk.io> (https://iohk.io)",
    "Mircea Hasegan <mircea.hasegan@iohk.io> (https://iohk.io)",
    "Angel Castillo Bacigalupi <angel.castillo@iohk.io> (https://iohk.io)",
    "Seung Eun Song <seungeun.song@iohk.io> (https://iohk.io)",
    "Dmytro Iakymenko <dmytro.iakymenko@iohk.io> (https://iohk.io)",
    "Tomislav Horaček <tomislav.horacek@iohk.io> (https://iohk.io)",
    "Michael Chappell <michael.chappell@iohk.io> (https://iohk.io)",
    "Leonel Gobbi <leonel.gobbi@globant.com> (https://www.globant.com)",
    "Juan Cruz Vieiro <juan.vieiro@globant.com> (https://www.globant.com)"
  ],
  "license": "Apache-2.0",
  "scripts": {
    "build:esm": "tsc -p src/tsconfig.json --outDir ./dist/esm --module es2020",
    "build:cjs": "tsc --build src",
    "build": "run-s build:cjs build:esm module-fixup",
    "module-fixup": "shx cp ../../build/cjs-package.json ./dist/cjs/package.json && cp ../../build/esm-package.json ./dist/esm/package.json",
    "tscNoEmit": "shx echo typescript --noEmit command not implemented yet",
    "cleanup:dist": "shx rm -rf dist",
    "cleanup:nm": "shx rm -rf node_modules",
    "cleanup": "run-s cleanup:dist cleanup:nm",
    "lint": "eslint -c ../../complete.eslintrc.js \"src/**/*.ts\" \"test/**/*.ts\"",
    "lint:fix": "yarn lint --fix",
    "test": "jest -c ./jest.config.js",
    "test:build:verify": "tsc --build ./test",
    "test:e2e": "shx echo 'test:e2e' command not implemented yet",
    "coverage": "shx echo No coverage report for this package",
    "prepack": "yarn build",
    "test:debug": "DEBUG=true yarn test"
  },
  "devDependencies": {
    "@types/webextension-polyfill": "^0.8.0",
    "eslint": "^7.32.0",
    "jest": "^28.1.3",
    "jest-environment-jsdom": "^28.1.3",
    "jest-webextension-mock": "^3.7.19",
    "mock-browser": "^0.92.14",
    "npm-run-all": "^4.1.5",
    "shx": "^0.3.3",
    "ts-jest": "^28.0.7",
    "typescript": "^4.7.4"
  },
  "dependencies": {
<<<<<<< HEAD
    "@cardano-sdk/core": "^0.6.0-nightly.18",
=======
    "@cardano-sdk/core": "^0.6.0",
>>>>>>> 8de55287
    "ts-custom-error": "^3.2.0",
    "ts-log": "^2.2.3",
    "webextension-polyfill": "^0.8.0"
  },
  "files": [
    "dist/*",
    "!dist/tsconfig.tsbuildinfo",
    "LICENSE",
    "NOTICE"
  ]
}<|MERGE_RESOLUTION|>--- conflicted
+++ resolved
@@ -1,10 +1,6 @@
 {
   "name": "@cardano-sdk/dapp-connector",
-<<<<<<< HEAD
-  "version": "0.6.0-nightly.8",
-=======
   "version": "0.6.0",
->>>>>>> 8de55287
   "description": "TypeScript definitions for the dApp Connector standard CIP30",
   "engines": {
     "node": ">=14.20.1"
@@ -67,11 +63,7 @@
     "typescript": "^4.7.4"
   },
   "dependencies": {
-<<<<<<< HEAD
-    "@cardano-sdk/core": "^0.6.0-nightly.18",
-=======
     "@cardano-sdk/core": "^0.6.0",
->>>>>>> 8de55287
     "ts-custom-error": "^3.2.0",
     "ts-log": "^2.2.3",
     "webextension-polyfill": "^0.8.0"
