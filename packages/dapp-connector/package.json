--- conflicted
+++ resolved
@@ -1,10 +1,6 @@
 {
   "name": "@cardano-sdk/dapp-connector",
-<<<<<<< HEAD
-  "version": "0.6.1-nightly.8",
-=======
   "version": "0.6.1",
->>>>>>> d8a14665
   "description": "TypeScript definitions for the dApp Connector standard CIP30",
   "engines": {
     "node": ">=14.20.1"
@@ -57,11 +53,7 @@
     "test:debug": "DEBUG=true yarn test"
   },
   "devDependencies": {
-<<<<<<< HEAD
-    "@cardano-sdk/util": "^0.7.0-nightly.3",
-=======
     "@cardano-sdk/util": "^0.7.0",
->>>>>>> d8a14665
     "@types/webextension-polyfill": "^0.8.0",
     "eslint": "^7.32.0",
     "jest": "^28.1.3",
@@ -75,11 +67,7 @@
     "typescript": "^4.7.4"
   },
   "dependencies": {
-<<<<<<< HEAD
-    "@cardano-sdk/core": "^0.7.0-nightly.7",
-=======
     "@cardano-sdk/core": "^0.7.0",
->>>>>>> d8a14665
     "ts-custom-error": "^3.2.0",
     "ts-log": "^2.2.4",
     "webextension-polyfill": "^0.8.0"
