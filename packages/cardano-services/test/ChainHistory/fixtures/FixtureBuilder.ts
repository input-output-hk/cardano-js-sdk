import * as Queries from './queries';
import { Cardano } from '@cardano-sdk/core';
import { DB_MAX_SAFE_INTEGER } from '../../../src/ChainHistory/DbSyncChainHistory/queries';
import { Logger } from 'ts-log';
import { Pool, QueryResult } from 'pg';
import { Range, bufferToHexString } from '@cardano-sdk/util';

export enum TxWith {
  AuxiliaryData = 'auxiliaryData',
  PoolRetireCertificate = 'poolRetireCertificate',
  PoolUpdateCertificate = 'poolUpdateCertificate',
  StakeRegistrationCertificate = 'stakeRegistrationCertificate',
  StakeDeregistrationCertificate = 'stakeDeregistrationCertificate',
  DelegationCertificate = 'delegationCertificate',
  MirCertificate = 'mirCertificate',
  CollateralInput = 'collateralInput',
  Mint = 'mint',
  MultiAsset = 'multiAsset',
  Redeemer = 'redeemer',
  Withdrawal = 'withdrawal',
  CollateralOutput = 'collateralOutput',
<<<<<<< HEAD
  ProposalProcedures = 'proposalProcedures',
  VotingProcedure = 'votingProcedures'
=======
  ScriptReference = 'scriptReference'
>>>>>>> 417659b5
}

export type AddressesInBlockRange = {
  addresses: Set<Cardano.PaymentAddress>;
  blockRange: Range<Cardano.BlockNo>;
  txInRangeCount: number;
};

export class ChainHistoryFixtureBuilder {
  #db: Pool;
  #logger: Logger;

  constructor(db: Pool, logger: Logger) {
    this.#db = db;
    this.#logger = logger;
  }

  public async getAddressesWithSomeInBlockRange(
    desiredQty: number,
    blockRange: Range<Cardano.BlockNo>
  ): Promise<AddressesInBlockRange> {
    const lowerBound = blockRange?.lowerBound ?? 0;
    const upperBound = blockRange?.upperBound ?? DB_MAX_SAFE_INTEGER;
    const txIds = new Set<bigint>();
    const addressesInBlockRange = {
      addresses: new Set<Cardano.PaymentAddress>(),
      blockRange: { lowerBound: Cardano.BlockNo(DB_MAX_SAFE_INTEGER), upperBound: Cardano.BlockNo(0) },
      txInRangeCount: 0
    };

    this.#logger.debug(`About to find transactions of addresses since block ${lowerBound} and before ${upperBound}`);

    const results: QueryResult<{
      address: string;
      block_no: number;
      tx_id: bigint;
    }> = await this.#db.query(Queries.transactionInBlockRange, [lowerBound, upperBound]);

    if (results.rows.length === 0) throw new Error(`No transactions found in range [${lowerBound} -> ${upperBound}].`);

    // Collect ony the requested amount of addresses and drop the excess.
    for (const { address } of results.rows) {
      if (addressesInBlockRange.addresses.size >= desiredQty) break;

      addressesInBlockRange.addresses.add(address as unknown as Cardano.PaymentAddress);
    }

    if (results.rows.length < desiredQty) {
      this.#logger.warn(`${desiredQty} addresses desired, only ${results.rows.length} results found`);
    }

    for (const { address, block_no, tx_id } of results.rows) {
      if (addressesInBlockRange.addresses.has(address as unknown as Cardano.PaymentAddress)) {
        txIds.add(tx_id);
        addressesInBlockRange.blockRange.lowerBound = Cardano.BlockNo(
          Math.min(addressesInBlockRange.blockRange.lowerBound, block_no)
        );
        addressesInBlockRange.blockRange.upperBound = Cardano.BlockNo(
          Math.max(addressesInBlockRange.blockRange.upperBound, block_no)
        );
      }
    }

    addressesInBlockRange.txInRangeCount = txIds.size;

    return addressesInBlockRange;
  }

  public async getBlockHashes(desiredQty: number): Promise<Cardano.BlockId[]> {
    this.#logger.debug(`About to fetch up to the last ${desiredQty} blocks`);
    const result: QueryResult<{ hash: Buffer }> = await this.#db.query(Queries.latestBlockHashes, [desiredQty]);
    const resultsQty = result.rows.length;
    if (result.rows.length === 0) {
      throw new Error('No blocks found');
    } else if (resultsQty < desiredQty) {
      this.#logger.warn(`${desiredQty} blocks desired, only ${resultsQty} results found`);
    }
    return result.rows.map(({ hash }) => bufferToHexString(hash) as unknown as Cardano.BlockId);
  }

  // eslint-disable-next-line sonarjs/cognitive-complexity,complexity
  public async getTxHashes(desiredQty: number, options?: { with?: TxWith[] }): Promise<Cardano.TransactionId[]> {
    this.#logger.debug(`About to fetch up to the last ${desiredQty} transactions`);

    let query = Queries.latestTxHashes;
    if (options?.with) {
      query = Queries.beginLatestTxHashes;

      if (options.with.includes(TxWith.MultiAsset)) query += Queries.latestTxHashesWithMultiAsset;
      if (options.with.includes(TxWith.AuxiliaryData)) query += Queries.latestTxHashesWithAuxiliaryData;
      if (options.with.includes(TxWith.Mint)) query += Queries.latestTxHashesWithMint;
      if (options.with.includes(TxWith.Redeemer)) query += Queries.latestTxHashesWithRedeemer;
      if (options.with.includes(TxWith.CollateralInput)) query += Queries.latestTxHashesWithCollateral;
      if (options.with.includes(TxWith.PoolRetireCertificate)) query += Queries.latestTxHashesWithPoolRetireCerts;
      if (options.with.includes(TxWith.PoolUpdateCertificate)) query += Queries.latestTxHashesWithPoolUpdateCerts;
      if (options.with.includes(TxWith.StakeRegistrationCertificate))
        query += Queries.latestTxHashesWithStakeRegistrationCerts;
      if (options.with.includes(TxWith.StakeDeregistrationCertificate))
        query += Queries.latestTxHashesWithStakeDeregistrationCerts;
      if (options.with.includes(TxWith.DelegationCertificate)) query += Queries.latestTxHashesWithDelegationCerts;
      if (options.with.includes(TxWith.MirCertificate)) query += Queries.latestTxHashesWithMirCerts;
      if (options.with.includes(TxWith.Withdrawal)) query += Queries.latestTxHashesWithWithdrawal;
      if (options.with.includes(TxWith.CollateralOutput)) query += Queries.latestTxHashesWithCollateralOutput;
<<<<<<< HEAD
      if (options.with.includes(TxWith.ProposalProcedures)) query += Queries.latestTxHashesWithProposalProcedures;
      if (options.with.includes(TxWith.VotingProcedure)) query += Queries.latestTxHashesWithVotingProcedures;
=======
      if (options.with.includes(TxWith.ScriptReference)) query += Queries.latestTxHashesWithScriptReference;
>>>>>>> 417659b5

      query += Queries.endLatestTxHashes;
    }

    const result: QueryResult<{ tx_hash: Buffer }> = await this.#db.query(query, [desiredQty]);

    const resultsQty = result.rows.length;
    if (result.rows.length === 0) {
      throw new Error('No transactions found');
    } else if (resultsQty < desiredQty) {
      this.#logger.warn(`${desiredQty} transactions desired, only ${resultsQty} results found`);
    }
    return result.rows.map(({ tx_hash }) => bufferToHexString(tx_hash) as unknown as Cardano.TransactionId);
  }

  public async getMultiAssetTxOutIds(desiredQty: number) {
    this.#logger.debug('About to fetch genesis multiasset tx out ids');
    const result: QueryResult<{ tx_out_id: string }> = await this.#db.query(Queries.findMultiAssetTxOut, [desiredQty]);
    return result.rows.map(({ tx_out_id }) => BigInt(tx_out_id));
  }

  public async getGenesisAddresses() {
    this.#logger.debug('About to fetch genesis addresses');
    const result: QueryResult<{ address: string }> = await this.#db.query(Queries.genesisUtxoAddresses);
    return result.rows.map(({ address }) => address as unknown as Cardano.PaymentAddress);
  }

  public async getDistinctAddresses(desiredQty: number): Promise<Cardano.PaymentAddress[]> {
    this.#logger.debug(`About to fetch up to the last ${desiredQty} distinct addresses`);
    const result: QueryResult<{ address: string }> = await this.#db.query(Queries.latestDistinctAddresses, [
      desiredQty
    ]);
    const resultsQty = result.rows.length;
    if (result.rows.length === 0) {
      throw new Error('No addresses found');
    } else if (resultsQty < desiredQty) {
      this.#logger.warn(`${desiredQty} distinct addresses desired, only ${resultsQty} results found`);
    }
    return result.rows.map(({ address }) => address as unknown as Cardano.PaymentAddress);
  }
}<|MERGE_RESOLUTION|>--- conflicted
+++ resolved
@@ -19,12 +19,9 @@
   Redeemer = 'redeemer',
   Withdrawal = 'withdrawal',
   CollateralOutput = 'collateralOutput',
-<<<<<<< HEAD
   ProposalProcedures = 'proposalProcedures',
-  VotingProcedure = 'votingProcedures'
-=======
+  VotingProcedure = 'votingProcedures',
   ScriptReference = 'scriptReference'
->>>>>>> 417659b5
 }
 
 export type AddressesInBlockRange = {
@@ -128,12 +125,9 @@
       if (options.with.includes(TxWith.MirCertificate)) query += Queries.latestTxHashesWithMirCerts;
       if (options.with.includes(TxWith.Withdrawal)) query += Queries.latestTxHashesWithWithdrawal;
       if (options.with.includes(TxWith.CollateralOutput)) query += Queries.latestTxHashesWithCollateralOutput;
-<<<<<<< HEAD
       if (options.with.includes(TxWith.ProposalProcedures)) query += Queries.latestTxHashesWithProposalProcedures;
       if (options.with.includes(TxWith.VotingProcedure)) query += Queries.latestTxHashesWithVotingProcedures;
-=======
       if (options.with.includes(TxWith.ScriptReference)) query += Queries.latestTxHashesWithScriptReference;
->>>>>>> 417659b5
 
       query += Queries.endLatestTxHashes;
     }
