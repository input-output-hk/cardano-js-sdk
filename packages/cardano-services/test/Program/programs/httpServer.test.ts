--- conflicted
+++ resolved
@@ -20,7 +20,6 @@
 import { Ogmios } from '@cardano-sdk/ogmios';
 import { ProviderError, ProviderFailure, Seconds } from '@cardano-sdk/core';
 import { SrvRecord } from 'dns';
-import { URL } from 'url';
 import { getRandomPort } from 'get-port-please';
 import http from 'http';
 
@@ -244,83 +243,6 @@
       });
     });
 
-<<<<<<< HEAD
-    describe('rabbitmq-dependent services', () => {
-      it('loads the nominated HTTP service and server with service discovery', async () => {
-        httpServer = await loadProviderServer({
-          apiUrl,
-          cardanoNodeConfigPath,
-          dbCacheTtl,
-          epochPollInterval,
-          handlePolicyIds: [],
-          healthCheckCacheTtl,
-          metadataFetchMode: StakePoolMetadataFetchMode.DIRECT,
-          ogmiosSrvServiceName,
-          ogmiosUrl: new URL(ogmiosConnection.address.webSocket),
-          // postgresConnectionStringDbSync,
-          rabbitmqSrvServiceName,
-          serviceDiscoveryBackoffFactor,
-          serviceDiscoveryTimeout,
-          serviceNames: [ServiceNames.TxSubmit],
-          useQueue: true
-        });
-
-        expect(httpServer).toBeInstanceOf(HttpServer);
-      });
-
-      it('loads the nominated Provider server and service discovery takes preference over url if both are provided', async () => {
-        httpServer = await loadProviderServer({
-          apiUrl,
-          cardanoNodeConfigPath,
-          dbCacheTtl,
-          epochPollInterval,
-          handlePolicyIds: [],
-          healthCheckCacheTtl,
-          metadataFetchMode: StakePoolMetadataFetchMode.DIRECT,
-          ogmiosSrvServiceName,
-          ogmiosUrl: new URL(ogmiosConnection.address.webSocket),
-          // postgresConnectionStringDbSync,
-          rabbitmqSrvServiceName,
-          rabbitmqUrl,
-          serviceDiscoveryBackoffFactor,
-          serviceDiscoveryTimeout,
-          serviceNames: [ServiceNames.TxSubmit],
-          useQueue: true
-        });
-
-        expect(httpServer).toBeInstanceOf(HttpServer);
-      });
-
-      it('throws if a service is nominated without providing rabbitmq url nor service discovery name', async () => {
-        await expect(
-          async () =>
-            await loadProviderServer({
-              apiUrl,
-              cardanoNodeConfigPath,
-              dbCacheTtl,
-              epochPollInterval,
-              handlePolicyIds: [],
-              healthCheckCacheTtl,
-              metadataFetchMode: StakePoolMetadataFetchMode.DIRECT,
-              ogmiosSrvServiceName,
-              ogmiosUrl: new URL(ogmiosConnection.address.webSocket),
-              // postgresConnectionStringDbSync,
-              serviceDiscoveryBackoffFactor,
-              serviceDiscoveryTimeout,
-              serviceNames: [ServiceNames.TxSubmit],
-              useQueue: true
-            })
-        ).rejects.toThrow(
-          new MissingProgramOption(ServiceNames.TxSubmit, [
-            RabbitMqOptionDescriptions.Url,
-            RabbitMqOptionDescriptions.SrvServiceName
-          ])
-        );
-      });
-    });
-
-=======
->>>>>>> e7e2e6f1
     describe('throws if genesis-config dependent service is nominated without providing the node config path', () => {
       // eslint-disable-next-line unicorn/consistent-function-scoping
       const test = (serviceName: ServiceNames) =>
