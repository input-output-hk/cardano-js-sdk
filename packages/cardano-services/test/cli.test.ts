/* eslint-disable unicorn/consistent-function-scoping */
/* eslint-disable sonarjs/cognitive-complexity */
/* eslint-disable sonarjs/no-identical-functions */
/* eslint-disable sonarjs/no-duplicate-string */
/* eslint-disable @typescript-eslint/no-explicit-any */
import { Asset } from '@cardano-sdk/core';
import { AssetData, AssetFixtureBuilder, AssetWith } from './Asset/fixtures/FixtureBuilder';
import { ChildProcess, fork } from 'child_process';
import { LedgerTipModel, findLedgerTip } from '../src/util/DbSyncProvider';
import { Ogmios } from '@cardano-sdk/ogmios';
import { Pool } from 'pg';
import { ProjectionName, ServerMetadata, ServiceNames } from '../src';
<<<<<<< HEAD
import { RabbitMQContainer } from './TxSubmit/rabbitmq/docker';
import { baseVersionPath, serverStarted, servicesWithVersionPath as services } from './util';
=======
import {
  baseVersionPath,
  createHealthyMockOgmiosServer,
  createUnhealthyMockOgmiosServer,
  ogmiosServerReady,
  serverStarted,
  servicesWithVersionPath as services
} from './util';
>>>>>>> e7e2e6f1
import { createLogger } from '@cardano-sdk/util-dev';
import { fromSerializableObject } from '@cardano-sdk/util';
import { getRandomPort } from 'get-port-please';
import { healthCheckResponseMock } from '../../core/test/CardanoNode/mocks';
import { listenPromise, serverClosePromise } from '../src/util';
import { mockTokenRegistry } from './Asset/fixtures/mocks';
import axios, { AxiosError } from 'axios';
import connString from 'pg-connection-string';
import http from 'http';
import path from 'path';

jest.setTimeout(90_000);

const DNS_SERVER_NOT_REACHABLE_ERROR = 'querySrv ENOTFOUND';
const CLI_CONFLICTING_OPTIONS_ERROR_MESSAGE = 'cannot be used with option';
const CLI_CONFLICTING_ENV_VARS_ERROR_MESSAGE = 'cannot be used with environment variable';
const METRICS_ENDPOINT_LABEL_RESPONSE =
  'http_request_duration_seconds duration histogram of http responses labeled with: status_code, method, path';
const REQUIRES_PG_CONNECTION = 'requires the PostgreSQL Connection string or Postgres SRV service name';

const exePath = path.join(__dirname, '..', 'dist', 'cjs', 'cli.js');
const logger = createLogger({ env: process.env.TL_LEVEL ? process.env : { ...process.env, TL_LEVEL: 'error' } });

const assertServiceHealthy = async (
  apiUrl: string,
  service: {
    name: ServiceNames;
    versionPath: string;
  },
  lastBlock: LedgerTipModel,
  options?: {
    unhealthy?: boolean;
    usedQueue?: boolean;
    withTip?: boolean;
  }
) => {
  await serverStarted(apiUrl);
  const headers = { 'Content-Type': 'application/json' };
  const res = await axios.post(`${apiUrl}${service.versionPath}/${service.name}/health`, { headers });
  const { unhealthy, usedQueue, withTip } = { withTip: true, ...options };

  const healthCheckResponse = usedQueue
    ? { ok: true }
    : healthCheckResponseMock({
        projectedTip: {
          blockNo: lastBlock!.block_no,
          hash: lastBlock!.hash.toString('hex'),
          slot: Number(lastBlock!.slot_no)
        },
        withTip
      });

  expect(res.status).toBe(200);
  if (unhealthy) expect(res.data.ok).toBeFalsy();
  else expect(res.data).toEqual(healthCheckResponse);
};

const assertServerWithCORSHeaders = async (apiUrl: string, origin: string) => {
  expect.assertions(2);
  const headers = { 'Content-Type': 'application/json', Origin: origin };
  await serverStarted(apiUrl, 404, headers);
  try {
    const res = await axios.get(`${apiUrl}${baseVersionPath}/health`, { headers });
    expect(res.headers['access-control-allow-origin']).toEqual(origin);
    expect(res.data).toBeDefined();
  } catch (error) {
    expect((error as AxiosError).response!.status).toBe(403);
  }
};

const assertMetricsEndpoint = async (apiUrl: string, assertFound: boolean) => {
  expect.assertions(1);
  await serverStarted(apiUrl);
  const headers = { 'Content-Type': 'application/json' };
  try {
    const res = await axios.get(`${apiUrl}${baseVersionPath}/metrics`, { headers });
    expect(res.data.toString().includes(METRICS_ENDPOINT_LABEL_RESPONSE)).toEqual(assertFound);
  } catch (error) {
    expect((error as AxiosError).response?.status).toBe(404);
  }
};

const assertMetaEndpoint = async (apiUrl: string, dataMatch: any) => {
  expect.assertions(1);
  await serverStarted(apiUrl);
  const headers = { 'Content-Type': 'application/json' };
  try {
    const res = await axios.get(`${apiUrl}${baseVersionPath}/meta`, { headers });
    expect(res.data).toMatchShapeOf(dataMatch);
  } catch (error) {
    expect((error as AxiosError).response?.status).toBe(404);
  }
};

const assertStakePoolApyInResponse = async (apiUrl: string, assertFound: boolean) => {
  expect.assertions(1);
  await serverStarted(apiUrl);
  const headers = { 'Content-Type': 'application/json' };
  const res = await axios.post(`${apiUrl}${services.stakePool.versionPath}/stake-pool/search`, {
    headers,
    pagination: { limit: 1, startAt: 0 }
  });
  const apy = res.data.pageResults[0].metrics.apy;
  if (assertFound) {
    expect(typeof apy).toBe('number');
  } else {
    expect(apy.__type).toBe('undefined');
  }
};

type CallCliAndAssertExitArgs = {
  args?: string[];
  dataMatchOnError: string;
  env?: NodeJS.ProcessEnv;
};

const baseArgs = ['start-provider-server', '--logger-min-severity', 'error'];

const withLogging = (proc: ChildProcess, expectingExceptions = false): ChildProcess => {
  const methodOnFailure = expectingExceptions ? 'debug' : 'error';
  proc.on('error', (error) => logger[methodOnFailure](error));
  proc.stderr!.on('data', (data) => logger[methodOnFailure](data.toString()));
  proc.stdout!.on('data', (data) => logger.info(data.toString()));
  return proc;
};

const callCliAndAssertExit = (
  { args = [], dataMatchOnError, env = {} }: CallCliAndAssertExitArgs,
  done: jest.DoneCallback
) => {
  const spy = jest.fn();
  expect.assertions(dataMatchOnError ? 3 : 2);
  const proc = withLogging(
    fork(exePath, [...baseArgs, ...args], {
      env,
      stdio: 'pipe'
    }),
    true
  );
  const chunks: string[] = [];
  proc.stderr!.on('data', (data) => {
    spy();
    chunks.push(data.toString());
  });
  proc.on('exit', (code) => {
    try {
      expect(code).toBe(1);
      expect(spy).toHaveBeenCalled();
      if (dataMatchOnError) expect(chunks.join('')).toContain(dataMatchOnError);
      done();
    } catch (error) {
      done(error);
    }
  });
};

const HANDLE_POLICY_IDS = 'f0ff48bbb7bbe9d59a40f1ce90e9e9d0ff5002ec48f232b49ca0fb9a';
const HANDLE_PROVIDER_SERVER_URL = 'http://localhost:3000';

<<<<<<< HEAD
// TODO: refactor cli.ts into 2 parts: library and application
// This test suite should only test the library, asserting that all arguments are parsed correctly.
// Without running the 'action' of the actual application.
describe.skip('CLI', () => {
  const container = new RabbitMQContainer();
=======
describe('CLI', () => {
>>>>>>> e7e2e6f1
  let db: Pool;
  let fixtureBuilder: AssetFixtureBuilder;
  let lastBlock: LedgerTipModel;
  let postgresConnectionString: string;
  let postgresConnectionStringHandle: string;
  let postgresConnectionStringProjection: string;
  let postgresConnectionStringStakePool: string;
  let postgresConnectionStringAsset: string;

  beforeAll(() => {
    postgresConnectionString = process.env.POSTGRES_CONNECTION_STRING_DB_SYNC!;
    postgresConnectionStringHandle = process.env.POSTGRES_CONNECTION_STRING_HANDLE!;
    postgresConnectionStringProjection = process.env.POSTGRES_CONNECTION_STRING_PROJECTION!;
    postgresConnectionStringStakePool = process.env.POSTGRES_CONNECTION_STRING_STAKE_POOL!;
    postgresConnectionStringAsset = process.env.POSTGRES_CONNECTION_STRING_ASSET!;
  });

  describe('start-provider-server', () => {
    let apiPort: number;
    let apiUrl: string;
    let ogmiosServer: http.Server;
    let proc: ChildProcess;

    beforeAll(async () => {
      db = new Pool({ connectionString: process.env.POSTGRES_CONNECTION_STRING_DB_SYNC, max: 1, min: 1 });
      fixtureBuilder = new AssetFixtureBuilder(db, logger);
      lastBlock = (await db!.query<LedgerTipModel>(findLedgerTip)).rows[0];
    });

    beforeEach(async () => {
      apiPort = await getRandomPort();
      apiUrl = `http://localhost:${apiPort}`;
    });

    afterEach(() => {
      if (proc !== undefined) proc.kill();
      if (ogmiosServer !== undefined) {
        return serverClosePromise(ogmiosServer);
      }
    });

    it('CLI version', (done) => {
      proc = withLogging(
        fork(exePath, ['--version'], {
          stdio: 'pipe'
        })
      );
      proc.stdout!.on('data', (data) => {
        expect(data.toString()).toBeDefined();
      });
      proc.stdout?.on('end', () => {
        done();
      });
    });

    describe('cli:start-provider-server', () => {
      let ogmiosPort: Ogmios.ConnectionConfig['port'];
      let ogmiosConnection: Ogmios.Connection;
      let cardanoNodeConfigPath: string;
      let dbCacheTtl: string;
      let postgresSrvServiceName: string;
      let postgresDb: string;
      let postgresUser: string;
      let postgresPassword: string;
      let postgresDbFile: string;
      let postgresUserFile: string;
      let postgresPasswordFile: string;
      let postgresSslCaFile: string;
      let postgresHost: string;
      let postgresPort: string;
      let ogmiosSrvServiceName: string;

      beforeAll(async () => {
        ogmiosPort = await getRandomPort();
        ogmiosConnection = Ogmios.createConnectionObject({ port: ogmiosPort });
        cardanoNodeConfigPath = process.env.CARDANO_NODE_CONFIG_PATH!;
        postgresSrvServiceName = process.env.POSTGRES_SRV_SERVICE_NAME_DB_SYNC!;
        postgresDb = process.env.POSTGRES_DB_DB_SYNC!;
        postgresDbFile = process.env.POSTGRES_DB_FILE_DB_SYNC!;
        postgresUser = process.env.POSTGRES_USER_DB_SYNC!;
        postgresUserFile = process.env.POSTGRES_USER_FILE_DB_SYNC!;
        postgresPassword = process.env.POSTGRES_PASSWORD_DB_SYNC!;
        postgresPasswordFile = process.env.POSTGRES_PASSWORD_FILE_DB_SYNC!;
        postgresHost = process.env.POSTGRES_HOST_DB_SYNC!;
        postgresPort = process.env.POSTGRES_PORT_DB_SYNC!;
        postgresSslCaFile = process.env.POSTGRES_SSL_CA_FILE_DB_SYNC!;
        ogmiosSrvServiceName = process.env.OGMIOS_SRV_SERVICE_NAME!;
        dbCacheTtl = process.env.DB_CACHE_TTL!;
      });

      describe('with healthy internal providers', () => {
        describe('valid configuration', () => {
          beforeEach(async () => {
            // ogmiosServer = createHealthyMockOgmiosServer();
            await listenPromise(ogmiosServer, { port: ogmiosConnection.port });
            // await ogmiosServerReady(ogmiosConnection);
          });

          it('exposes a HTTP server at the configured URL with all services attached when using CLI options', async () => {
            proc = withLogging(
              fork(
                exePath,
                [
                  ...baseArgs,
                  '--api-url',
                  apiUrl,
                  '--enable-metrics',
                  'true',
                  '--postgres-connection-string-db-sync',
                  postgresConnectionString,
                  '--postgres-connection-string-handle',
                  postgresConnectionStringHandle,
                  '--ogmios-url',
                  ogmiosConnection.address.webSocket,
                  '--cardano-node-config-path',
                  cardanoNodeConfigPath,
                  '--db-cache-ttl',
                  dbCacheTtl,
                  '--handle-policy-ids',
                  HANDLE_POLICY_IDS,
                  '--handle-provider-server-url',
                  HANDLE_PROVIDER_SERVER_URL,
                  ServiceNames.Asset,
                  ServiceNames.ChainHistory,
                  ServiceNames.NetworkInfo,
                  ServiceNames.StakePool,
                  ServiceNames.TxSubmit,
                  ServiceNames.Utxo,
                  ServiceNames.Rewards
                ],
                { env: {}, stdio: 'pipe' }
              )
            );

            await assertServiceHealthy(apiUrl, services.asset, lastBlock);
            await assertServiceHealthy(apiUrl, services.chainHistory, lastBlock);
            await assertServiceHealthy(apiUrl, services.networkInfo, lastBlock);
            await assertServiceHealthy(apiUrl, services.stakePool, lastBlock);
            await assertServiceHealthy(apiUrl, services.txSubmit, lastBlock, { withTip: false });
            await assertServiceHealthy(apiUrl, services.utxo, lastBlock);
            await assertServiceHealthy(apiUrl, services.rewards, lastBlock);
          });

          it('exposes a HTTP server at the configured URL with all services attached when using env variables', async () => {
            proc = withLogging(
              fork(exePath, ['start-provider-server'], {
                env: {
                  API_URL: apiUrl,
                  CARDANO_NODE_CONFIG_PATH: cardanoNodeConfigPath,
                  DB_CACHE_TTL: dbCacheTtl,
                  ENABLE_METRICS: 'true',
                  HANDLE_POLICY_IDS,
                  HANDLE_PROVIDER_SERVER_URL,
                  LOGGER_MIN_SEVERITY: 'error',
                  OGMIOS_URL: ogmiosConnection.address.webSocket,
                  POSTGRES_CONNECTION_STRING_DB_SYNC: postgresConnectionString,
                  POSTGRES_CONNECTION_STRING_HANDLE: postgresConnectionStringHandle,
                  SERVICE_NAMES: `${ServiceNames.Asset},${ServiceNames.ChainHistory},${ServiceNames.NetworkInfo},${ServiceNames.StakePool},${ServiceNames.TxSubmit},${ServiceNames.Utxo},${ServiceNames.Rewards}`
                },
                stdio: 'pipe'
              })
            );

            await assertServiceHealthy(apiUrl, services.asset, lastBlock);
            await assertServiceHealthy(apiUrl, services.chainHistory, lastBlock);
            await assertServiceHealthy(apiUrl, services.networkInfo, lastBlock);
            await assertServiceHealthy(apiUrl, services.stakePool, lastBlock);
            await assertServiceHealthy(apiUrl, services.txSubmit, lastBlock, { withTip: false });
            await assertServiceHealthy(apiUrl, services.utxo, lastBlock);
            await assertServiceHealthy(apiUrl, services.rewards, lastBlock);
          });

          it('exposes a HTTP server with /metrics endpoint using CLI options', async () => {
            proc = withLogging(
              fork(
                exePath,
                [
                  ...baseArgs,
                  '--api-url',
                  apiUrl,
                  '--enable-metrics',
                  'true',
                  '--postgres-connection-string-db-sync',
                  postgresConnectionString,
                  '--postgres-connection-string-handle',
                  postgresConnectionStringHandle,
                  '--ogmios-url',
                  ogmiosConnection.address.webSocket,
                  '--cardano-node-config-path',
                  cardanoNodeConfigPath,
                  '--db-cache-ttl',
                  dbCacheTtl,
                  '--handle-policy-ids',
                  HANDLE_POLICY_IDS,
                  '--handle-provider-server-url',
                  HANDLE_PROVIDER_SERVER_URL,
                  ServiceNames.Asset,
                  ServiceNames.ChainHistory,
                  ServiceNames.NetworkInfo,
                  ServiceNames.StakePool,
                  ServiceNames.TxSubmit,
                  ServiceNames.Utxo,
                  ServiceNames.Rewards
                ],
                { env: {}, stdio: 'pipe' }
              )
            );

            await assertMetricsEndpoint(apiUrl, true);
          });

          it('exposes a HTTP server with /metrics endpoint using env variables', async () => {
            proc = withLogging(
              fork(exePath, ['start-provider-server'], {
                env: {
                  API_URL: apiUrl,
                  CARDANO_NODE_CONFIG_PATH: cardanoNodeConfigPath,
                  DB_CACHE_TTL: dbCacheTtl,
                  ENABLE_METRICS: 'true',
                  HANDLE_POLICY_IDS,
                  HANDLE_PROVIDER_SERVER_URL,
                  LOGGER_MIN_SEVERITY: 'error',
                  OGMIOS_URL: ogmiosConnection.address.webSocket,
                  POSTGRES_CONNECTION_STRING_DB_SYNC: postgresConnectionString,
                  POSTGRES_CONNECTION_STRING_HANDLE: postgresConnectionStringHandle,
                  SERVICE_NAMES: `${ServiceNames.Asset},${ServiceNames.ChainHistory},${ServiceNames.NetworkInfo},${ServiceNames.StakePool},${ServiceNames.TxSubmit},${ServiceNames.Utxo},${ServiceNames.Rewards}`
                },
                stdio: 'pipe'
              })
            );

            await assertMetricsEndpoint(apiUrl, true);
          });

          it('exposes a HTTP server without /metrics endpoint when env set to false', async () => {
            proc = withLogging(
              fork(exePath, ['start-provider-server'], {
                env: {
                  API_URL: apiUrl,
                  CARDANO_NODE_CONFIG_PATH: cardanoNodeConfigPath,
                  DB_CACHE_TTL: dbCacheTtl,
                  ENABLE_METRICS: 'false',
                  HANDLE_POLICY_IDS,
                  HANDLE_PROVIDER_SERVER_URL,
                  LOGGER_MIN_SEVERITY: 'error',
                  OGMIOS_URL: ogmiosConnection.address.webSocket,
                  POSTGRES_CONNECTION_STRING_DB_SYNC: postgresConnectionString,
                  POSTGRES_CONNECTION_STRING_HANDLE: postgresConnectionStringHandle,
                  SERVICE_NAMES: `${ServiceNames.Asset},${ServiceNames.ChainHistory},${ServiceNames.NetworkInfo},${ServiceNames.StakePool},${ServiceNames.TxSubmit},${ServiceNames.Utxo},${ServiceNames.Rewards}`
                },
                stdio: 'pipe'
              })
            );

            await assertMetricsEndpoint(apiUrl, false);
          });

          describe('exposes a HTTP server with CORS header configuration', () => {
            const allowedOrigin = 'http://cardano.com';

            it('using CLI options', async () => {
              proc = withLogging(
                fork(
                  exePath,
                  [
                    ...baseArgs,
                    '--api-url',
                    apiUrl,
                    '--allowed-origins',
                    allowedOrigin,
                    '--postgres-connection-string-db-sync',
                    postgresConnectionString,
                    '--ogmios-url',
                    ogmiosConnection.address.webSocket,
                    '--db-cache-ttl',
                    dbCacheTtl,
                    ServiceNames.Asset
                  ],
                  { env: {}, stdio: 'pipe' }
                )
              );

              await assertServerWithCORSHeaders(apiUrl, allowedOrigin);
            });

            it('using env variables', async () => {
              proc = withLogging(
                fork(exePath, ['start-provider-server'], {
                  env: {
                    ALLOWED_ORIGINS: allowedOrigin,
                    API_URL: apiUrl,
                    DB_CACHE_TTL: dbCacheTtl,
                    LOGGER_MIN_SEVERITY: 'error',
                    OGMIOS_URL: ogmiosConnection.address.webSocket,
                    POSTGRES_CONNECTION_STRING_DB_SYNC: postgresConnectionString,
                    SERVICE_NAMES: ServiceNames.Asset
                  },
                  stdio: 'pipe'
                })
              );

              await assertServerWithCORSHeaders(apiUrl, allowedOrigin);
            });
          });

          describe('exposes a HTTP server with /meta endpoint', () => {
            const buildInfo =
              '{"lastModified":1666954298,"lastModifiedDate":"20221028105138","rev":"65d78fc015bf7bd856c5febe0ba84d3ad18a069c","shortRev":"65d78fc","extra":{ "narHash":"sha256-PN60Ot9hQZIwh4LRgnPd8iiq9F3hFNXP7PYVpBlM9TQ=", "path":"/nix/store/i0sgvj906qpzw1bk7h8b3vij0z477ff6-source","sourceInfo":"/nix/store/i0sgvj906qpzw1bk7h8b3vij0z477ff6-source"}}';

            const metaResponse: ServerMetadata = {
              extra: JSON.parse(
                '{"narHash": "sha256-PN60Ot9hQZIwh4LRgnPd8iiq9F3hFNXP7PYVpBlM9TQ=", "path":"/nix/store/i0sgvj906qpzw1bk7h8b3vij0z477ff6-source", "sourceInfo":"/nix/store/i0sgvj906qpzw1bk7h8b3vij0z477ff6-source"}'
              ),
              lastModified: 1_666_954_298,
              lastModifiedDate: '20221028105138',
              rev: '65d78fc015bf7bd856c5febe0ba84d3ad18a069c',
              shortRev: '65d78fc',
              startupTime: 1_673_353_278_641
            };

            it('using CLI options', async () => {
              proc = withLogging(
                fork(
                  exePath,
                  [
                    ...baseArgs,
                    '--api-url',
                    apiUrl,
                    '--build-info',
                    buildInfo,
                    '--postgres-connection-string-db-sync',
                    postgresConnectionString,
                    '--ogmios-url',
                    ogmiosConnection.address.webSocket,
                    '--cardano-node-config-path',
                    cardanoNodeConfigPath,
                    '--db-cache-ttl',
                    dbCacheTtl,
                    ServiceNames.Utxo
                  ],
                  { env: {}, stdio: 'pipe' }
                )
              );

              await assertMetaEndpoint(apiUrl, metaResponse);
            });

            it('using env variables', async () => {
              proc = withLogging(
                fork(exePath, ['start-provider-server'], {
                  env: {
                    API_URL: apiUrl,
                    BUILD_INFO: buildInfo,
                    CARDANO_NODE_CONFIG_PATH: cardanoNodeConfigPath,
                    DB_CACHE_TTL: dbCacheTtl,
                    LOGGER_MIN_SEVERITY: 'error',
                    OGMIOS_URL: ogmiosConnection.address.webSocket,
                    POSTGRES_CONNECTION_STRING_DB_SYNC: postgresConnectionString,
                    SERVICE_NAMES: `${ServiceNames.Utxo}`
                  },
                  stdio: 'pipe'
                })
              );

              await assertMetaEndpoint(apiUrl, metaResponse);
            });

            it('defaults if build info is not provided on startup', async () => {
              const defaultServerMeta: ServerMetadata = { startupTime: 1_234_567 };

              proc = withLogging(
                fork(
                  exePath,
                  [
                    ...baseArgs,
                    '--api-url',
                    apiUrl,
                    '--postgres-connection-string-db-sync',
                    postgresConnectionString,
                    '--ogmios-url',
                    ogmiosConnection.address.webSocket,
                    '--cardano-node-config-path',
                    cardanoNodeConfigPath,
                    '--db-cache-ttl',
                    dbCacheTtl,
                    ServiceNames.Utxo
                  ],
                  { env: {}, stdio: 'pipe' }
                )
              );

              await assertMetaEndpoint(apiUrl, defaultServerMeta);
            });

            it('exits with code 1 with provided invalid build info JSON format', (done) => {
              const invalidBuildInfo = '{"lastModified":}';

              callCliAndAssertExit(
                {
                  args: [
                    ...baseArgs,
                    '--api-url',
                    apiUrl,
                    '--build-info',
                    invalidBuildInfo,
                    '--postgres-connection-string-db-sync',
                    postgresConnectionString,
                    '--ogmios-url',
                    ogmiosConnection.address.webSocket,
                    '--cardano-node-config-path',
                    cardanoNodeConfigPath,
                    '--db-cache-ttl',
                    dbCacheTtl,
                    ServiceNames.Utxo
                  ],
                  dataMatchOnError: 'Invalid JSON format of process.env.BUILD_INFO'
                },
                done
              );
            });

            it('exits with code 1 when the provided build info does not follow the JSON schema', (done) => {
              const buildInfoWithWrongProp = '{"lastModified1111": 1673457714494}';

              callCliAndAssertExit(
                {
                  args: [
                    ...baseArgs,
                    '--api-url',
                    apiUrl,
                    '--build-info',
                    buildInfoWithWrongProp,
                    '--postgres-connection-string-db-sync',
                    postgresConnectionString,
                    '--ogmios-url',
                    ogmiosConnection.address.webSocket,
                    '--cardano-node-config-path',
                    cardanoNodeConfigPath,
                    '--db-cache-ttl',
                    dbCacheTtl,
                    ServiceNames.Utxo
                  ],
                  dataMatchOnError: 'is not allowed to have the additional property "lastModified1111"'
                },
                done
              );
            });
          });

          it('setting the service names via env variable takes preference over command line argument', async () => {
            proc = withLogging(
              fork(
                exePath,
                [
                  ...baseArgs,
                  '--api-url',
                  apiUrl,
                  '--postgres-connection-string-db-sync',
                  postgresConnectionString,
                  '--ogmios-url',
                  ogmiosConnection.address.webSocket,
                  '--cardano-node-config-path',
                  cardanoNodeConfigPath,
                  '--db-cache-ttl',
                  dbCacheTtl,
                  ServiceNames.Utxo
                ],
                {
                  env: {
                    SERVICE_NAMES: `${ServiceNames.Utxo},${ServiceNames.Rewards}`
                  },
                  stdio: 'pipe'
                }
              )
            );

            await assertServiceHealthy(apiUrl, services.utxo, lastBlock);
            await assertServiceHealthy(apiUrl, services.rewards, lastBlock);
          });

          it('exposes a HTTP server with /stake-pool/search endpoint that includes metrics.apy, by default', async () => {
            proc = withLogging(
              fork(
                exePath,
                [
                  ...baseArgs,
                  '--api-url',
                  apiUrl,
                  '--postgres-connection-string-db-sync',
                  postgresConnectionString,
                  '--ogmios-url',
                  ogmiosConnection.address.webSocket,
                  '--cardano-node-config-path',
                  cardanoNodeConfigPath,
                  '--db-cache-ttl',
                  dbCacheTtl,
                  ServiceNames.StakePool
                ],
                { env: {}, stdio: 'pipe' }
              )
            );

            await assertStakePoolApyInResponse(apiUrl, true);
          });

          it('exposes a HTTP server with /stake-pool/search endpoint that disables metrics.apy, when configured via CLI option', async () => {
            proc = withLogging(
              fork(
                exePath,
                [
                  ...baseArgs,
                  '--api-url',
                  apiUrl,
                  '--disable-stake-pool-metric-apy',
                  'true',
                  '--postgres-connection-string-db-sync',
                  postgresConnectionString,
                  '--ogmios-url',
                  ogmiosConnection.address.webSocket,
                  '--cardano-node-config-path',
                  cardanoNodeConfigPath,
                  '--db-cache-ttl',
                  dbCacheTtl,
                  ServiceNames.StakePool
                ],
                { env: {}, stdio: 'pipe' }
              )
            );

            await assertStakePoolApyInResponse(apiUrl, false);
          });

          it('exposes a HTTP server with /stake-pool/search endpoint that disables metrics.apy when using env', async () => {
            proc = withLogging(
              fork(exePath, ['start-provider-server'], {
                env: {
                  API_URL: apiUrl,
                  CARDANO_NODE_CONFIG_PATH: cardanoNodeConfigPath,
                  DB_CACHE_TTL: dbCacheTtl,
                  DISABLE_STAKE_POOL_METRIC_APY: 'true',
                  LOGGER_MIN_SEVERITY: 'error',
                  OGMIOS_URL: ogmiosConnection.address.webSocket,
                  POSTGRES_CONNECTION_STRING_DB_SYNC: postgresConnectionString,
                  SERVICE_NAMES: `${ServiceNames.StakePool}`
                },
                stdio: 'pipe'
              })
            );

            await assertStakePoolApyInResponse(apiUrl, false);
          });
        });

        describe('specifying a PostgreSQL-dependent service', () => {
          describe('without provided static nor service discovery config', () => {
            it('stake-pool exits with code 1', (done) => {
              callCliAndAssertExit(
                {
                  args: ['--service-names', ServiceNames.StakePool],
                  dataMatchOnError: REQUIRES_PG_CONNECTION
                },
                done
              );
            });

            it('network-info exits with code 1', (done) => {
              callCliAndAssertExit(
                {
                  args: [
                    '--cardano-node-config-path',
                    cardanoNodeConfigPath,
                    '--service-names',
                    ServiceNames.NetworkInfo
                  ],
                  dataMatchOnError: REQUIRES_PG_CONNECTION
                },
                done
              );
            });

            it('network-info exits with code 1 when cache TTL is out of range', (done) => {
              const cacheTtlOutOfRange = '3000';
              callCliAndAssertExit(
                {
                  args: [
                    '--cardano-node-config-path',
                    cardanoNodeConfigPath,
                    '--db-cache-ttl',
                    cacheTtlOutOfRange,
                    '--service-names',
                    ServiceNames.NetworkInfo
                  ],
                  dataMatchOnError: REQUIRES_PG_CONNECTION
                },
                done
              );
            });

            it('utxo exits with code 1', (done) => {
              callCliAndAssertExit(
                {
                  args: ['--service-names', ServiceNames.Utxo],
                  dataMatchOnError: REQUIRES_PG_CONNECTION
                },
                done
              );
            });

            it('rewards exits with code 1', (done) => {
              callCliAndAssertExit(
                {
                  args: ['--service-names', ServiceNames.Rewards],
                  dataMatchOnError: REQUIRES_PG_CONNECTION
                },
                done
              );
            });

            it('chain-history exits with code 1', (done) => {
              callCliAndAssertExit(
                {
                  args: ['--service-names', ServiceNames.ChainHistory],
                  dataMatchOnError: REQUIRES_PG_CONNECTION
                },
                done
              );
            });

            it('asset exits with code 1', (done) => {
              callCliAndAssertExit(
                {
                  args: ['--service-names', ServiceNames.Asset],
                  dataMatchOnError: REQUIRES_PG_CONNECTION
                },
                done
              );
            });
          });

          describe('with provided static config', () => {
            beforeEach(async () => {
              // ogmiosServer = createHealthyMockOgmiosServer();
              await listenPromise(ogmiosServer, { port: ogmiosConnection.port });
              // await ogmiosServerReady(ogmiosConnection);
            });

            it('exposes a HTTP server when using CLI options', async () => {
              proc = withLogging(
                fork(
                  exePath,
                  [
                    ...baseArgs,
                    '--api-url',
                    apiUrl,
                    '--ogmios-url',
                    ogmiosConnection.address.webSocket,
                    '--postgres-db-db-sync',
                    postgresDb,
                    '--postgres-user-db-sync',
                    postgresUser,
                    '--postgres-password-db-sync',
                    postgresPassword,
                    '--postgres-host-db-sync',
                    postgresHost,
                    '--postgres-pool-max-db-sync',
                    '50',
                    '--postgres-port-db-sync',
                    postgresPort,
                    ServiceNames.Utxo
                  ],
                  {
                    env: {},
                    stdio: 'pipe'
                  }
                )
              );

              await assertServiceHealthy(apiUrl, services.utxo, lastBlock);
            });

            it('exposes a HTTP server when using env variables', async () => {
              proc = withLogging(
                fork(exePath, ['start-provider-server'], {
                  env: {
                    API_URL: apiUrl,
                    LOGGER_MIN_SEVERITY: 'error',
                    OGMIOS_URL: ogmiosConnection.address.webSocket,
                    POSTGRES_DB_DB_SYNC: postgresDb,
                    POSTGRES_HOST_DB_SYNC: postgresHost,
                    POSTGRES_PASSWORD_DB_SYNC: postgresPassword,
                    POSTGRES_POOL_MAX_DB_SYNC: '50',
                    POSTGRES_PORT_DB_SYNC: postgresPort,
                    POSTGRES_USER_DB_SYNC: postgresUser,
                    SERVICE_NAMES: ServiceNames.Utxo
                  },
                  stdio: 'pipe'
                })
              );

              await assertServiceHealthy(apiUrl, services.utxo, lastBlock);
            });
          });

          describe('with provided service discovery config', () => {
            it('exits with code 1 if DNS server not reachable when using CLI options', (done) => {
              callCliAndAssertExit(
                {
                  args: [
                    '--postgres-srv-service-name-db-sync',
                    postgresSrvServiceName,
                    '--postgres-db-db-sync',
                    postgresDb,
                    '--postgres-user-db-sync',
                    postgresUser,
                    '--postgres-password-db-sync',
                    postgresPassword,
                    '--service-discovery-timeout',
                    '1000',
                    '--service-names',
                    ServiceNames.Utxo
                  ],
                  dataMatchOnError: DNS_SERVER_NOT_REACHABLE_ERROR
                },
                done
              );
            });

            it('exits with code 1 if DNS server not reachable when using env variables', (done) => {
              callCliAndAssertExit(
                {
                  dataMatchOnError: DNS_SERVER_NOT_REACHABLE_ERROR,
                  env: {
                    POSTGRES_DB_DB_SYNC: postgresDb,
                    POSTGRES_PASSWORD_DB_SYNC: postgresPassword,
                    POSTGRES_SRV_SERVICE_NAME_DB_SYNC: postgresSrvServiceName,
                    POSTGRES_USER_DB_SYNC: postgresUser,
                    SERVICE_DISCOVERY_TIMEOUT: '1000',
                    SERVICE_NAMES: ServiceNames.Utxo
                  }
                },
                done
              );
            });
          });

          describe('with both postgres srv service name and connection string', () => {
            it('throws a CLI validation error and exits with code 1 when using CLI options', (done) => {
              callCliAndAssertExit(
                {
                  args: [
                    '--postgres-connection-string-db-sync',
                    postgresConnectionString,
                    '--postgres-srv-service-name-db-sync',
                    postgresSrvServiceName,
                    '--service-names',
                    ServiceNames.Utxo
                  ],
                  dataMatchOnError: CLI_CONFLICTING_OPTIONS_ERROR_MESSAGE
                },
                done
              );
            });

            it('throws a CLI validation error and exits with code 1 when using env variables', (done) => {
              callCliAndAssertExit(
                {
                  dataMatchOnError: CLI_CONFLICTING_ENV_VARS_ERROR_MESSAGE,
                  env: {
                    POSTGRES_CONNECTION_STRING_DB_SYNC: postgresConnectionString,
                    POSTGRES_SRV_SERVICE_NAME_DB_SYNC: postgresSrvServiceName,
                    SERVICE_NAMES: ServiceNames.Utxo
                  }
                },
                done
              );
            });
          });

          describe('with both postgres srv service name and host', () => {
            it('throws a CLI validation error and exits with code 1 when using CLI options', (done) => {
              callCliAndAssertExit(
                {
                  args: [
                    '--postgres-host-db-sync',
                    postgresHost,
                    '--postgres-srv-service-name-db-sync',
                    postgresSrvServiceName,
                    '--service-names',
                    ServiceNames.Utxo
                  ],
                  dataMatchOnError: CLI_CONFLICTING_OPTIONS_ERROR_MESSAGE
                },
                done
              );
            });

            it('throws a CLI validation error and exits with code 1 when using env variables', (done) => {
              callCliAndAssertExit(
                {
                  dataMatchOnError: CLI_CONFLICTING_ENV_VARS_ERROR_MESSAGE,
                  env: {
                    POSTGRES_HOST_DB_SYNC: postgresHost,
                    POSTGRES_SRV_SERVICE_NAME_DB_SYNC: postgresSrvServiceName,
                    SERVICE_NAMES: ServiceNames.Utxo
                  }
                },
                done
              );
            });
          });

          describe('with both postgres srv service name and port', () => {
            it('throws a CLI validation error and exits with code 1 when using CLI options', (done) => {
              callCliAndAssertExit(
                {
                  args: [
                    '--postgres-port-db-sync',
                    postgresPort,
                    '--postgres-srv-service-name-db-sync',
                    postgresSrvServiceName,
                    '--service-names',
                    ServiceNames.Utxo
                  ],
                  dataMatchOnError: CLI_CONFLICTING_OPTIONS_ERROR_MESSAGE
                },
                done
              );
            });

            it('throws a CLI validation error and exits with code 1 when using env variables', (done) => {
              callCliAndAssertExit(
                {
                  dataMatchOnError: CLI_CONFLICTING_ENV_VARS_ERROR_MESSAGE,
                  env: {
                    POSTGRES_PORT_DB_SYNC: postgresPort,
                    POSTGRES_SRV_SERVICE_NAME_DB_SYNC: postgresSrvServiceName,
                    SERVICE_NAMES: ServiceNames.Utxo
                  }
                },
                done
              );
            });
          });

          describe('with both connection string and postgres db name', () => {
            it('throws a CLI validation error and exits with code 1 when using CLI options', (done) => {
              callCliAndAssertExit(
                {
                  args: [
                    '--postgres-connection-string-db-sync',
                    postgresConnectionString,
                    '--postgres-db-db-sync',
                    postgresDb,
                    '--service-names',
                    ServiceNames.Utxo
                  ],
                  dataMatchOnError: CLI_CONFLICTING_OPTIONS_ERROR_MESSAGE
                },
                done
              );
            });

            it('throws a CLI validation error and exits with code 1 when using env variables', (done) => {
              callCliAndAssertExit(
                {
                  dataMatchOnError: CLI_CONFLICTING_ENV_VARS_ERROR_MESSAGE,
                  env: {
                    POSTGRES_CONNECTION_STRING_DB_SYNC: postgresConnectionString,
                    POSTGRES_DB_DB_SYNC: postgresDb,
                    SERVICE_NAMES: ServiceNames.Utxo
                  }
                },
                done
              );
            });
          });

          describe('with both connection string and postgres db name file', () => {
            it('throws a CLI validation error and exits with code 1 when using CLI options', (done) => {
              callCliAndAssertExit(
                {
                  args: [
                    '--postgres-connection-string-db-sync',
                    postgresConnectionString,
                    '--postgres-db-file-db-sync',
                    postgresDbFile,
                    '--service-names',
                    ServiceNames.Utxo
                  ],
                  dataMatchOnError: CLI_CONFLICTING_OPTIONS_ERROR_MESSAGE
                },
                done
              );
            });

            it('throws a CLI validation error and exits with code 1 when using env variables', (done) => {
              callCliAndAssertExit(
                {
                  dataMatchOnError: CLI_CONFLICTING_ENV_VARS_ERROR_MESSAGE,
                  env: {
                    POSTGRES_CONNECTION_STRING_DB_SYNC: postgresConnectionString,
                    POSTGRES_DB_FILE_DB_SYNC: postgresDbFile,
                    SERVICE_NAMES: ServiceNames.Utxo
                  }
                },
                done
              );
            });
          });

          describe('with both connection string and postgres user', () => {
            it('throws a CLI validation error and exits with code 1 when using CLI options', (done) => {
              callCliAndAssertExit(
                {
                  args: [
                    '--postgres-connection-string-db-sync',
                    postgresConnectionString,
                    '--postgres-user-db-sync',
                    postgresUser,
                    '--service-names',
                    ServiceNames.Utxo
                  ],
                  dataMatchOnError: CLI_CONFLICTING_OPTIONS_ERROR_MESSAGE
                },
                done
              );
            });

            it('throws a CLI validation error and exits with code 1 when using env variables', (done) => {
              callCliAndAssertExit(
                {
                  dataMatchOnError: CLI_CONFLICTING_ENV_VARS_ERROR_MESSAGE,
                  env: {
                    POSTGRES_CONNECTION_STRING_DB_SYNC: postgresConnectionString,
                    POSTGRES_USER_DB_SYNC: postgresUser,
                    SERVICE_NAMES: ServiceNames.Utxo
                  }
                },
                done
              );
            });
          });

          describe('with both connection string and postgres user file', () => {
            it('throws a CLI validation error and exits with code 1 when using CLI options', (done) => {
              callCliAndAssertExit(
                {
                  args: [
                    '--postgres-connection-string-db-sync',
                    postgresConnectionString,
                    '--postgres-user-file-db-sync',
                    postgresUserFile,
                    '--service-names',
                    ServiceNames.Utxo
                  ],
                  dataMatchOnError: CLI_CONFLICTING_OPTIONS_ERROR_MESSAGE
                },
                done
              );
            });

            it('throws a CLI validation error and exits with code 1 when using env variables', (done) => {
              callCliAndAssertExit(
                {
                  dataMatchOnError: CLI_CONFLICTING_ENV_VARS_ERROR_MESSAGE,
                  env: {
                    POSTGRES_CONNECTION_STRING_DB_SYNC: postgresConnectionString,
                    POSTGRES_USER_FILE_DB_SYNC: postgresUserFile,
                    SERVICE_NAMES: ServiceNames.Utxo
                  }
                },
                done
              );
            });
          });

          describe('with both connection string and postgres password', () => {
            it('throws a CLI validation error and exits with code 1 when using CLI options', (done) => {
              callCliAndAssertExit(
                {
                  args: [
                    '--postgres-connection-string-db-sync',
                    postgresConnectionString,
                    '--postgres-password-db-sync',
                    postgresPassword,
                    ServiceNames.Utxo
                  ],
                  dataMatchOnError: CLI_CONFLICTING_OPTIONS_ERROR_MESSAGE
                },
                done
              );
            });

            it('throws a CLI validation error and exits with code 1 when using env variables', (done) => {
              callCliAndAssertExit(
                {
                  dataMatchOnError: CLI_CONFLICTING_ENV_VARS_ERROR_MESSAGE,
                  env: {
                    POSTGRES_CONNECTION_STRING_DB_SYNC: postgresConnectionString,
                    POSTGRES_PASSWORD_DB_SYNC: postgresPassword,
                    SERVICE_NAMES: ServiceNames.Utxo
                  }
                },
                done
              );
            });
          });

          describe('with both connection string and postgres password file', () => {
            it('throws a CLI validation error and exits with code 1 when using CLI options', (done) => {
              callCliAndAssertExit(
                {
                  args: [
                    '--postgres-connection-string-db-sync',
                    postgresConnectionString,
                    '--postgres-password-file-db-sync',
                    postgresPasswordFile,
                    ServiceNames.Utxo
                  ],
                  dataMatchOnError: CLI_CONFLICTING_OPTIONS_ERROR_MESSAGE
                },
                done
              );
            });

            it('throws a CLI validation error and exits with code 1 when using env variables', (done) => {
              callCliAndAssertExit(
                {
                  dataMatchOnError: CLI_CONFLICTING_ENV_VARS_ERROR_MESSAGE,
                  env: {
                    POSTGRES_CONNECTION_STRING_DB_SYNC: postgresConnectionString,
                    POSTGRES_PASSWORD_FILE_DB_SYNC: postgresPasswordFile,
                    SERVICE_NAMES: ServiceNames.Utxo
                  }
                },
                done
              );
            });
          });

          describe('with both connection string and postgres host', () => {
            it('throws a CLI validation error and exits with code 1 when using CLI options', (done) => {
              callCliAndAssertExit(
                {
                  args: [
                    '--postgres-connection-string-db-sync',
                    postgresConnectionString,
                    '--postgres-host-db-sync',
                    postgresHost,
                    ServiceNames.Utxo
                  ],
                  dataMatchOnError: CLI_CONFLICTING_OPTIONS_ERROR_MESSAGE
                },
                done
              );
            });

            it('throws a CLI validation error and exits with code 1 when using env variables', (done) => {
              callCliAndAssertExit(
                {
                  dataMatchOnError: CLI_CONFLICTING_ENV_VARS_ERROR_MESSAGE,
                  env: {
                    POSTGRES_CONNECTION_STRING_DB_SYNC: postgresConnectionString,
                    POSTGRES_HOST_DB_SYNC: postgresHost,
                    SERVICE_NAMES: ServiceNames.Utxo
                  }
                },
                done
              );
            });
          });

          describe('with both connection string and postgres port', () => {
            it('throws a CLI validation error and exits with code 1 when using CLI options', (done) => {
              callCliAndAssertExit(
                {
                  args: [
                    '--postgres-connection-string-db-sync',
                    postgresConnectionString,
                    '--postgres-port-db-sync',
                    postgresPort,
                    ServiceNames.Utxo
                  ],
                  dataMatchOnError: CLI_CONFLICTING_OPTIONS_ERROR_MESSAGE
                },
                done
              );
            });

            it('throws a CLI validation error and exits with code 1 when using env variables', (done) => {
              callCliAndAssertExit(
                {
                  dataMatchOnError: CLI_CONFLICTING_ENV_VARS_ERROR_MESSAGE,
                  env: {
                    POSTGRES_CONNECTION_STRING_DB_SYNC: postgresConnectionString,
                    POSTGRES_PORT_DB_SYNC: postgresPort,
                    SERVICE_NAMES: ServiceNames.Utxo
                  }
                },
                done
              );
            });
          });

          describe('with both postgres db name from config and from file', () => {
            it('throws a CLI validation error and exits with code 1 when using CLI options', (done) => {
              callCliAndAssertExit(
                {
                  args: [
                    '--postgres-db-db-sync',
                    postgresDb,
                    '--postgres-db-file-db-sync',
                    postgresDbFile,
                    ServiceNames.Utxo
                  ],
                  dataMatchOnError: CLI_CONFLICTING_OPTIONS_ERROR_MESSAGE
                },
                done
              );
            });

            it('throws a CLI validation error and exits with code 1 when using env variables', (done) => {
              callCliAndAssertExit(
                {
                  dataMatchOnError: CLI_CONFLICTING_ENV_VARS_ERROR_MESSAGE,
                  env: {
                    POSTGRES_DB_DB_SYNC: postgresDb,
                    POSTGRES_DB_FILE_DB_SYNC: postgresDbFile,
                    SERVICE_NAMES: ServiceNames.Utxo
                  }
                },
                done
              );
            });
          });

          describe('with both postgres user from config and from file', () => {
            it('throws a CLI validation error and exits with code 1 when using CLI options', (done) => {
              callCliAndAssertExit(
                {
                  args: [
                    '--postgres-user-db-sync',
                    postgresUser,
                    '--postgres-user-file-db-sync',
                    postgresUserFile,
                    ServiceNames.Utxo
                  ],
                  dataMatchOnError: CLI_CONFLICTING_OPTIONS_ERROR_MESSAGE
                },
                done
              );
            });

            it('throws a CLI validation error and exits with code 1 when using env variables', (done) => {
              callCliAndAssertExit(
                {
                  dataMatchOnError: CLI_CONFLICTING_ENV_VARS_ERROR_MESSAGE,
                  env: {
                    POSTGRES_USER_DB_SYNC: postgresUser,
                    POSTGRES_USER_FILE_DB_SYNC: postgresUserFile,
                    SERVICE_NAMES: ServiceNames.Utxo
                  }
                },
                done
              );
            });
          });

          describe('with both postgres password from config and from file', () => {
            it('throws a CLI validation error and exits with code 1 whens use CLI options', (done) => {
              callCliAndAssertExit(
                {
                  args: [
                    '--postgres-password-db-sync',
                    postgresPassword,
                    '--postgres-password-file-db-sync',
                    postgresPasswordFile,
                    ServiceNames.Utxo
                  ],
                  dataMatchOnError: CLI_CONFLICTING_OPTIONS_ERROR_MESSAGE
                },
                done
              );
            });

            it('throws a CLI validation error and exits with code 1 when using env variables', (done) => {
              callCliAndAssertExit(
                {
                  dataMatchOnError: CLI_CONFLICTING_ENV_VARS_ERROR_MESSAGE,
                  env: {
                    POSTGRES_PASSWORD_DB_SYNC: postgresPassword,
                    POSTGRES_PASSWORD_FILE_DB_SYNC: postgresPasswordFile,
                    SERVICE_NAMES: ServiceNames.Utxo
                  }
                },
                done
              );
            });
          });
        });

        describe('specifying a Cardano-Configurations-dependent service without providing the node config path', () => {
          it('network-info exits with code 1 when using CLI options', (done) => {
            callCliAndAssertExit(
              {
                args: ['--postgres-connection-string-db-sync', postgresConnectionString, ServiceNames.NetworkInfo],
                dataMatchOnError: 'network-info requires the Cardano node config path program option'
              },
              done
            );
          });

          it('network-info exits with code 1 when using env variables', (done) => {
            callCliAndAssertExit(
              {
                dataMatchOnError: 'network-info requires the Cardano node config path program option',
                env: {
                  POSTGRES_CONNECTION_STRING_DB_SYNC: postgresConnectionString,
                  SERVICE_NAMES: ServiceNames.NetworkInfo
                }
              },
              done
            );
          });
        });

        describe('specifying an Ogmios-dependent service', () => {
          beforeEach(async () => {
            // ogmiosServer = createHealthyMockOgmiosServer();
            // ws://localhost:1337
            ogmiosConnection = Ogmios.createConnectionObject();
            await listenPromise(ogmiosServer, { port: ogmiosConnection.port });
            // await ogmiosServerReady(ogmiosConnection);
          });

          describe('without providing the Ogmios URL', () => {
            it('network-info uses the default Ogmios configuration if not specified when using CLI options', async () => {
              proc = withLogging(
                fork(
                  exePath,
                  [
                    ...baseArgs,
                    '--api-url',
                    apiUrl,
                    '--handle-policy-ids',
                    HANDLE_POLICY_IDS,
                    '--handle-provider-server-url',
                    HANDLE_PROVIDER_SERVER_URL,
                    '--postgres-connection-string-db-sync',
                    postgresConnectionString,
                    '--postgres-connection-string-handle',
                    postgresConnectionStringHandle,
                    '--cardano-node-config-path',
                    cardanoNodeConfigPath,
                    ServiceNames.NetworkInfo
                  ],
                  {
                    env: {},
                    stdio: 'pipe'
                  }
                )
              );
              await assertServiceHealthy(apiUrl, services.networkInfo, lastBlock);
            });

            it('network-info uses the default Ogmios configuration if not specified using env variables', async () => {
              proc = withLogging(
                fork(exePath, ['start-provider-server'], {
                  env: {
                    API_URL: apiUrl,
                    CARDANO_NODE_CONFIG_PATH: cardanoNodeConfigPath,
                    HANDLE_POLICY_IDS,
                    HANDLE_PROVIDER_SERVER_URL,
                    LOGGER_MIN_SEVERITY: 'error',
                    POSTGRES_CONNECTION_STRING_DB_SYNC: postgresConnectionString,
                    SERVICE_NAMES: ServiceNames.NetworkInfo
                  },
                  stdio: 'pipe'
                })
              );
              await assertServiceHealthy(apiUrl, services.networkInfo, lastBlock);
            });

            it('tx-submit uses the default Ogmios configuration if not specified when using CLI options', async () => {
              proc = withLogging(
                fork(
                  exePath,
                  [
                    ...baseArgs,
                    '--api-url',
                    apiUrl,
                    '--postgres-connection-string-handle',
                    postgresConnectionStringHandle,
                    '--handle-policy-ids',
                    HANDLE_POLICY_IDS,
                    '--handle-provider-server-url',
                    HANDLE_PROVIDER_SERVER_URL,
                    ServiceNames.TxSubmit
                  ],
                  {
                    env: {},
                    stdio: 'pipe'
                  }
                )
              );
              await assertServiceHealthy(apiUrl, services.txSubmit, lastBlock, { withTip: false });
            });

            it('tx-submit uses the default Ogmios configuration if not specified when using env variables', async () => {
              proc = withLogging(
                fork(exePath, ['start-provider-server'], {
                  env: {
                    API_URL: apiUrl,
                    HANDLE_POLICY_IDS,
                    HANDLE_PROVIDER_SERVER_URL,
                    LOGGER_MIN_SEVERITY: 'error',
                    POSTGRES_CONNECTION_STRING_HANDLE: postgresConnectionStringHandle,
                    SERVICE_NAMES: ServiceNames.TxSubmit
                  },
                  stdio: 'pipe'
                })
              );
              await assertServiceHealthy(apiUrl, services.txSubmit, lastBlock, { withTip: false });
            });
          });

          describe('with service discovery', () => {
            it('network-info throws DNS SRV error and exits with code 1 when using CLI options', (done) => {
              callCliAndAssertExit(
                {
                  args: [
                    '--cardano-node-config-path',
                    cardanoNodeConfigPath,
                    '--postgres-srv-service-name-db-sync',
                    postgresSrvServiceName,
                    '--postgres-db-db-sync',
                    postgresDb,
                    '--postgres-user-db-sync',
                    postgresUser,
                    '--postgres-password-db-sync',
                    postgresPassword,
                    '--ogmios-srv-service-name',
                    ogmiosSrvServiceName,
                    '--service-discovery-timeout',
                    '1000',
                    '--service-names',
                    ServiceNames.NetworkInfo
                  ],
                  dataMatchOnError: DNS_SERVER_NOT_REACHABLE_ERROR
                },
                done
              );
            });

            it('network-info throws DNS SRV error and exits with code 1 when using env variables', (done) => {
              callCliAndAssertExit(
                {
                  dataMatchOnError: DNS_SERVER_NOT_REACHABLE_ERROR,
                  env: {
                    API_URL: apiUrl,
                    CARDANO_NODE_CONFIG_PATH: cardanoNodeConfigPath,
                    OGMIOS_SRV_SERVICE_NAME: ogmiosSrvServiceName,
                    POSTGRES_DB_DB_SYNC: postgresDb,
                    POSTGRES_PASSWORD_DB_SYNC: postgresPassword,
                    POSTGRES_SRV_SERVICE_NAME_DB_SYNC: postgresSrvServiceName,
                    POSTGRES_USER_DB_SYNC: postgresUser,
                    SERVICE_DISCOVERY_TIMEOUT: '1000',
                    SERVICE_NAMES: ServiceNames.NetworkInfo
                  }
                },
                done
              );
            });

            it('tx-submit throws DNS SRV error and exits with code 1 when using CLI options', (done) => {
              callCliAndAssertExit(
                {
                  args: [
                    '--postgres-connection-string-handle',
                    postgresConnectionStringHandle,
                    '--handle-policy-ids',
                    HANDLE_POLICY_IDS,
                    '--handle-provider-server-url',
                    HANDLE_PROVIDER_SERVER_URL,
                    '--ogmios-srv-service-name',
                    ogmiosSrvServiceName,
                    '--service-discovery-timeout',
                    '1000',
                    '--service-names',
                    ServiceNames.TxSubmit
                  ],
                  dataMatchOnError: DNS_SERVER_NOT_REACHABLE_ERROR
                },
                done
              );
            });

            it('tx-submit throws DNS SRV error and exits with code 1 when using env variables', (done) => {
              callCliAndAssertExit(
                {
                  dataMatchOnError: DNS_SERVER_NOT_REACHABLE_ERROR,
                  env: {
                    API_URL: apiUrl,
                    HANDLE_POLICY_IDS,
                    HANDLE_PROVIDER_SERVER_URL,
                    OGMIOS_SRV_SERVICE_NAME: ogmiosSrvServiceName,
                    POSTGRES_CONNECTION_STRING_HANDLE: postgresConnectionStringHandle,
                    SERVICE_DISCOVERY_TIMEOUT: '1000',
                    SERVICE_NAMES: ServiceNames.TxSubmit
                  }
                },
                done
              );
            });
          });

          describe('with providing both Ogmios URL and SRV service name', () => {
            it('network-info throws a CLI validation error and exits with code 1 whens use CLI options', (done) => {
              callCliAndAssertExit(
                {
                  args: [
                    '--postgres-password-db-sync',
                    postgresPassword,
                    '--ogmios-url',
                    ogmiosConnection.address.webSocket,
                    '--ogmios-srv-service-name',
                    ogmiosSrvServiceName,
                    '--service-names',
                    ServiceNames.NetworkInfo
                  ],
                  dataMatchOnError: CLI_CONFLICTING_OPTIONS_ERROR_MESSAGE
                },
                done
              );
            });

            it('network-info throws a CLI validation error and exits with code 1 when using env variables', (done) => {
              callCliAndAssertExit(
                {
                  dataMatchOnError: CLI_CONFLICTING_ENV_VARS_ERROR_MESSAGE,
                  env: {
                    API_URL: apiUrl,
                    OGMIOS_SRV_SERVICE_NAME: ogmiosSrvServiceName,
                    OGMIOS_URL: ogmiosConnection.address.webSocket,
                    POSTGRES_CONNECTION_STRING_DB_SYNC: postgresConnectionString,
                    SERVICE_NAMES: ServiceNames.NetworkInfo
                  }
                },
                done
              );
            });

            it('tx-submit throws a CLI validation error and exits with code 1 whens use CLI options', (done) => {
              callCliAndAssertExit(
                {
                  args: [
                    '--postgres-connection-string-handle',
                    postgresConnectionStringHandle,
                    '--handle-policy-ids',
                    HANDLE_POLICY_IDS,
                    '--handle-provider-server-url',
                    HANDLE_PROVIDER_SERVER_URL,
                    '--ogmios-url',
                    ogmiosConnection.address.webSocket,
                    '--ogmios-srv-service-name',
                    ogmiosSrvServiceName,
                    '--service-names',
                    ServiceNames.TxSubmit
                  ],
                  dataMatchOnError: CLI_CONFLICTING_OPTIONS_ERROR_MESSAGE
                },
                done
              );
            });

            it('tx-submit throws a CLI validation error and exits with code 1 when using env variables', (done) => {
              callCliAndAssertExit(
                {
                  dataMatchOnError: CLI_CONFLICTING_ENV_VARS_ERROR_MESSAGE,
                  env: {
                    API_URL: apiUrl,
                    HANDLE_POLICY_IDS,
                    HANDLE_PROVIDER_SERVER_URL,
                    OGMIOS_SRV_SERVICE_NAME: ogmiosSrvServiceName,
                    OGMIOS_URL: ogmiosConnection.address.webSocket,
                    POSTGRES_CONNECTION_STRING_HANDLE: postgresConnectionStringHandle,
                    SERVICE_NAMES: ServiceNames.TxSubmit
                  }
                },
                done
              );
            });
          });

          describe('specifying ssl ca file path that does not exist', () => {
            const invalidFilePath = 'this-is-not-a-valid-file-path';

            it('exits with code 1 when using CLI options', (done) => {
              callCliAndAssertExit(
                {
                  args: [
                    '--ogmios-url',
                    ogmiosConnection.address.webSocket,
                    '--postgres-connection-string-db-sync',
                    postgresConnectionString,
                    '--cardano-node-config-path',
                    cardanoNodeConfigPath,
                    '--postgres-ssl-ca-file-db-sync',
                    invalidFilePath,
                    '--service-names',
                    ServiceNames.NetworkInfo
                  ],
                  dataMatchOnError: 'ENOENT: no such file or directory'
                },
                done
              );
            });

            it('exits with code 1 when using env variables', (done) => {
              callCliAndAssertExit(
                {
                  dataMatchOnError: 'ENOENT: no such file or directory',
                  env: {
                    API_URL: apiUrl,
                    CARDANO_NODE_CONFIG_PATH: cardanoNodeConfigPath,
                    OGMIOS_URL: ogmiosConnection.address.webSocket,
                    POSTGRES_CONNECTION_STRING_DB_SYNC: postgresConnectionString,
                    POSTGRES_SSL_CA_FILE_DB_SYNC: invalidFilePath,
                    SERVICE_NAMES: ServiceNames.NetworkInfo
                  }
                },
                done
              );
            });
          });

          describe('specifying ssl ca file path to an invalid cert', () => {
            it('exits with code 1 when using CLI options', (done) => {
              callCliAndAssertExit(
                {
                  args: [
                    '--postgres-connection-string-db-sync',
                    postgresConnectionString,
                    '--ogmios-url',
                    ogmiosConnection.address.webSocket,
                    '--cardano-node-config-path',
                    cardanoNodeConfigPath,
                    '--postgres-ssl-ca-file-db-sync',
                    postgresSslCaFile,
                    '--service-names',
                    ServiceNames.NetworkInfo
                  ],
                  dataMatchOnError: 'The server does not support SSL connections'
                },
                done
              );
            });

            it('exits with code 1 when using env variables', (done) => {
              callCliAndAssertExit(
                {
                  dataMatchOnError: 'The server does not support SSL connections',
                  env: {
                    API_URL: apiUrl,
                    CARDANO_NODE_CONFIG_PATH: cardanoNodeConfigPath,
                    OGMIOS_URL: ogmiosConnection.address.webSocket,
                    POSTGRES_CONNECTION_STRING_DB_SYNC: postgresConnectionString,
                    POSTGRES_SSL_CA_FILE_DB_SYNC: postgresSslCaFile,
                    SERVICE_NAMES: ServiceNames.NetworkInfo
                  }
                },
                done
              );
            });
          });

          describe('specifying a Token-Registry-dependent service', () => {
            const tokenMetadataRequestTimeout = '3000';
            let closeMock: () => Promise<void> = jest.fn();
            let tokenMetadataServerUrl = '';
            let serverUrl = ';';
            let asset: AssetData;
            let record: any;

            beforeAll(async () => {
              asset = (await fixtureBuilder.getAssets(1, { with: [AssetWith.CIP25Metadata] }))[0];
              record = {
                name: { value: asset.name },
                subject: asset.id
              };

              ({ closeMock, serverUrl } = await mockTokenRegistry(async () => ({
                body: { subjects: [record] }
              })));
              tokenMetadataServerUrl = serverUrl;
            });

            afterAll(async () => await closeMock());

            it('exposes a HTTP server with healthy state when using CLI options, and /get-asset returns successfully', async () => {
              proc = withLogging(
                fork(
                  exePath,
                  [
                    ...baseArgs,
                    '--api-url',
                    apiUrl,
                    '--ogmios-url',
                    ogmiosConnection.address.webSocket,
                    '--postgres-connection-string-db-sync',
                    postgresConnectionString,
                    '--token-metadata-server-url',
                    tokenMetadataServerUrl,
                    '--token-metadata-request-timeout',
                    tokenMetadataRequestTimeout,
                    ServiceNames.Asset
                  ],
                  { env: {}, stdio: 'pipe' }
                )
              );
              await assertServiceHealthy(apiUrl, services.asset, lastBlock);

              const res = await axios.post<Asset.AssetInfo>(`${apiUrl}${services.asset.versionPath}/asset/get-asset`, {
                assetId: asset.id,
                extraData: { tokenMetadata: true }
              });

              const { tokenMetadata } = fromSerializableObject<Asset.AssetInfo>(res.data);
              expect(tokenMetadata).toStrictEqual({ assetId: asset.id, name: asset.name });
            });

            it('exposes a HTTP server with healthy state when using env variables and reaching /get-asset', async () => {
              proc = withLogging(
                fork(exePath, ['start-provider-server'], {
                  env: {
                    API_URL: apiUrl,
                    LOGGER_MIN_SEVERITY: 'error',
                    OGMIOS_URL: ogmiosConnection.address.webSocket,
                    POSTGRES_CONNECTION_STRING_DB_SYNC: postgresConnectionString,
                    SERVICE_NAMES: ServiceNames.Asset,
                    TOKEN_METADATA_REQUEST_TIMEOUT: tokenMetadataRequestTimeout,
                    TOKEN_METADATA_SERVER_URL: tokenMetadataServerUrl
                  },
                  stdio: 'pipe'
                })
              );
              await assertServiceHealthy(apiUrl, services.asset, lastBlock);

              const res = await axios.post<Asset.AssetInfo>(`${apiUrl}${services.asset.versionPath}/asset/get-asset`, {
                assetId: asset.id,
                extraData: { tokenMetadata: true }
              });

              const { tokenMetadata } = fromSerializableObject<Asset.AssetInfo>(res.data);
              expect(tokenMetadata).toStrictEqual({ assetId: asset.id, name: asset.name });
            });

            it('exposes a HTTP server with healthy state when using CLI options, and /get-assets returns successfully', async () => {
              proc = withLogging(
                fork(
                  exePath,
                  [
                    ...baseArgs,
                    '--api-url',
                    apiUrl,
                    '--ogmios-url',
                    ogmiosConnection.address.webSocket,
                    '--postgres-connection-string-db-sync',
                    postgresConnectionString,
                    '--token-metadata-server-url',
                    tokenMetadataServerUrl,
                    '--token-metadata-request-timeout',
                    tokenMetadataRequestTimeout,
                    ServiceNames.Asset
                  ],
                  { env: {}, stdio: 'pipe' }
                )
              );
              await assertServiceHealthy(apiUrl, services.asset, lastBlock);

              const res = await axios.post<Asset.AssetInfo[]>(
                `${apiUrl}${services.asset.versionPath}/asset/get-assets`,
                {
                  assetIds: [asset.id],
                  extraData: { tokenMetadata: true }
                }
              );

              const { tokenMetadata } = fromSerializableObject<Asset.AssetInfo>(res.data[0]);
              expect(tokenMetadata).toStrictEqual({ assetId: asset.id, name: asset.name });
            });

            it('exposes a HTTP server with healthy state when using env variables and reaching /get-assets', async () => {
              proc = withLogging(
                fork(exePath, ['start-provider-server'], {
                  env: {
                    API_URL: apiUrl,
                    LOGGER_MIN_SEVERITY: 'error',
                    OGMIOS_URL: ogmiosConnection.address.webSocket,
                    POSTGRES_CONNECTION_STRING_DB_SYNC: postgresConnectionString,
                    SERVICE_NAMES: ServiceNames.Asset,
                    TOKEN_METADATA_REQUEST_TIMEOUT: tokenMetadataRequestTimeout,
                    TOKEN_METADATA_SERVER_URL: tokenMetadataServerUrl
                  },
                  stdio: 'pipe'
                })
              );
              await assertServiceHealthy(apiUrl, services.asset, lastBlock);

              const res = await axios.post<Asset.AssetInfo[]>(
                `${apiUrl}${services.asset.versionPath}/asset/get-assets`,
                {
                  assetIds: [asset.id],
                  extraData: { tokenMetadata: true }
                }
              );

              const { tokenMetadata } = fromSerializableObject<Asset.AssetInfo>(res.data[0]);
              expect(tokenMetadata).toStrictEqual({ assetId: asset.id, name: asset.name });
            });

            it('loads a stub asset metadata service when TOKEN_METADATA_SERVER_URL starts with "stub:"', async () => {
              proc = withLogging(
                fork(exePath, ['start-provider-server'], {
                  env: {
                    API_URL: apiUrl,
                    LOGGER_MIN_SEVERITY: 'error',
                    OGMIOS_URL: ogmiosConnection.address.webSocket,
                    POSTGRES_CONNECTION_STRING_DB_SYNC: postgresConnectionString,
                    SERVICE_NAMES: ServiceNames.Asset,
                    TOKEN_METADATA_SERVER_URL: 'stub://'
                  },
                  stdio: 'pipe'
                })
              );
              await assertServiceHealthy(apiUrl, services.asset, lastBlock);

              const res = await axios.post<Asset.AssetInfo>(`${apiUrl}${services.asset.versionPath}/asset/get-asset`, {
                assetId: asset.id,
                extraData: { tokenMetadata: true }
              });

              const { tokenMetadata } = fromSerializableObject<Asset.AssetInfo>(res.data);
              expect(tokenMetadata).toBeNull();
            });
          });
        });
      });

      describe('with unhealthy internal providers', () => {
        beforeEach(() => {
          // ogmiosServer = createUnhealthyMockOgmiosServer();
        });

        it('starts and can be queried for health status', (done) => {
          ogmiosServer.listen(ogmiosConnection.port, async () => {
            proc = withLogging(
              fork(
                exePath,
                [
                  ...baseArgs,
                  '--api-url',
                  apiUrl,
                  '--postgres-connection-string-db-sync',
                  postgresConnectionString,
                  '--postgres-connection-string-handle',
                  postgresConnectionStringHandle,
                  '--cardano-node-config-path',
                  cardanoNodeConfigPath,
                  '--ogmios-url',
                  ogmiosConnection.address.webSocket,
                  '--service-names',
                  ServiceNames.StakePool,
                  ServiceNames.TxSubmit
                ],
                {
                  env: {},
                  stdio: 'pipe'
                }
              )
            );

            await assertServiceHealthy(apiUrl, services.stakePool, lastBlock, { unhealthy: true });
            done();
          });
        });
      });

      describe('specifying an unknown service', () => {
        beforeEach(() => {
          // ogmiosServer = createHealthyMockOgmiosServer();
        });

        it('cli:start-provider-server exits with code 1', (done) => {
          ogmiosServer.listen(ogmiosConnection.port, () => {
            callCliAndAssertExit(
              {
                args: [
                  '--ogmios-url',
                  ogmiosConnection.address.webSocket,
                  'some-unknown-service',
                  ServiceNames.TxSubmit
                ],
                dataMatchOnError: 'UnknownServiceName: some-unknown-service is an unknown service'
              },
              done
            );
          });
        });
      });

      describe('with typeorm', () => {
        it('stakepool provider server', async () => {
          proc = withLogging(
            fork(
              exePath,
              [
                ...baseArgs,
                '--api-url',
                apiUrl,
                '--postgres-connection-string-stake-pool',
                postgresConnectionStringStakePool,
                '--use-typeorm-stake-pool-provider',
                'true',
                '--service-names',
                ServiceNames.StakePool
              ],
              { env: {}, stdio: 'pipe' }
            )
          );
          await serverStarted(apiUrl);
          const headers = { 'Content-Type': 'application/json' };
          const res = await axios.post(`${apiUrl}${services.stakePool.versionPath}/${ServiceNames.StakePool}/health`, {
            headers
          });
          expect(res.status).toBe(200);
        });

        describe('asset provider server', () => {
          let conn: ReturnType<typeof connString.parse>;

          beforeEach(() => {
            conn = connString.parse(postgresConnectionStringAsset);
          });

          describe('with cli arguments', () => {
            it('starts with connection string', async () => {
              proc = withLogging(
                fork(
                  exePath,
                  [
                    ...baseArgs,
                    '--api-url',
                    apiUrl,
                    '--postgres-connection-string-asset',
                    postgresConnectionStringAsset,
                    '--use-typeorm-asset-provider',
                    'true',
                    '--service-names',
                    ServiceNames.Asset
                  ],
                  { env: {}, stdio: 'pipe' }
                )
              );
              await serverStarted(apiUrl);
              const headers = { 'Content-Type': 'application/json' };
              const res = await axios.post(`${apiUrl}${services.asset.versionPath}/${ServiceNames.Asset}/health`, {
                headers
              });
              expect(res.status).toBe(200);
            });

            it('starts with granular connection parameters', async () => {
              proc = withLogging(
                fork(
                  exePath,
                  [
                    ...baseArgs,
                    '--api-url',
                    apiUrl,
                    '--postgres-host-asset',
                    conn.host!,
                    '--postgres-port-asset',
                    conn.port!,
                    '--postgres-db-asset',
                    conn.database!,
                    '--postgres-user-asset',
                    conn.user!,
                    '--postgres-password-asset',
                    conn.password!,
                    '--use-typeorm-asset-provider',
                    'true',
                    '--service-names',
                    ServiceNames.Asset
                  ],
                  { env: {}, stdio: 'pipe' }
                )
              );
              await serverStarted(apiUrl);
              const headers = { 'Content-Type': 'application/json' };
              const res = await axios.post(`${apiUrl}${services.asset.versionPath}/${ServiceNames.Asset}/health`, {
                headers
              });
              expect(res.status).toBe(200);
            });
          });

          describe('with env variables', () => {
            it('starts with granular connection parameters', async () => {
              proc = withLogging(
                fork(exePath, ['start-provider-server'], {
                  env: {
                    API_URL: apiUrl,
                    LOGGER_MIN_SEVERITY: 'error',
                    POSTGRES_DB_ASSET: conn.database!,
                    POSTGRES_HOST_ASSET: conn.host!,
                    POSTGRES_PASSWORD_ASSET: conn.password!,
                    POSTGRES_PORT_ASSET: conn.port!,
                    POSTGRES_USER_ASSET: conn.user!,
                    SERVICE_NAMES: ServiceNames.Asset,
                    USE_TYPEORM_ASSET_PROVIDER: 'true'
                  },
                  stdio: 'pipe'
                })
              );
              await serverStarted(apiUrl);
              const headers = { 'Content-Type': 'application/json' };
              const res = await axios.post(`${apiUrl}${services.asset.versionPath}/${ServiceNames.Asset}/health`, {
                headers
              });
              expect(res.status).toBe(200);
            });
          });
        });
      });
    });
  });

  describe('start-projector', () => {
    let apiUrl: string;
    let proc: ChildProcess;

    const assertServerAlive = async () => {
      await serverStarted(apiUrl);
      const res = await axios.get(`${apiUrl}${baseVersionPath}/live`);
      expect(res.status).toBe(200);
    };

    beforeAll(async () => {
      const port = await getRandomPort();
      apiUrl = `http://localhost:${port}`;
    });

    afterEach((done) => {
      if (proc?.kill()) proc.on('close', () => done());
      else done();
    });

    describe('with cli arguments', () => {
      let commonArgs: string[];
      const startProjector = (extraArgs: string[]) => {
        proc = withLogging(fork(exePath, [...commonArgs, ...extraArgs], { env: {}, stdio: 'pipe' }));
      };

      beforeEach(() => {
        commonArgs = ['start-projector', '--logger-min-severity', 'error', '--dry-run', 'true', '--api-url', apiUrl];
      });

      describe('with predefined ogmios url and postgres connection string', () => {
        test('with a single projection', async () => {
          startProjector([
            '--ogmios-url',
            'ws://localhost:1234',
            '--postgres-connection-string',
            postgresConnectionStringProjection,
            ProjectionName.UTXO
          ]);
          await assertServerAlive();
        });

        test('with multiple projections as a last argument', async () => {
          startProjector([
            '--ogmios-url',
            'ws://localhost:1234',
            '--postgres-connection-string',
            postgresConnectionStringProjection,
            `${ProjectionName.UTXO},${ProjectionName.StakePool}`
          ]);
          await assertServerAlive();
        });

        test('with multiple projections as --projection-names argument', async () => {
          startProjector([
            '--projection-names',
            `${ProjectionName.UTXO},${ProjectionName.StakePool}`,
            '--ogmios-url',
            'ws://localhost:1234',
            '--postgres-connection-string',
            postgresConnectionStringProjection
          ]);
          await assertServerAlive();
        });

        it('accepts --drop-schema true', async () => {
          startProjector([
            '--ogmios-url',
            'ws://localhost:1234',
            '--postgres-connection-string',
            postgresConnectionStringProjection,
            '--drop-schema',
            'true',
            ProjectionName.UTXO
          ]);
          await assertServerAlive();
        });
      });

      it('can be started in SRV discovery mode', async () => {
        startProjector([
          '--postgres-db',
          'dbname',
          '--postgres-password',
          'password',
          '--postgres-srv-service-name',
          'postgres.projection.com',
          '--postgres-user',
          'username',
          '--ogmios-srv-service-name',
          'ogmios.projection.com',
          '--service-discovery-timeout',
          '1000',
          ProjectionName.UTXO
        ]);
        await assertServerAlive();
      });

      test('with handle projection and handle policy ids option', async () => {
        startProjector([
          '--ogmios-url',
          'ws://localhost:1234',
          '--postgres-connection-string',
          postgresConnectionStringProjection,
          '--handle-policy-ids',
          'f0ff48bbb7bbe9d59a40f1ce90e9e9d0ff5002ec48f232b49ca0fb9a',
          ProjectionName.Handle
        ]);
        await assertServerAlive();
      });

      test('with handle projection and handle policy ids file option', async () => {
        const chunks: string[] = [];

        startProjector([
          '--ogmios-url',
          'ws://localhost:1234',
          '--postgres-connection-string',
          postgresConnectionStringProjection,
          '--logger-min-severity',
          'debug',
          '--handle-policy-ids-file',
          path.join(__dirname, 'policy_ids'),
          ProjectionName.Handle
        ]);

        proc.stdout?.on('data', (data: Buffer) => chunks.push(data.toString('utf8')));

        await assertServerAlive();

        expect(chunks.join('')).toMatch(
          'Creating projection with policyIds [\\"f0ff48bbb7bbe9d59a40f1ce90e9e9d0ff5002ec48f232b49ca0fb9a\\"]'
        );
      });

      it('exits with code 1 with handle projection without handle policy ids option', (done) => {
        expect.assertions(2);
        proc = withLogging(
          fork(
            exePath,
            [
              ...commonArgs,
              '--ogmios-url',
              'ws://localhost:1234',
              '--postgres-connection-string',
              postgresConnectionStringProjection,
              ProjectionName.Handle
            ],
            { env: {}, stdio: 'pipe' }
          ),
          true
        );
        proc.stderr!.on('data', (data) =>
          expect(data.toString()).toMatch(
            'MissingProgramOption: handle requires the Handle policy Ids or Handle policy Ids file program option'
          )
        );
        proc.on('exit', (code) => {
          expect(code).toBe(1);
          done();
        });
      });

      it('exits with code 1 with handle projection and invalid policy ids', (done) => {
        expect.assertions(2);
        proc = withLogging(
          fork(
            exePath,
            [
              ...commonArgs,
              '--ogmios-url',
              'ws://localhost:1234',
              '--postgres-connection-string',
              postgresConnectionStringProjection,
              '--handle-policy-ids',
              'policyId',
              ProjectionName.Handle
            ],
            { env: {}, stdio: 'pipe' }
          ),
          true
        );
        proc.stderr!.on('data', (data) =>
          expect(data.toString()).toMatch("InvalidStringError: Invalid string: \"expected length '56', got 8")
        );
        proc.on('exit', (code) => {
          expect(code).toBe(1);
          done();
        });
      });

      test('uses the configured blocks buffer length', async () => {
        const chunks: string[] = [];

        startProjector([
          '--ogmios-url',
          'ws://localhost:1234',
          '--postgres-connection-string',
          postgresConnectionStringProjection,
          '--logger-min-severity',
          'debug',
          '--blocks-buffer-length',
          '23',
          ProjectionName.StakePool
        ]);

        proc.stdout?.on('data', (data: Buffer) => chunks.push(data.toString('utf8')));

        await assertServerAlive();

        expect(chunks.join('')).toMatch('Using a 23 blocks buffer');
      });
    });

    describe('with environment variables', () => {
      let commonEnv: any;
      const startProjector = <T extends {}>(extraEnv: T, extraArgs: string[] = []) => {
        proc = withLogging(
          fork(exePath, ['start-projector', ...extraArgs], {
            env: {
              ...commonEnv,
              ...extraEnv
            },
            stdio: 'pipe'
          })
        );
      };

      beforeEach(() => {
        commonEnv = { API_URL: apiUrl, DRY_RUN: 'true', LOGGER_MIN_SEVERITY: 'error' };
      });

      describe('with predefined ogmios url and postgres connection string', () => {
        test('with a single projection', async () => {
          startProjector(
            {
              OGMIOS_URL: 'ws://localhost:1234',
              POSTGRES_CONNECTION_STRING: postgresConnectionStringProjection
            },
            [ProjectionName.UTXO]
          );
          await assertServerAlive();
        });

        test('with multiple projections as a last argument', async () => {
          startProjector(
            {
              OGMIOS_URL: 'ws://localhost:1234',
              POSTGRES_CONNECTION_STRING: postgresConnectionStringProjection
            },
            [`${ProjectionName.UTXO},${ProjectionName.StakePool}`]
          );
          await assertServerAlive();
        });

        test('with multiple projections as --projection-names argument', async () => {
          startProjector({
            OGMIOS_URL: 'ws://localhost:1234',
            POSTGRES_CONNECTION_STRING: postgresConnectionStringProjection,
            PROJECTION_NAMES: `${ProjectionName.UTXO},${ProjectionName.StakePool}`
          });
          await assertServerAlive();
        });
      });

      it('can be started in SRV discovery mode', async () => {
        startProjector(
          {
            OGMIOS_SRV_SERVICE_NAME: 'ogmios.projection.com',
            POSTGRES_DB: 'dbname',
            POSTGRES_PASSWORD: 'password',
            POSTGRES_SRV_SERVICE_NAME: 'postgres.projection.com',
            POSTGRES_USER: 'username',
            SERVICE_DISCOVERY_TIMEOUT: '1000'
          },
          [ProjectionName.UTXO]
        );
        await assertServerAlive();
      });
    });
  });

  describe('start-blockfrost-worker', () => {
    const commonArgs = ['start-blockfrost-worker', '--logger-min-severity', 'info', '--dry-run', 'true'];
    let port: number;
    let proc: ChildProcess;

    beforeAll(async () => {
      port = await getRandomPort();
    });

    afterEach((done) => {
      if (proc?.kill()) proc.on('close', () => done());
      else done();
    });

    // Tests without any assertion fail if they get timeout
    it('exits with code 1 without api key', (done) => {
      expect.assertions(2);
      proc = withLogging(fork(exePath, commonArgs, { env: {}, stdio: 'pipe' }), true);
      proc.stderr!.on('data', (data) =>
        expect(data.toString()).toMatch(
          'MissingProgramOption: Blockfrost worker requires the Blockfrost API Key file path or Blockfrost API Key program option'
        )
      );
      proc.on('exit', (code) => {
        expect(code).toBe(1);
        done();
      });
    });

    it('exits with code 1 without network', (done) => {
      expect.assertions(2);
      proc = withLogging(
        fork(exePath, [...commonArgs, '--blockfrost-api-key', 'abc'], { env: {}, stdio: 'pipe' }),
        true
      );
      proc.stderr!.on('data', (data) =>
        expect(data.toString()).toMatch(
          'MissingProgramOption: Blockfrost worker requires the network to run against program option'
        )
      );
      proc.on('exit', (code) => {
        expect(code).toBe(1);
        done();
      });
    });

    it('exits with code 1 with wrong network', (done) => {
      expect.assertions(2);
      proc = withLogging(
        fork(exePath, [...commonArgs, '--blockfrost-api-key', 'abc', '--network', 'none'], {
          env: {},
          stdio: 'pipe'
        }),
        true
      );
      proc.stderr!.on('data', (data) => expect(data.toString()).toMatch('Error: Unknown network: none'));
      proc.on('exit', (code) => {
        expect(code).toBe(1);
        done();
      });
    });

    it('exits with code 1 without db connection string', (done) => {
      expect.assertions(2);
      proc = withLogging(
        fork(exePath, [...commonArgs, '--blockfrost-api-key', 'abc', '--network', 'mainnet'], {
          env: {},
          stdio: 'pipe'
        }),
        true
      );
      proc.stderr!.on('data', (data) => expect(data.toString()).toMatch(REQUIRES_PG_CONNECTION));
      proc.on('exit', (code) => {
        expect(code).toBe(1);
        done();
      });
    });

    it('dry run', (done) => {
      proc = withLogging(
        fork(
          exePath,
          [
            ...commonArgs,
            '--blockfrost-api-key',
            'abc',
            '--network',
            'mainnet',
            '--postgres-connection-string-db-sync',
            process.env.POSTGRES_CONNECTION_STRING_DB_SYNC!,
            '--api-url',
            `http://localhost:${port}/`
          ],
          { env: {}, stdio: 'pipe' }
        )
      );
      proc.stdout!.on('data', (data) => {
        // eslint-disable-next-line unicorn/prefer-regexp-test
        if (data.toString('utf8').match(/Sleeping for \d+ milliseconds to start next run/)) done();
      });
    });
  });

  describe('start-pg-boss-worker', () => {
    const commonArgs = ['start-pg-boss-worker', '--logger-min-severity', 'info'];
    let proc: ChildProcess;

    afterEach((done) => {
      if (proc?.kill()) proc.on('close', () => done());
      else done();
    });

    // Tests without any assertion fail if they get timeout
    it('exits with code 1 without queues', (done) => {
      expect.assertions(2);
      proc = withLogging(fork(exePath, commonArgs, { env: {}, stdio: 'pipe' }), true);
      proc.stderr!.on('data', (data) =>
        expect(data.toString()).toMatch("required option '--queues <queues>' not specified")
      );
      proc.on('exit', (code) => {
        expect(code).toBe(1);
        done();
      });
    });

    it('exits with code 1 with a wrong queue', (done) => {
      expect.assertions(2);
      proc = withLogging(fork(exePath, [...commonArgs, '--queues', 'abc'], { env: {}, stdio: 'pipe' }), true);
      proc.stderr!.on('data', (data) => expect(data.toString()).toMatch("Error: Unknown queue name: 'abc'"));
      proc.on('exit', (code) => {
        expect(code).toBe(1);
        done();
      });
    });

    it('exits with code 1 without a valid connection string', (done) => {
      expect.assertions(2);
      proc = withLogging(fork(exePath, [...commonArgs, '--queues', 'pool-metadata'], { env: {}, stdio: 'pipe' }), true);
      proc.stderr!.on('data', (data) =>
        expect(data.toString()).toMatch('pg-boss-worker requires the postgresConnectionString')
      );
      proc.on('exit', (code) => {
        expect(code).toBe(1);
        done();
      });
    });

    it('exits with code 1 with metrics queue and without a stake pool provider url', (done) => {
      proc = withLogging(
        fork(
          exePath,
          [
            ...commonArgs,
            '--queues',
            'pool-metrics',
            '--postgres-connection-string-db-sync',
            postgresConnectionString,
            '--postgres-connection-string-stake-pool',
            postgresConnectionStringStakePool
          ],
          { env: {}, stdio: 'pipe' }
        ),
        true
      );

      const chunks: string[] = [];

      proc.stdout!.on('data', (data: Buffer) => chunks.push(data.toString()));
      proc.on('exit', (code) => {
        expect(chunks.join('')).toMatch(
          'MissingProgramOption: pool-metrics requires the stake-pool provider URL program option'
        );
        expect(code).toBe(1);
        done();
      });
    });

    it('exits with code 1 with an invalid SMASH_URL when metadata-fetch-mode=smash', (done) => {
      expect.assertions(2);
      proc = withLogging(
        fork(
          exePath,
          [
            ...commonArgs,
            '--queues',
            'pool-metadata',
            '--postgres-connection-string-db-sync',
            postgresConnectionString,
            '--postgres-connection-string-stake-pool',
            postgresConnectionStringStakePool,
            '--stake-pool-provider-url',
            'http://localhost:4000/stake-pool',
            '--metadata-fetch-mode',
            'smash',
            '--smash-url',
            'invalid-url'
          ],
          { env: {}, stdio: 'pipe' }
        ),
        true
      );
      proc.stderr!.on('data', (data) => expect(data.toString()).toContain('[ERR_INVALID_URL]'));
      proc.on('exit', (code) => {
        expect(code).toBe(1);
        done();
      });
    });

    it('exits with code 1 with an invalid SCHEDULES path', (done) => {
      expect.assertions(2);
      proc = withLogging(
        fork(
          exePath,
          [
            ...commonArgs,
            '--queues',
            'pool-metadata',
            '--postgres-connection-string-db-sync',
            postgresConnectionString,
            '--postgres-connection-string-stake-pool',
            postgresConnectionStringStakePool,
            '--stake-pool-provider-url',
            'http://localhost:4000/stake-pool',
            '--schedules',
            'does_not_exist'
          ],
          { env: {}, stdio: 'pipe' }
        ),
        true
      );
      proc.stderr!.on('data', (data) =>
        expect(data.toString()).toContain('Error: File does not exist: does_not_exist')
      );
      proc.on('exit', (code) => {
        expect(code).toBe(1);
        done();
      });
    });
  });
<<<<<<< HEAD

  describe('start-worker', () => {
    let commonArgs: string[];
    let commonArgsWithServiceDiscovery: string[];
    let commonEnv: Record<string, string>;
    let commonEnvWithServiceDiscovery: Record<string, string>;
    // let hook: () => void;
    let hookPromise: Promise<void>;
    let ogmiosServer: http.Server;
    let proc: ChildProcess;
    let rabbitmqUrl: URL;
    let rabbitmqSrvServiceName: string;
    let ogmiosSrvServiceName: string;

    // const resetHook = () => (hook = jest.fn());

    beforeAll(async () => {
      ({ rabbitmqUrl } = await container.load());
      // resetHook();
      const port = await getRandomPort();
      const ogmiosConnection = Ogmios.createConnectionObject({ port });
      // ogmiosServer = createHealthyMockOgmiosServer(() => hook());
      rabbitmqSrvServiceName = process.env.RABBITMQ_SRV_SERVICE_NAME!;
      ogmiosSrvServiceName = process.env.OGMIOS_SRV_SERVICE_NAME!;
      await listenPromise(ogmiosServer, { port });
      // await ogmiosServerReady(ogmiosConnection);
      commonArgs = [
        'start-worker',
        '--logger-min-severity',
        'error',
        '--ogmios-url',
        ogmiosConnection.address.webSocket,
        '--rabbitmq-url',
        rabbitmqUrl.toString()
      ];
      commonArgsWithServiceDiscovery = [
        'start-worker',
        '--logger-min-severity',
        'error',
        '--rabbitmq-srv-service-name',
        rabbitmqSrvServiceName,
        '--ogmios-srv-service-name',
        ogmiosSrvServiceName,
        '--service-discovery-timeout',
        '1000'
      ];
      commonEnv = {
        LOGGER_MIN_SEVERITY: 'error',
        OGMIOS_URL: ogmiosConnection.address.webSocket,
        RABBITMQ_URL: rabbitmqUrl.toString()
      };
      commonEnvWithServiceDiscovery = {
        LOGGER_MIN_SEVERITY: 'error',
        OGMIOS_SRV_SERVICE_NAME: ogmiosSrvServiceName,
        RABBITMQ_SRV_SERVICE_NAME: rabbitmqSrvServiceName,
        SERVICE_DISCOVERY_TIMEOUT: '1000'
      };
    });

    afterAll(async () => await serverClosePromise(ogmiosServer));

    beforeEach(async () => {
      await container.removeQueues();
    });

    afterEach((done) => {
      // resetHook();
      if (proc?.kill()) proc.on('close', () => done());
      else done();
    });

    // Tests without any assertion fail if they get timeout
    describe('cli:start-worker with a working RabbitMQ server', () => {
      describe('transaction are actually submitted', () => {
        it('submits transactions using CLI options', async () => {
          // hookPromise = new Promise((resolve) => (hook = resolve));
          proc = withLogging(fork(exePath, commonArgs, { env: {}, stdio: 'pipe' }));
          await Promise.all([hookPromise, container.enqueueTx(logger)]);
        });

        it('submits transactions using env variables', async () => {
          // hookPromise = new Promise((resolve) => (hook = resolve));
          proc = withLogging(fork(exePath, ['start-worker'], { env: commonEnv, stdio: 'pipe' }));
          await Promise.all([hookPromise, container.enqueueTx(logger)]);
        });
      });

      describe('parallel option', () => {
        describe('without parallel option', () => {
          it('starts in serial mode', (done) => {
            proc = withLogging(fork(exePath, commonArgs, { env: {}, stdio: 'pipe' }));
            proc.stdout!.on('data', (data) => (data.toString().match('serial mode') ? done() : null));
          });

          it('starts in serial mode', (done) => {
            proc = withLogging(fork(exePath, ['start-worker'], { env: commonEnv, stdio: 'pipe' }));
            proc.stdout!.on('data', (data) => (data.toString().match('serial mode') ? done() : null));
          });
        });

        describe('with bad parallel option', () => {
          it('exits with code 1 using CLI options', (done) => {
            expect.assertions(2);
            proc = withLogging(fork(exePath, [...commonArgs, '--parallel', 'test'], { env: {}, stdio: 'pipe' }), true);
            proc.stderr!.on('data', (data) =>
              expect(data.toString()).toMatch('RabbitMQ worker requires a valid Parallel mode')
            );
            proc.on('exit', (code) => {
              expect(code).toBe(1);
              done();
            });
          });

          it('exits with code 1 using env variables', (done) => {
            expect.assertions(2);
            proc = withLogging(
              fork(exePath, ['start-worker'], { env: { ...commonEnv, PARALLEL: 'test' }, stdio: 'pipe' }),
              true
            );
            proc.stderr!.on('data', (data) =>
              expect(data.toString()).toMatch('RabbitMQ worker requires a valid Parallel mode')
            );
            proc.on('exit', (code) => {
              expect(code).toBe(1);
              done();
            });
          });
        });

        describe('with parallel option set to false', () => {
          it('worker starts in serial mode using CLI options', (done) => {
            proc = withLogging(fork(exePath, [...commonArgs, '--parallel', 'false'], { env: {}, stdio: 'pipe' }));
            proc.stdout!.on('data', (data) => (data.toString().match('serial mode') ? done() : null));
          });

          it('worker starts in serial mode using env variables', (done) => {
            proc = withLogging(
              fork(exePath, ['start-worker'], { env: { ...commonEnv, PARALLEL: 'false' }, stdio: 'pipe' })
            );
            proc.stdout!.on('data', (data) => (data.toString().match('serial mode') ? done() : null));
          });
        });

        describe('with parallel option set to true', () => {
          it('worker starts in parallel mode using CLI options', (done) => {
            proc = withLogging(fork(exePath, [...commonArgs, '--parallel', 'true'], { env: {}, stdio: 'pipe' }));
            proc.stdout!.on('data', (data) => (data.toString().match('parallel mode') ? done() : null));
          });

          it('worker starts in parallel mode using env variables', (done) => {
            proc = withLogging(
              fork(exePath, ['start-worker'], { env: { ...commonEnv, PARALLEL: 'true' }, stdio: 'pipe' })
            );
            proc.stdout!.on('data', (data) => (data.toString().match('parallel mode') ? done() : null));
          });
        });

        describe('default parallel option value', () => {
          it('worker starts in parallel mode using CLI options', (done) => {
            proc = withLogging(fork(exePath, [...commonArgs, '--parallel', 'true'], { env: {}, stdio: 'pipe' }));
            proc.stdout!.on('data', (data) => (data.toString().match('parallel mode') ? done() : null));
          });
        });
      });
    });

    describe('without a working RabbitMQ server handles a connection error event', () => {
      it('exits with code 1 using CLI options', (done) => {
        expect.assertions(2);
        proc = withLogging(
          fork(exePath, [...commonArgs, '--rabbitmq-url', BAD_CONNECTION_URL.toString()], {
            env: {},
            stdio: 'pipe'
          }),
          true
        );

        proc.stderr!.on('data', (data) => {
          expect(data.toString()).toMatch('CONNECTION_FAILURE');
        });
        proc.on('exit', (code) => {
          expect(code).toBe(1);
          done();
        });
      });

      it('exits with code 1 using env variables', (done) => {
        expect.assertions(2);
        proc = withLogging(
          fork(exePath, ['start-worker'], {
            env: { ...commonEnv, RABBITMQ_URL: BAD_CONNECTION_URL.toString() },
            stdio: 'pipe'
          }),
          true
        );

        proc.stderr!.on('data', (data) => {
          expect(data.toString()).toMatch('CONNECTION_FAILURE');
        });
        proc.on('exit', (code) => {
          expect(code).toBe(1);
          done();
        });
      });
    });

    describe('with service discovery', () => {
      it('throws DNS SRV error and exits with code 1 using CLI options', (done) => {
        expect.assertions(2);
        proc = withLogging(fork(exePath, commonArgsWithServiceDiscovery, { env: {}, stdio: 'pipe' }), true);

        proc.stderr!.on('data', (data) => {
          expect(data.toString().includes('querySrv ENOTFOUND')).toEqual(true);
        });

        proc.on('exit', (code) => {
          expect(code).toBe(1);
          done();
        });
      });

      it('throws DNS SRV error and exits with code 1 using env variables', (done) => {
        expect.assertions(2);
        proc = withLogging(
          fork(exePath, ['start-worker'], { env: commonEnvWithServiceDiscovery, stdio: 'pipe' }),
          true
        );

        proc.stderr!.on('data', (data) => {
          expect(data.toString().includes('querySrv ENOTFOUND')).toEqual(true);
        });

        proc.on('exit', (code) => {
          expect(code).toBe(1);
          done();
        });
      });
    });
  });
=======
>>>>>>> e7e2e6f1
});<|MERGE_RESOLUTION|>--- conflicted
+++ resolved
@@ -10,19 +10,7 @@
 import { Ogmios } from '@cardano-sdk/ogmios';
 import { Pool } from 'pg';
 import { ProjectionName, ServerMetadata, ServiceNames } from '../src';
-<<<<<<< HEAD
-import { RabbitMQContainer } from './TxSubmit/rabbitmq/docker';
 import { baseVersionPath, serverStarted, servicesWithVersionPath as services } from './util';
-=======
-import {
-  baseVersionPath,
-  createHealthyMockOgmiosServer,
-  createUnhealthyMockOgmiosServer,
-  ogmiosServerReady,
-  serverStarted,
-  servicesWithVersionPath as services
-} from './util';
->>>>>>> e7e2e6f1
 import { createLogger } from '@cardano-sdk/util-dev';
 import { fromSerializableObject } from '@cardano-sdk/util';
 import { getRandomPort } from 'get-port-please';
@@ -182,15 +170,10 @@
 const HANDLE_POLICY_IDS = 'f0ff48bbb7bbe9d59a40f1ce90e9e9d0ff5002ec48f232b49ca0fb9a';
 const HANDLE_PROVIDER_SERVER_URL = 'http://localhost:3000';
 
-<<<<<<< HEAD
 // TODO: refactor cli.ts into 2 parts: library and application
 // This test suite should only test the library, asserting that all arguments are parsed correctly.
 // Without running the 'action' of the actual application.
 describe.skip('CLI', () => {
-  const container = new RabbitMQContainer();
-=======
-describe('CLI', () => {
->>>>>>> e7e2e6f1
   let db: Pool;
   let fixtureBuilder: AssetFixtureBuilder;
   let lastBlock: LedgerTipModel;
@@ -2650,246 +2633,4 @@
       });
     });
   });
-<<<<<<< HEAD
-
-  describe('start-worker', () => {
-    let commonArgs: string[];
-    let commonArgsWithServiceDiscovery: string[];
-    let commonEnv: Record<string, string>;
-    let commonEnvWithServiceDiscovery: Record<string, string>;
-    // let hook: () => void;
-    let hookPromise: Promise<void>;
-    let ogmiosServer: http.Server;
-    let proc: ChildProcess;
-    let rabbitmqUrl: URL;
-    let rabbitmqSrvServiceName: string;
-    let ogmiosSrvServiceName: string;
-
-    // const resetHook = () => (hook = jest.fn());
-
-    beforeAll(async () => {
-      ({ rabbitmqUrl } = await container.load());
-      // resetHook();
-      const port = await getRandomPort();
-      const ogmiosConnection = Ogmios.createConnectionObject({ port });
-      // ogmiosServer = createHealthyMockOgmiosServer(() => hook());
-      rabbitmqSrvServiceName = process.env.RABBITMQ_SRV_SERVICE_NAME!;
-      ogmiosSrvServiceName = process.env.OGMIOS_SRV_SERVICE_NAME!;
-      await listenPromise(ogmiosServer, { port });
-      // await ogmiosServerReady(ogmiosConnection);
-      commonArgs = [
-        'start-worker',
-        '--logger-min-severity',
-        'error',
-        '--ogmios-url',
-        ogmiosConnection.address.webSocket,
-        '--rabbitmq-url',
-        rabbitmqUrl.toString()
-      ];
-      commonArgsWithServiceDiscovery = [
-        'start-worker',
-        '--logger-min-severity',
-        'error',
-        '--rabbitmq-srv-service-name',
-        rabbitmqSrvServiceName,
-        '--ogmios-srv-service-name',
-        ogmiosSrvServiceName,
-        '--service-discovery-timeout',
-        '1000'
-      ];
-      commonEnv = {
-        LOGGER_MIN_SEVERITY: 'error',
-        OGMIOS_URL: ogmiosConnection.address.webSocket,
-        RABBITMQ_URL: rabbitmqUrl.toString()
-      };
-      commonEnvWithServiceDiscovery = {
-        LOGGER_MIN_SEVERITY: 'error',
-        OGMIOS_SRV_SERVICE_NAME: ogmiosSrvServiceName,
-        RABBITMQ_SRV_SERVICE_NAME: rabbitmqSrvServiceName,
-        SERVICE_DISCOVERY_TIMEOUT: '1000'
-      };
-    });
-
-    afterAll(async () => await serverClosePromise(ogmiosServer));
-
-    beforeEach(async () => {
-      await container.removeQueues();
-    });
-
-    afterEach((done) => {
-      // resetHook();
-      if (proc?.kill()) proc.on('close', () => done());
-      else done();
-    });
-
-    // Tests without any assertion fail if they get timeout
-    describe('cli:start-worker with a working RabbitMQ server', () => {
-      describe('transaction are actually submitted', () => {
-        it('submits transactions using CLI options', async () => {
-          // hookPromise = new Promise((resolve) => (hook = resolve));
-          proc = withLogging(fork(exePath, commonArgs, { env: {}, stdio: 'pipe' }));
-          await Promise.all([hookPromise, container.enqueueTx(logger)]);
-        });
-
-        it('submits transactions using env variables', async () => {
-          // hookPromise = new Promise((resolve) => (hook = resolve));
-          proc = withLogging(fork(exePath, ['start-worker'], { env: commonEnv, stdio: 'pipe' }));
-          await Promise.all([hookPromise, container.enqueueTx(logger)]);
-        });
-      });
-
-      describe('parallel option', () => {
-        describe('without parallel option', () => {
-          it('starts in serial mode', (done) => {
-            proc = withLogging(fork(exePath, commonArgs, { env: {}, stdio: 'pipe' }));
-            proc.stdout!.on('data', (data) => (data.toString().match('serial mode') ? done() : null));
-          });
-
-          it('starts in serial mode', (done) => {
-            proc = withLogging(fork(exePath, ['start-worker'], { env: commonEnv, stdio: 'pipe' }));
-            proc.stdout!.on('data', (data) => (data.toString().match('serial mode') ? done() : null));
-          });
-        });
-
-        describe('with bad parallel option', () => {
-          it('exits with code 1 using CLI options', (done) => {
-            expect.assertions(2);
-            proc = withLogging(fork(exePath, [...commonArgs, '--parallel', 'test'], { env: {}, stdio: 'pipe' }), true);
-            proc.stderr!.on('data', (data) =>
-              expect(data.toString()).toMatch('RabbitMQ worker requires a valid Parallel mode')
-            );
-            proc.on('exit', (code) => {
-              expect(code).toBe(1);
-              done();
-            });
-          });
-
-          it('exits with code 1 using env variables', (done) => {
-            expect.assertions(2);
-            proc = withLogging(
-              fork(exePath, ['start-worker'], { env: { ...commonEnv, PARALLEL: 'test' }, stdio: 'pipe' }),
-              true
-            );
-            proc.stderr!.on('data', (data) =>
-              expect(data.toString()).toMatch('RabbitMQ worker requires a valid Parallel mode')
-            );
-            proc.on('exit', (code) => {
-              expect(code).toBe(1);
-              done();
-            });
-          });
-        });
-
-        describe('with parallel option set to false', () => {
-          it('worker starts in serial mode using CLI options', (done) => {
-            proc = withLogging(fork(exePath, [...commonArgs, '--parallel', 'false'], { env: {}, stdio: 'pipe' }));
-            proc.stdout!.on('data', (data) => (data.toString().match('serial mode') ? done() : null));
-          });
-
-          it('worker starts in serial mode using env variables', (done) => {
-            proc = withLogging(
-              fork(exePath, ['start-worker'], { env: { ...commonEnv, PARALLEL: 'false' }, stdio: 'pipe' })
-            );
-            proc.stdout!.on('data', (data) => (data.toString().match('serial mode') ? done() : null));
-          });
-        });
-
-        describe('with parallel option set to true', () => {
-          it('worker starts in parallel mode using CLI options', (done) => {
-            proc = withLogging(fork(exePath, [...commonArgs, '--parallel', 'true'], { env: {}, stdio: 'pipe' }));
-            proc.stdout!.on('data', (data) => (data.toString().match('parallel mode') ? done() : null));
-          });
-
-          it('worker starts in parallel mode using env variables', (done) => {
-            proc = withLogging(
-              fork(exePath, ['start-worker'], { env: { ...commonEnv, PARALLEL: 'true' }, stdio: 'pipe' })
-            );
-            proc.stdout!.on('data', (data) => (data.toString().match('parallel mode') ? done() : null));
-          });
-        });
-
-        describe('default parallel option value', () => {
-          it('worker starts in parallel mode using CLI options', (done) => {
-            proc = withLogging(fork(exePath, [...commonArgs, '--parallel', 'true'], { env: {}, stdio: 'pipe' }));
-            proc.stdout!.on('data', (data) => (data.toString().match('parallel mode') ? done() : null));
-          });
-        });
-      });
-    });
-
-    describe('without a working RabbitMQ server handles a connection error event', () => {
-      it('exits with code 1 using CLI options', (done) => {
-        expect.assertions(2);
-        proc = withLogging(
-          fork(exePath, [...commonArgs, '--rabbitmq-url', BAD_CONNECTION_URL.toString()], {
-            env: {},
-            stdio: 'pipe'
-          }),
-          true
-        );
-
-        proc.stderr!.on('data', (data) => {
-          expect(data.toString()).toMatch('CONNECTION_FAILURE');
-        });
-        proc.on('exit', (code) => {
-          expect(code).toBe(1);
-          done();
-        });
-      });
-
-      it('exits with code 1 using env variables', (done) => {
-        expect.assertions(2);
-        proc = withLogging(
-          fork(exePath, ['start-worker'], {
-            env: { ...commonEnv, RABBITMQ_URL: BAD_CONNECTION_URL.toString() },
-            stdio: 'pipe'
-          }),
-          true
-        );
-
-        proc.stderr!.on('data', (data) => {
-          expect(data.toString()).toMatch('CONNECTION_FAILURE');
-        });
-        proc.on('exit', (code) => {
-          expect(code).toBe(1);
-          done();
-        });
-      });
-    });
-
-    describe('with service discovery', () => {
-      it('throws DNS SRV error and exits with code 1 using CLI options', (done) => {
-        expect.assertions(2);
-        proc = withLogging(fork(exePath, commonArgsWithServiceDiscovery, { env: {}, stdio: 'pipe' }), true);
-
-        proc.stderr!.on('data', (data) => {
-          expect(data.toString().includes('querySrv ENOTFOUND')).toEqual(true);
-        });
-
-        proc.on('exit', (code) => {
-          expect(code).toBe(1);
-          done();
-        });
-      });
-
-      it('throws DNS SRV error and exits with code 1 using env variables', (done) => {
-        expect.assertions(2);
-        proc = withLogging(
-          fork(exePath, ['start-worker'], { env: commonEnvWithServiceDiscovery, stdio: 'pipe' }),
-          true
-        );
-
-        proc.stderr!.on('data', (data) => {
-          expect(data.toString().includes('querySrv ENOTFOUND')).toEqual(true);
-        });
-
-        proc.on('exit', (code) => {
-          expect(code).toBe(1);
-          done();
-        });
-      });
-    });
-  });
-=======
->>>>>>> e7e2e6f1
 });