--- conflicted
+++ resolved
@@ -10,11 +10,8 @@
   PoolRetireCertModel,
   ProposalProcedureModel,
   RedeemerModel,
-<<<<<<< HEAD
   ResignCommitteeColdCertModel,
-=======
   ScriptModel,
->>>>>>> 417659b5
   StakeCertModel,
   StakeRegistrationDelegationCertModel,
   StakeVoteDelegationCertModel,
