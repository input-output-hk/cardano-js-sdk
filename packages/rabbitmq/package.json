--- conflicted
+++ resolved
@@ -50,12 +50,8 @@
     "tscNoEmit": "shx echo typescript --noEmit command not implemented yet"
   },
   "devDependencies": {
-<<<<<<< HEAD
     "@cardano-sdk/ogmios": "^0.5.0-nightly.1",
-=======
-    "@cardano-sdk/ogmios": "0.4.0",
-    "@cardano-sdk/util-dev": "0.4.0",
->>>>>>> 4db3b2e3
+    "@cardano-sdk/util-dev": "^0.4.1-nightly.4",
     "@types/amqplib": "^0.8.2",
     "@types/node": "14.18.12",
     "axios": "^0.27.2",
