--- conflicted
+++ resolved
@@ -60,17 +60,11 @@
   },
   "dependencies": {
     "@cardano-foundation/ledgerjs-hw-app-cardano": "^5.0.0",
-<<<<<<< HEAD
     "@cardano-sdk/core": "^0.8.0-nightly.3",
+    "@cardano-sdk/crypto": "^0.1.0",
     "@cardano-sdk/dapp-connector": "^0.6.2-nightly.3",
     "@cardano-sdk/util": "^0.7.1-nightly.1",
-=======
-    "@cardano-sdk/core": "^0.7.0",
-    "@cardano-sdk/crypto": "^0.1.0",
-    "@cardano-sdk/dapp-connector": "^0.6.1",
-    "@cardano-sdk/util": "^0.7.0",
     "@cardano-sdk/util-dev": "^0.6.0",
->>>>>>> cc59aff8
     "@emurgo/cardano-message-signing-nodejs": "^1.0.1",
     "@ledgerhq/hw-transport": "^6.27.2",
     "@ledgerhq/hw-transport-node-hid-noevents": "^6.27.2",
