--- conflicted
+++ resolved
@@ -1,10 +1,6 @@
 {
   "name": "@cardano-sdk/key-management",
-<<<<<<< HEAD
-  "version": "0.5.1-nightly.9",
-=======
   "version": "0.5.1",
->>>>>>> 847e22de
   "description": "Key management types and utilities for Cardano",
   "engines": {
     "node": ">=14.20.1"
@@ -64,17 +60,10 @@
   },
   "dependencies": {
     "@cardano-foundation/ledgerjs-hw-app-cardano": "^6.0.0",
-<<<<<<< HEAD
-    "@cardano-sdk/core": "^0.11.0-nightly.9",
-    "@cardano-sdk/crypto": "^0.1.4-nightly.4",
-    "@cardano-sdk/dapp-connector": "^0.9.0-nightly.0",
-    "@cardano-sdk/util": "^0.9.0-nightly.3",
-=======
     "@cardano-sdk/core": "^0.11.0",
     "@cardano-sdk/crypto": "^0.1.4",
     "@cardano-sdk/dapp-connector": "^0.9.0",
     "@cardano-sdk/util": "^0.9.0",
->>>>>>> 847e22de
     "@emurgo/cardano-message-signing-nodejs": "^1.0.1",
     "@ledgerhq/hw-transport": "^6.28.1",
     "@ledgerhq/hw-transport-node-hid-noevents": "^6.27.12",
