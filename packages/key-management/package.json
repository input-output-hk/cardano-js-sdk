--- conflicted
+++ resolved
@@ -1,10 +1,6 @@
 {
   "name": "@cardano-sdk/key-management",
-<<<<<<< HEAD
-  "version": "0.4.1-nightly.2",
-=======
   "version": "0.4.1",
->>>>>>> 0f950c09
   "description": "Key management types and utilities for Cardano",
   "engines": {
     "node": ">=14.20.1"
@@ -64,19 +60,11 @@
   },
   "dependencies": {
     "@cardano-foundation/ledgerjs-hw-app-cardano": "^6.0.0",
-<<<<<<< HEAD
-    "@cardano-sdk/core": "^0.9.0-nightly.2",
-    "@cardano-sdk/crypto": "^0.1.2-nightly.1",
-    "@cardano-sdk/dapp-connector": "^0.7.1-nightly.2",
-    "@cardano-sdk/util": "^0.8.1-nightly.1",
-    "@cardano-sdk/util-dev": "^0.7.1-nightly.2",
-=======
     "@cardano-sdk/core": "^0.9.0",
     "@cardano-sdk/crypto": "^0.1.2",
     "@cardano-sdk/dapp-connector": "^0.7.1",
     "@cardano-sdk/util": "^0.8.1",
     "@cardano-sdk/util-dev": "^0.7.1",
->>>>>>> 0f950c09
     "@emurgo/cardano-message-signing-nodejs": "^1.0.1",
     "@ledgerhq/hw-transport": "^6.28.1",
     "@ledgerhq/hw-transport-node-hid-noevents": "^6.27.12",
