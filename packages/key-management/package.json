--- conflicted
+++ resolved
@@ -1,10 +1,6 @@
 {
   "name": "@cardano-sdk/key-management",
-<<<<<<< HEAD
-  "version": "0.3.1-nightly.3",
-=======
   "version": "0.4.0",
->>>>>>> 79583556
   "description": "Key management types and utilities for Cardano",
   "engines": {
     "node": ">=14.20.1"
@@ -64,19 +60,11 @@
   },
   "dependencies": {
     "@cardano-foundation/ledgerjs-hw-app-cardano": "^5.0.0",
-<<<<<<< HEAD
-    "@cardano-sdk/core": "^0.8.0-nightly.3",
-    "@cardano-sdk/crypto": "^0.1.0",
-    "@cardano-sdk/dapp-connector": "^0.6.2-nightly.3",
-    "@cardano-sdk/util": "^0.7.1-nightly.1",
-    "@cardano-sdk/util-dev": "0.7.0-nightly.2",
-=======
     "@cardano-sdk/core": "^0.8.0",
     "@cardano-sdk/crypto": "^0.1.1",
     "@cardano-sdk/dapp-connector": "^0.7.0",
     "@cardano-sdk/util": "^0.8.0",
     "@cardano-sdk/util-dev": "^0.7.0",
->>>>>>> 79583556
     "@emurgo/cardano-message-signing-nodejs": "^1.0.1",
     "@ledgerhq/hw-transport": "^6.27.2",
     "@ledgerhq/hw-transport-node-hid-noevents": "^6.27.2",
