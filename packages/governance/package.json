{
  "name": "@cardano-sdk/governance",
  "version": "0.4.1-nightly.0",
  "description": "Governance types and utilities for Cardano",
  "engines": {
    "node": ">=14.20.1"
  },
  "main": "dist/cjs/index.js",
  "module": "dist/esm/index.js",
  "exports": {
    ".": {
      "import": "./dist/esm/index.js",
      "require": "./dist/cjs/index.js"
    }
  },
  "repository": "https://github.com/input-output-hk/cardano-js-sdk",
  "publishConfig": {
    "access": "public"
  },
  "sideEffects": false,
  "contributors": [
    "Rhys Bartels-Waller <rhys.bartelswaller@iohk.io> (https://iohk.io)",
    "Martynas Kazlauskas <martynas.kazlauskas@iohk.io> (https://iohk.io)",
    "Daniele Ricci <daniele.ricci@iohk.io> (https://iohk.io)",
    "Ivaylo Andonov <ivaylo.andonov@iohk.io> (https://iohk.io)",
    "Mircea Hasegan <mircea.hasegan@iohk.io> (https://iohk.io)",
    "Angel Castillo Bacigalupi <angel.castillo@iohk.io> (https://iohk.io)",
    "Dmytro Iakymenko <dmytro.iakymenko@iohk.io> (https://iohk.io)",
    "Tomislav Horaček <tomislav.horacek@iohk.io> (https://iohk.io)"
  ],
  "license": "Apache-2.0",
  "scripts": {
    "build:esm": "tsc -p src/tsconfig.json --outDir ./dist/esm --module es2020",
    "build:cjs": "tsc --build src",
    "build": "run-s build:cjs build:esm module-fixup",
    "circular-deps:check": "madge --circular dist",
    "module-fixup": "shx cp ../../build/cjs-package.json ./dist/cjs/package.json && cp ../../build/esm-package.json ./dist/esm/package.json",
    "tscNoEmit": "shx echo typescript --noEmit command not implemented yet",
    "cleanup:dist": "shx rm -rf dist",
    "cleanup:nm": "shx rm -rf node_modules",
    "cleanup": "run-s cleanup:dist cleanup:nm",
    "lint": "eslint -c ../../complete.eslintrc.js \"src/**/*.ts\" \"test/**/*.ts\"",
    "lint:fix": "yarn lint --fix",
    "test": "jest -c ./jest.config.js",
    "test:build:verify": "tsc --build ./test",
    "test:e2e": "shx echo 'test:e2e' command not implemented yet",
    "coverage": "yarn test --coverage",
    "prepack": "yarn build"
  },
  "devDependencies": {
    "delay": "^5.0.0",
    "eslint": "^7.32.0",
    "jest": "^28.1.3",
    "madge": "^5.0.1",
    "npm-run-all": "^4.1.5",
    "shx": "^0.3.3",
    "ts-jest": "^28.0.7",
    "ts-log": "2.2.4",
    "typescript": "^4.7.4"
  },
  "dependencies": {
<<<<<<< HEAD
    "@cardano-sdk/core": "^0.10.0-nightly.0",
    "@cardano-sdk/crypto": "^0.1.3-nightly.0",
    "@cardano-sdk/key-management": "^0.4.2-nightly.0",
    "@cardano-sdk/util": "^0.8.2-nightly.0",
    "blake2b": "^2.1.4"
=======
    "@cardano-sdk/core": "^0.9.0",
    "@cardano-sdk/crypto": "^0.1.2",
    "@cardano-sdk/key-management": "^0.4.1",
    "@cardano-sdk/util": "^0.8.1"
>>>>>>> 51f30a1e
  },
  "files": [
    "dist/*",
    "!dist/tsconfig.tsbuildinfo",
    "LICENSE",
    "NOTICE"
  ]
}<|MERGE_RESOLUTION|>--- conflicted
+++ resolved
@@ -59,18 +59,10 @@
     "typescript": "^4.7.4"
   },
   "dependencies": {
-<<<<<<< HEAD
     "@cardano-sdk/core": "^0.10.0-nightly.0",
     "@cardano-sdk/crypto": "^0.1.3-nightly.0",
     "@cardano-sdk/key-management": "^0.4.2-nightly.0",
-    "@cardano-sdk/util": "^0.8.2-nightly.0",
-    "blake2b": "^2.1.4"
-=======
-    "@cardano-sdk/core": "^0.9.0",
-    "@cardano-sdk/crypto": "^0.1.2",
-    "@cardano-sdk/key-management": "^0.4.1",
-    "@cardano-sdk/util": "^0.8.1"
->>>>>>> 51f30a1e
+    "@cardano-sdk/util": "^0.8.2-nightly.0"
   },
   "files": [
     "dist/*",
