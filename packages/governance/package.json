--- conflicted
+++ resolved
@@ -59,16 +59,10 @@
     "typescript": "^4.7.4"
   },
   "dependencies": {
-<<<<<<< HEAD
     "@cardano-sdk/core": "^0.8.0-nightly.3",
+    "@cardano-sdk/crypto": "^0.1.0",
     "@cardano-sdk/key-management": "^0.3.1-nightly.3",
     "@cardano-sdk/util": "^0.7.1-nightly.1",
-=======
-    "@cardano-sdk/core": "^0.7.0",
-    "@cardano-sdk/crypto": "^0.1.0",
-    "@cardano-sdk/key-management": "^0.3.0",
-    "@cardano-sdk/util": "^0.7.0",
->>>>>>> cc59aff8
     "blake2b": "^2.1.4"
   },
   "files": [
