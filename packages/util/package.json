--- conflicted
+++ resolved
@@ -1,10 +1,6 @@
 {
   "name": "@cardano-sdk/util",
-<<<<<<< HEAD
-  "version": "0.5.0-nightly.1",
-=======
   "version": "0.5.0",
->>>>>>> d8254386
   "description": "General, not cardano-specific utils",
   "engines": {
     "node": "^14"
