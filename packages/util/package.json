--- conflicted
+++ resolved
@@ -1,10 +1,6 @@
 {
   "name": "@cardano-sdk/util",
-<<<<<<< HEAD
-  "version": "0.8.2-nightly.2",
-=======
   "version": "0.8.2",
->>>>>>> 8108ee32
   "description": "General, not cardano-specific utils",
   "engines": {
     "node": ">=14.20.1"
@@ -57,11 +53,7 @@
     "test:debug": "DEBUG=true yarn test"
   },
   "devDependencies": {
-<<<<<<< HEAD
-    "@cardano-sdk/util-dev": "^0.8.0-nightly.1",
-=======
     "@cardano-sdk/util-dev": "^0.8.0",
->>>>>>> 8108ee32
     "@types/lodash": "^4.14.182",
     "eslint": "^7.32.0",
     "jest": "^28.1.3",
