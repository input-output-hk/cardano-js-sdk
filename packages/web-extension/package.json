{
  "name": "@cardano-sdk/web-extension",
<<<<<<< HEAD
  "version": "0.7.0-nightly.9",
=======
  "version": "0.7.0",
>>>>>>> d8a14665
  "description": "Web extension wallet utilities",
  "engines": {
    "node": ">=14.20.1"
  },
  "main": "dist/cjs/index.js",
  "module": "dist/esm/index.js",
  "exports": {
    ".": {
      "import": "./dist/esm/index.js",
      "require": "./dist/cjs/index.js"
    }
  },
  "repository": "https://github.com/input-output-hk/cardano-js-sdk",
  "publishConfig": {
    "access": "public"
  },
  "sideEffects": false,
  "contributors": [
    "Rhys Bartels-Waller <rhys.bartelswaller@iohk.io> (https://iohk.io)",
    "Martynas Kazlauskas <martynas.kazlauskas@iohk.io> (https://iohk.io)",
    "Daniele Ricci <daniele.ricci@iohk.io> (https://iohk.io)",
    "Ivaylo Andonov <ivaylo.andonov@iohk.io> (https://iohk.io)",
    "Mircea Hasegan <mircea.hasegan@iohk.io> (https://iohk.io)",
    "Angel Castillo Bacigalupi <angel.castillo@iohk.io> (https://iohk.io)",
    "Seung Eun Song <seungeun.song@iohk.io> (https://iohk.io)",
    "Dmytro Iakymenko <dmytro.iakymenko@iohk.io> (https://iohk.io)",
    "Tomislav Horaček <tomislav.horacek@iohk.io> (https://iohk.io)",
    "Michael Chappell <michael.chappell@iohk.io> (https://iohk.io)",
    "Leonel Gobbi <leonel.gobbi@globant.com> (https://www.globant.com)",
    "Juan Cruz Vieiro <juan.vieiro@globant.com> (https://www.globant.com)"
  ],
  "license": "Apache-2.0",
  "scripts": {
    "build:esm": "tsc -p src/tsconfig.json --outDir ./dist/esm --module es2020",
    "build:cjs": "tsc --build src",
    "build": "run-s build:cjs build:esm module-fixup",
    "circular-deps:check": "madge --circular dist",
    "module-fixup": "shx cp ../../build/cjs-package.json ./dist/cjs/package.json && cp ../../build/esm-package.json ./dist/esm/package.json",
    "tscNoEmit": "shx echo typescript --noEmit command not implemented yet",
    "cleanup:dist": "shx rm -rf dist",
    "cleanup:nm": "shx rm -rf node_modules",
    "cleanup": "run-s cleanup:dist cleanup:nm",
    "lint": "eslint -c ../../complete.eslintrc.js \"src/**/*.ts\" \"test/**/*.ts\"",
    "lint:fix": "yarn lint --fix",
    "test": "jest -c ./jest.config.js",
    "test:build:verify": "tsc --build ./test",
    "test:e2e": "shx echo 'test:e2e' command not implemented yet",
    "coverage": "yarn test --coverage",
    "prepack": "yarn build",
    "test:debug": "DEBUG=true yarn test"
  },
  "devDependencies": {
<<<<<<< HEAD
    "@cardano-sdk/util-dev": "^0.6.0-nightly.4",
=======
    "@cardano-sdk/util-dev": "^0.6.0",
>>>>>>> d8a14665
    "@types/blake2b": "^2.1.0",
    "@types/lodash": "^4.14.182",
    "@types/uuid": "^8.3.4",
    "@types/webextension-polyfill": "^0.8.0",
    "eslint": "^7.32.0",
    "jest": "^28.1.3",
    "madge": "^5.0.1",
    "npm-run-all": "^4.1.5",
    "readable-stream": "^3.6.0",
    "shx": "^0.3.3",
    "ts-jest": "^28.0.7",
    "typescript": "^4.7.4",
    "util": "^0.12.4"
  },
  "dependencies": {
<<<<<<< HEAD
    "@cardano-sdk/core": "^0.7.0-nightly.7",
    "@cardano-sdk/dapp-connector": "^0.6.1-nightly.8",
    "@cardano-sdk/key-management": "^0.3.0-nightly.5",
    "@cardano-sdk/util": "^0.7.0-nightly.3",
    "@cardano-sdk/util-rxjs": "^0.4.3-nightly.8",
    "@cardano-sdk/wallet": "^0.7.0-nightly.9",
=======
    "@cardano-sdk/core": "^0.7.0",
    "@cardano-sdk/dapp-connector": "^0.6.1",
    "@cardano-sdk/key-management": "^0.3.0",
    "@cardano-sdk/util": "^0.7.0",
    "@cardano-sdk/util-rxjs": "^0.4.3",
    "@cardano-sdk/wallet": "^0.7.0",
>>>>>>> d8a14665
    "blake2b": "^2.1.4",
    "lodash": "^4.17.21",
    "rxjs": "^7.4.0",
    "ts-custom-error": "^3.2.0",
    "ts-log": "^2.2.3",
    "uuid": "^8.3.2",
    "webextension-polyfill": "^0.8.0"
  },
  "files": [
    "dist/*",
    "!dist/tsconfig.tsbuildinfo",
    "LICENSE",
    "NOTICE"
  ]
}<|MERGE_RESOLUTION|>--- conflicted
+++ resolved
@@ -1,10 +1,6 @@
 {
   "name": "@cardano-sdk/web-extension",
-<<<<<<< HEAD
-  "version": "0.7.0-nightly.9",
-=======
   "version": "0.7.0",
->>>>>>> d8a14665
   "description": "Web extension wallet utilities",
   "engines": {
     "node": ">=14.20.1"
@@ -57,11 +53,7 @@
     "test:debug": "DEBUG=true yarn test"
   },
   "devDependencies": {
-<<<<<<< HEAD
-    "@cardano-sdk/util-dev": "^0.6.0-nightly.4",
-=======
     "@cardano-sdk/util-dev": "^0.6.0",
->>>>>>> d8a14665
     "@types/blake2b": "^2.1.0",
     "@types/lodash": "^4.14.182",
     "@types/uuid": "^8.3.4",
@@ -77,21 +69,12 @@
     "util": "^0.12.4"
   },
   "dependencies": {
-<<<<<<< HEAD
-    "@cardano-sdk/core": "^0.7.0-nightly.7",
-    "@cardano-sdk/dapp-connector": "^0.6.1-nightly.8",
-    "@cardano-sdk/key-management": "^0.3.0-nightly.5",
-    "@cardano-sdk/util": "^0.7.0-nightly.3",
-    "@cardano-sdk/util-rxjs": "^0.4.3-nightly.8",
-    "@cardano-sdk/wallet": "^0.7.0-nightly.9",
-=======
     "@cardano-sdk/core": "^0.7.0",
     "@cardano-sdk/dapp-connector": "^0.6.1",
     "@cardano-sdk/key-management": "^0.3.0",
     "@cardano-sdk/util": "^0.7.0",
     "@cardano-sdk/util-rxjs": "^0.4.3",
     "@cardano-sdk/wallet": "^0.7.0",
->>>>>>> d8a14665
     "blake2b": "^2.1.4",
     "lodash": "^4.17.21",
     "rxjs": "^7.4.0",
