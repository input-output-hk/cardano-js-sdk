{
  "name": "@cardano-sdk/web-extension",
<<<<<<< HEAD
  "version": "0.8.1-nightly.2",
=======
  "version": "0.8.1",
>>>>>>> 0f950c09
  "description": "Web extension wallet utilities",
  "engines": {
    "node": ">=14.20.1"
  },
  "main": "dist/cjs/index.js",
  "module": "dist/esm/index.js",
  "exports": {
    ".": {
      "import": "./dist/esm/index.js",
      "require": "./dist/cjs/index.js"
    }
  },
  "repository": "https://github.com/input-output-hk/cardano-js-sdk",
  "publishConfig": {
    "access": "public"
  },
  "sideEffects": false,
  "contributors": [
    "Rhys Bartels-Waller <rhys.bartelswaller@iohk.io> (https://iohk.io)",
    "Martynas Kazlauskas <martynas.kazlauskas@iohk.io> (https://iohk.io)",
    "Daniele Ricci <daniele.ricci@iohk.io> (https://iohk.io)",
    "Ivaylo Andonov <ivaylo.andonov@iohk.io> (https://iohk.io)",
    "Mircea Hasegan <mircea.hasegan@iohk.io> (https://iohk.io)",
    "Angel Castillo Bacigalupi <angel.castillo@iohk.io> (https://iohk.io)",
    "Seung Eun Song <seungeun.song@iohk.io> (https://iohk.io)",
    "Dmytro Iakymenko <dmytro.iakymenko@iohk.io> (https://iohk.io)",
    "Tomislav Horaček <tomislav.horacek@iohk.io> (https://iohk.io)",
    "Michael Chappell <michael.chappell@iohk.io> (https://iohk.io)",
    "Leonel Gobbi <leonel.gobbi@globant.com> (https://www.globant.com)",
    "Juan Cruz Vieiro <juan.vieiro@globant.com> (https://www.globant.com)"
  ],
  "license": "Apache-2.0",
  "scripts": {
    "build:esm": "tsc -p src/tsconfig.json --outDir ./dist/esm --module es2020",
    "build:cjs": "tsc --build src",
    "build": "run-s build:cjs build:esm module-fixup",
    "circular-deps:check": "madge --circular dist",
    "module-fixup": "shx cp ../../build/cjs-package.json ./dist/cjs/package.json && cp ../../build/esm-package.json ./dist/esm/package.json",
    "tscNoEmit": "shx echo typescript --noEmit command not implemented yet",
    "cleanup:dist": "shx rm -rf dist",
    "cleanup:nm": "shx rm -rf node_modules",
    "cleanup": "run-s cleanup:dist cleanup:nm",
    "lint": "eslint -c ../../complete.eslintrc.js \"src/**/*.ts\" \"test/**/*.ts\"",
    "lint:fix": "yarn lint --fix",
    "test": "jest -c ./jest.config.js",
    "test:build:verify": "tsc --build ./test",
    "test:e2e": "shx echo 'test:e2e' command not implemented yet",
    "coverage": "yarn test --coverage",
    "prepack": "yarn build",
    "test:debug": "DEBUG=true yarn test"
  },
  "devDependencies": {
<<<<<<< HEAD
    "@cardano-sdk/util-dev": "^0.7.1-nightly.2",
=======
    "@cardano-sdk/util-dev": "^0.7.1",
>>>>>>> 0f950c09
    "@types/blake2b": "^2.1.0",
    "@types/lodash": "^4.14.182",
    "@types/uuid": "^8.3.4",
    "@types/webextension-polyfill": "^0.8.0",
    "eslint": "^7.32.0",
    "jest": "^28.1.3",
    "madge": "^5.0.1",
    "npm-run-all": "^4.1.5",
    "readable-stream": "^3.6.0",
    "shx": "^0.3.3",
    "ts-jest": "^28.0.7",
    "typescript": "^4.7.4",
    "util": "^0.12.4"
  },
  "dependencies": {
<<<<<<< HEAD
    "@cardano-sdk/core": "^0.9.0-nightly.2",
    "@cardano-sdk/crypto": "^0.1.2-nightly.1",
    "@cardano-sdk/dapp-connector": "^0.7.1-nightly.2",
    "@cardano-sdk/key-management": "^0.4.1-nightly.2",
    "@cardano-sdk/util": "^0.8.1-nightly.1",
    "@cardano-sdk/util-rxjs": "^0.4.5-nightly.1",
    "@cardano-sdk/wallet": "^0.9.0-nightly.2",
=======
    "@cardano-sdk/core": "^0.9.0",
    "@cardano-sdk/crypto": "^0.1.2",
    "@cardano-sdk/dapp-connector": "^0.7.1",
    "@cardano-sdk/key-management": "^0.4.1",
    "@cardano-sdk/util": "^0.8.1",
    "@cardano-sdk/util-rxjs": "^0.4.5",
    "@cardano-sdk/wallet": "^0.9.0",
>>>>>>> 0f950c09
    "blake2b": "^2.1.4",
    "lodash": "^4.17.21",
    "rxjs": "^7.4.0",
    "ts-custom-error": "^3.2.0",
    "ts-log": "^2.2.3",
    "uuid": "^8.3.2",
    "webextension-polyfill": "^0.8.0"
  },
  "files": [
    "dist/*",
    "!dist/tsconfig.tsbuildinfo",
    "LICENSE",
    "NOTICE"
  ]
}<|MERGE_RESOLUTION|>--- conflicted
+++ resolved
@@ -1,10 +1,6 @@
 {
   "name": "@cardano-sdk/web-extension",
-<<<<<<< HEAD
-  "version": "0.8.1-nightly.2",
-=======
   "version": "0.8.1",
->>>>>>> 0f950c09
   "description": "Web extension wallet utilities",
   "engines": {
     "node": ">=14.20.1"
@@ -57,11 +53,7 @@
     "test:debug": "DEBUG=true yarn test"
   },
   "devDependencies": {
-<<<<<<< HEAD
-    "@cardano-sdk/util-dev": "^0.7.1-nightly.2",
-=======
     "@cardano-sdk/util-dev": "^0.7.1",
->>>>>>> 0f950c09
     "@types/blake2b": "^2.1.0",
     "@types/lodash": "^4.14.182",
     "@types/uuid": "^8.3.4",
@@ -77,15 +69,6 @@
     "util": "^0.12.4"
   },
   "dependencies": {
-<<<<<<< HEAD
-    "@cardano-sdk/core": "^0.9.0-nightly.2",
-    "@cardano-sdk/crypto": "^0.1.2-nightly.1",
-    "@cardano-sdk/dapp-connector": "^0.7.1-nightly.2",
-    "@cardano-sdk/key-management": "^0.4.1-nightly.2",
-    "@cardano-sdk/util": "^0.8.1-nightly.1",
-    "@cardano-sdk/util-rxjs": "^0.4.5-nightly.1",
-    "@cardano-sdk/wallet": "^0.9.0-nightly.2",
-=======
     "@cardano-sdk/core": "^0.9.0",
     "@cardano-sdk/crypto": "^0.1.2",
     "@cardano-sdk/dapp-connector": "^0.7.1",
@@ -93,7 +76,6 @@
     "@cardano-sdk/util": "^0.8.1",
     "@cardano-sdk/util-rxjs": "^0.4.5",
     "@cardano-sdk/wallet": "^0.9.0",
->>>>>>> 0f950c09
     "blake2b": "^2.1.4",
     "lodash": "^4.17.21",
     "rxjs": "^7.4.0",
