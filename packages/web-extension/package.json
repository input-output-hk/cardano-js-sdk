--- conflicted
+++ resolved
@@ -1,10 +1,6 @@
 {
   "name": "@cardano-sdk/web-extension",
-<<<<<<< HEAD
-  "version": "0.9.0-nightly.2",
-=======
   "version": "0.9.0",
->>>>>>> 847e22de
   "description": "Web extension wallet utilities",
   "engines": {
     "node": ">=14.20.1"
@@ -57,11 +53,7 @@
     "test:debug": "DEBUG=true yarn test"
   },
   "devDependencies": {
-<<<<<<< HEAD
-    "@cardano-sdk/util-dev": "^0.9.0-nightly.2",
-=======
     "@cardano-sdk/util-dev": "^0.9.0",
->>>>>>> 847e22de
     "@types/lodash": "^4.14.182",
     "@types/uuid": "^8.3.4",
     "@types/webextension-polyfill": "^0.8.0",
@@ -76,15 +68,6 @@
     "util": "^0.12.4"
   },
   "dependencies": {
-<<<<<<< HEAD
-    "@cardano-sdk/core": "^0.11.0-nightly.9",
-    "@cardano-sdk/crypto": "^0.1.4-nightly.4",
-    "@cardano-sdk/dapp-connector": "^0.9.0-nightly.0",
-    "@cardano-sdk/key-management": "^0.5.1-nightly.9",
-    "@cardano-sdk/util": "^0.9.0-nightly.3",
-    "@cardano-sdk/util-rxjs": "^0.4.7-nightly.6",
-    "@cardano-sdk/wallet": "^0.11.0-nightly.11",
-=======
     "@cardano-sdk/core": "^0.11.0",
     "@cardano-sdk/crypto": "^0.1.4",
     "@cardano-sdk/dapp-connector": "^0.9.0",
@@ -92,7 +75,6 @@
     "@cardano-sdk/util": "^0.9.0",
     "@cardano-sdk/util-rxjs": "^0.4.7",
     "@cardano-sdk/wallet": "^0.11.0",
->>>>>>> 847e22de
     "lodash": "^4.17.21",
     "rxjs": "^7.4.0",
     "ts-custom-error": "^3.2.0",
