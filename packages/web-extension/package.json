{
  "name": "@cardano-sdk/web-extension",
<<<<<<< HEAD
  "version": "0.8.2-nightly.2",
=======
  "version": "0.8.2",
>>>>>>> 8108ee32
  "description": "Web extension wallet utilities",
  "engines": {
    "node": ">=14.20.1"
  },
  "main": "dist/cjs/index.js",
  "module": "dist/esm/index.js",
  "exports": {
    ".": {
      "import": "./dist/esm/index.js",
      "require": "./dist/cjs/index.js"
    }
  },
  "repository": "https://github.com/input-output-hk/cardano-js-sdk",
  "publishConfig": {
    "access": "public"
  },
  "sideEffects": false,
  "contributors": [
    "Rhys Bartels-Waller <rhys.bartelswaller@iohk.io> (https://iohk.io)",
    "Martynas Kazlauskas <martynas.kazlauskas@iohk.io> (https://iohk.io)",
    "Daniele Ricci <daniele.ricci@iohk.io> (https://iohk.io)",
    "Ivaylo Andonov <ivaylo.andonov@iohk.io> (https://iohk.io)",
    "Mircea Hasegan <mircea.hasegan@iohk.io> (https://iohk.io)",
    "Angel Castillo Bacigalupi <angel.castillo@iohk.io> (https://iohk.io)",
    "Seung Eun Song <seungeun.song@iohk.io> (https://iohk.io)",
    "Dmytro Iakymenko <dmytro.iakymenko@iohk.io> (https://iohk.io)",
    "Tomislav Horaček <tomislav.horacek@iohk.io> (https://iohk.io)",
    "Michael Chappell <michael.chappell@iohk.io> (https://iohk.io)",
    "Leonel Gobbi <leonel.gobbi@globant.com> (https://www.globant.com)",
    "Juan Cruz Vieiro <juan.vieiro@globant.com> (https://www.globant.com)"
  ],
  "license": "Apache-2.0",
  "scripts": {
    "build:esm": "tsc -p src/tsconfig.json --outDir ./dist/esm --module es2020",
    "build:cjs": "tsc --build src",
    "build": "run-s build:cjs build:esm module-fixup",
    "circular-deps:check": "madge --circular dist",
    "module-fixup": "shx cp ../../build/cjs-package.json ./dist/cjs/package.json && cp ../../build/esm-package.json ./dist/esm/package.json",
    "tscNoEmit": "shx echo typescript --noEmit command not implemented yet",
    "cleanup:dist": "shx rm -rf dist",
    "cleanup:nm": "shx rm -rf node_modules",
    "cleanup": "run-s cleanup:dist cleanup:nm",
    "lint": "eslint -c ../../complete.eslintrc.js \"src/**/*.ts\" \"test/**/*.ts\"",
    "lint:fix": "yarn lint --fix",
    "test": "jest -c ./jest.config.js",
    "test:build:verify": "tsc --build ./test",
    "test:e2e": "shx echo 'test:e2e' command not implemented yet",
    "coverage": "yarn test --coverage",
    "prepack": "yarn build",
    "test:debug": "DEBUG=true yarn test"
  },
  "devDependencies": {
<<<<<<< HEAD
    "@cardano-sdk/util-dev": "^0.8.0-nightly.1",
=======
    "@cardano-sdk/util-dev": "^0.8.0",
>>>>>>> 8108ee32
    "@types/lodash": "^4.14.182",
    "@types/uuid": "^8.3.4",
    "@types/webextension-polyfill": "^0.8.0",
    "eslint": "^7.32.0",
    "jest": "^28.1.3",
    "madge": "^5.0.1",
    "npm-run-all": "^4.1.5",
    "readable-stream": "^3.6.0",
    "shx": "^0.3.3",
    "ts-jest": "^28.0.7",
    "typescript": "^4.7.4",
    "util": "^0.12.4"
  },
  "dependencies": {
<<<<<<< HEAD
    "@cardano-sdk/core": "^0.10.0-nightly.2",
    "@cardano-sdk/crypto": "^0.1.3-nightly.2",
    "@cardano-sdk/dapp-connector": "^0.8.0-nightly.1",
    "@cardano-sdk/key-management": "^0.5.0-nightly.1",
    "@cardano-sdk/util": "^0.8.2-nightly.2",
    "@cardano-sdk/util-rxjs": "^0.4.6-nightly.2",
    "@cardano-sdk/wallet": "^0.10.0-nightly.2",
=======
    "@cardano-sdk/core": "^0.10.0",
    "@cardano-sdk/crypto": "^0.1.3",
    "@cardano-sdk/dapp-connector": "^0.8.0",
    "@cardano-sdk/key-management": "^0.5.0",
    "@cardano-sdk/util": "^0.8.2",
    "@cardano-sdk/util-rxjs": "^0.4.6",
    "@cardano-sdk/wallet": "^0.10.0",
>>>>>>> 8108ee32
    "lodash": "^4.17.21",
    "rxjs": "^7.4.0",
    "ts-custom-error": "^3.2.0",
    "ts-log": "^2.2.3",
    "uuid": "^8.3.2",
    "webextension-polyfill": "^0.8.0"
  },
  "files": [
    "dist/*",
    "!dist/tsconfig.tsbuildinfo",
    "LICENSE",
    "NOTICE"
  ]
}<|MERGE_RESOLUTION|>--- conflicted
+++ resolved
@@ -1,10 +1,6 @@
 {
   "name": "@cardano-sdk/web-extension",
-<<<<<<< HEAD
-  "version": "0.8.2-nightly.2",
-=======
   "version": "0.8.2",
->>>>>>> 8108ee32
   "description": "Web extension wallet utilities",
   "engines": {
     "node": ">=14.20.1"
@@ -57,11 +53,7 @@
     "test:debug": "DEBUG=true yarn test"
   },
   "devDependencies": {
-<<<<<<< HEAD
-    "@cardano-sdk/util-dev": "^0.8.0-nightly.1",
-=======
     "@cardano-sdk/util-dev": "^0.8.0",
->>>>>>> 8108ee32
     "@types/lodash": "^4.14.182",
     "@types/uuid": "^8.3.4",
     "@types/webextension-polyfill": "^0.8.0",
@@ -76,15 +68,6 @@
     "util": "^0.12.4"
   },
   "dependencies": {
-<<<<<<< HEAD
-    "@cardano-sdk/core": "^0.10.0-nightly.2",
-    "@cardano-sdk/crypto": "^0.1.3-nightly.2",
-    "@cardano-sdk/dapp-connector": "^0.8.0-nightly.1",
-    "@cardano-sdk/key-management": "^0.5.0-nightly.1",
-    "@cardano-sdk/util": "^0.8.2-nightly.2",
-    "@cardano-sdk/util-rxjs": "^0.4.6-nightly.2",
-    "@cardano-sdk/wallet": "^0.10.0-nightly.2",
-=======
     "@cardano-sdk/core": "^0.10.0",
     "@cardano-sdk/crypto": "^0.1.3",
     "@cardano-sdk/dapp-connector": "^0.8.0",
@@ -92,7 +75,6 @@
     "@cardano-sdk/util": "^0.8.2",
     "@cardano-sdk/util-rxjs": "^0.4.6",
     "@cardano-sdk/wallet": "^0.10.0",
->>>>>>> 8108ee32
     "lodash": "^4.17.21",
     "rxjs": "^7.4.0",
     "ts-custom-error": "^3.2.0",
