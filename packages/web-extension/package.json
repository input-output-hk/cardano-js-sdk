--- conflicted
+++ resolved
@@ -66,18 +66,11 @@
     "util": "^0.12.4"
   },
   "dependencies": {
-<<<<<<< HEAD
     "@cardano-sdk/cip30": "^0.5.1-nightly.3",
     "@cardano-sdk/core": "^0.6.0-nightly.0",
+    "@cardano-sdk/key-management": "^0.1.0",
     "@cardano-sdk/util": "^0.6.0-nightly.0",
     "@cardano-sdk/util-rxjs": "^0.4.2-nightly.3",
-=======
-    "@cardano-sdk/cip30": "^0.5.0",
-    "@cardano-sdk/core": "^0.5.0",
-    "@cardano-sdk/key-management": "^0.1.0",
-    "@cardano-sdk/util": "^0.5.0",
-    "@cardano-sdk/util-rxjs": "^0.4.1",
->>>>>>> 33318a1d
     "lodash": "^4.17.21",
     "rxjs": "^7.4.0",
     "ts-log": "^2.2.3",
