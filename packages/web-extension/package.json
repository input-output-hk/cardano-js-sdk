--- conflicted
+++ resolved
@@ -69,22 +69,13 @@
     "util": "^0.12.4"
   },
   "dependencies": {
-<<<<<<< HEAD
     "@cardano-sdk/core": "^0.8.0-nightly.3",
+    "@cardano-sdk/crypto": "^0.1.0",
     "@cardano-sdk/dapp-connector": "^0.6.2-nightly.3",
     "@cardano-sdk/key-management": "^0.3.1-nightly.3",
     "@cardano-sdk/util": "^0.7.1-nightly.1",
     "@cardano-sdk/util-rxjs": "^0.4.4-nightly.3",
     "@cardano-sdk/wallet": "^0.8.0-nightly.3",
-=======
-    "@cardano-sdk/core": "^0.7.0",
-    "@cardano-sdk/crypto": "^0.1.0",
-    "@cardano-sdk/dapp-connector": "^0.6.1",
-    "@cardano-sdk/key-management": "^0.3.0",
-    "@cardano-sdk/util": "^0.7.0",
-    "@cardano-sdk/util-rxjs": "^0.4.3",
-    "@cardano-sdk/wallet": "^0.7.0",
->>>>>>> cc59aff8
     "blake2b": "^2.1.4",
     "lodash": "^4.17.21",
     "rxjs": "^7.4.0",
