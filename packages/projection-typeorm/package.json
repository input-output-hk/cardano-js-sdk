--- conflicted
+++ resolved
@@ -1,10 +1,6 @@
 {
   "name": "@cardano-sdk/projection-typeorm",
-<<<<<<< HEAD
-  "version": "0.1.1-nightly.1",
-=======
   "version": "0.1.1",
->>>>>>> 8108ee32
   "description": "Project Chain Sync events into PostgreSQL via TypeORM",
   "engines": {
     "node": "^14"
@@ -52,19 +48,11 @@
     "test:e2e": "shx echo 'test:e2e' command not implemented yet"
   },
   "dependencies": {
-<<<<<<< HEAD
-    "@cardano-sdk/core": "^0.10.0-nightly.2",
-    "@cardano-sdk/crypto": "^0.1.3-nightly.2",
-    "@cardano-sdk/projection": "^0.5.0-nightly.1",
-    "@cardano-sdk/util": "^0.8.2-nightly.2",
-    "@cardano-sdk/util-rxjs": "^0.4.6-nightly.2",
-=======
     "@cardano-sdk/core": "^0.10.0",
     "@cardano-sdk/crypto": "^0.1.3",
     "@cardano-sdk/projection": "^0.5.0",
     "@cardano-sdk/util": "^0.8.2",
     "@cardano-sdk/util-rxjs": "^0.4.6",
->>>>>>> 8108ee32
     "backoff-rxjs": "^7.0.0",
     "lodash": "^4.17.21",
     "pg": "^8.9.0",
@@ -74,11 +62,7 @@
     "typeorm": "^0.3.12"
   },
   "devDependencies": {
-<<<<<<< HEAD
-    "@cardano-sdk/util-dev": "^0.8.0-nightly.1",
-=======
     "@cardano-sdk/util-dev": "^0.8.0",
->>>>>>> 8108ee32
     "eslint": "^7.32.0",
     "jest": "^28.1.3",
     "madge": "^5.0.1",
