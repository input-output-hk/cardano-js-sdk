--- conflicted
+++ resolved
@@ -1,10 +1,6 @@
 {
   "name": "@cardano-sdk/projection-typeorm",
-<<<<<<< HEAD
-  "version": "0.2.0-nightly.7",
-=======
   "version": "0.2.0",
->>>>>>> 847e22de
   "description": "Project Chain Sync events into PostgreSQL via TypeORM",
   "engines": {
     "node": "^14"
@@ -51,19 +47,11 @@
     "test:e2e": "shx echo 'test:e2e' command not implemented yet"
   },
   "dependencies": {
-<<<<<<< HEAD
-    "@cardano-sdk/core": "^0.11.0-nightly.9",
-    "@cardano-sdk/crypto": "^0.1.4-nightly.4",
-    "@cardano-sdk/projection": "^0.6.0-nightly.7",
-    "@cardano-sdk/util": "^0.9.0-nightly.3",
-    "@cardano-sdk/util-rxjs": "^0.4.7-nightly.6",
-=======
     "@cardano-sdk/core": "^0.11.0",
     "@cardano-sdk/crypto": "^0.1.4",
     "@cardano-sdk/projection": "^0.6.0",
     "@cardano-sdk/util": "^0.9.0",
     "@cardano-sdk/util-rxjs": "^0.4.7",
->>>>>>> 847e22de
     "lodash": "^4.17.21",
     "pg": "^8.9.0",
     "pg-boss": "8.4.2",
@@ -74,11 +62,7 @@
     "uuid": "^9.0.0"
   },
   "devDependencies": {
-<<<<<<< HEAD
-    "@cardano-sdk/util-dev": "^0.9.0-nightly.2",
-=======
     "@cardano-sdk/util-dev": "^0.9.0",
->>>>>>> 847e22de
     "eslint": "^7.32.0",
     "jest": "^28.1.3",
     "madge": "^5.0.1",
