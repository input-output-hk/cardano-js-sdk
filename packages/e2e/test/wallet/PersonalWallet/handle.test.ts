/* eslint-disable sonarjs/no-duplicate-string */
import { BaseWallet } from '@cardano-sdk/wallet';
import { Cardano, metadatum } from '@cardano-sdk/core';
import { KeyAgent, TransactionSigner } from '@cardano-sdk/key-management';
import {
  bip32Ed25519Factory,
  burnTokens,
  coinsRequiredByHandleMint,
  createHandleMetadata,
  createHandlePolicy,
  createStandaloneKeyAgent,
  getEnv,
  getHandlePolicyId,
  getWallet,
  handleNames,
  mint,
  mintCIP25andCIP68Handles,
  txConfirmed,
  walletReady,
  walletVariables
} from '../../../src';
import { createLogger } from '@cardano-sdk/util-dev';
import { firstValueFrom } from 'rxjs';
import path from 'path';

const env = getEnv(walletVariables);
const logger = createLogger();

const toHex = (value: string) =>
  value
    .split('')
    .map((s) => s.charCodeAt(0).toString(16))
    .join('');

<<<<<<< HEAD
// TODO: LW-9889 Ada handle tests fail intermittently with `DeserialiseFailure 56 "expected word"` returned by cardano-submit-api
describe.skip('Ada handle', () => {
  let wallet: PersonalWallet;
=======
describe('Ada handle', () => {
  let wallet: BaseWallet;
>>>>>>> 4e471b5e
  let keyAgent: KeyAgent;
  let receivingWallet: BaseWallet;
  let policySigner: TransactionSigner;
  let policyId: Cardano.PolicyId;
  let policyScript: Cardano.NativeScript;
  let cip25AssetIds: Cardano.AssetId[];

  const coins = coinsRequiredByHandleMint + 10_000_000n; // maximum number of coins to use in each transaction

  const initPolicyId = async () => {
    wallet = (await getWallet({ env, idx: 0, logger, name: 'Handle Init Wallet', polling: { interval: 50 } })).wallet;
    await walletReady(wallet, coins);

    keyAgent = await createStandaloneKeyAgent(
      env.KEY_MANAGEMENT_PARAMS.mnemonic.split(' '),
      await firstValueFrom(wallet.genesisParameters$),
      await bip32Ed25519Factory.create(env.KEY_MANAGEMENT_PARAMS.bip32Ed25519, null, logger)
    );
    ({ policyScript, policySigner, policyId } = await createHandlePolicy(keyAgent));
    const handleProviderPolicyId = await getHandlePolicyId(
      path.join(__dirname, '..', '..', '..', 'local-network', 'sdk-ipc')
    );
    expect(policyId).toEqual(handleProviderPolicyId);
    wallet.shutdown();
  };

  const restartWallet = async () => {
    wallet.shutdown();
    wallet = (
      await getWallet({
        env,
        handlePolicyIds: [policyId],
        idx: 0,
        logger,
        name: 'Minting Wallet',
        polling: { interval: 50 }
      })
    ).wallet;
    await walletReady(wallet, coins);
  };

  beforeAll(async () => {
    await initPolicyId();
    wallet = (
      await getWallet({
        env,
        handlePolicyIds: [policyId],
        idx: 0,
        logger,
        name: 'Minting Wallet',
        polling: { interval: 50 }
      })
    ).wallet;
    receivingWallet = (
      await getWallet({
        env,
        handlePolicyIds: [policyId],
        idx: 1,
        logger,
        name: 'Receiving Wallet',
        polling: { interval: 50 }
      })
    ).wallet;
    await Promise.all([walletReady(wallet, coins), walletReady(receivingWallet, 0n)]);
    cip25AssetIds = [
      Cardano.AssetId(`${policyId}${toHex(handleNames[0])}`),
      Cardano.AssetId(`${policyId}${toHex(handleNames[1])}`)
    ];
  });

  afterEach(async () => {
    await burnTokens({
      policySigners: [policySigner],
      scripts: [policyScript],
      wallet
    });
    await burnTokens({
      policySigners: [policySigner],
      scripts: [policyScript],
      wallet: receivingWallet
    });
  });

  afterAll(async () => {
    wallet.shutdown();
    receivingWallet.shutdown();
  });

  // eslint-disable-next-line max-statements
  it("BaseWallet discovers it's own cip25 and cip68 handles", async () => {
    await mintCIP25andCIP68Handles(wallet, keyAgent, policyId);
    let utxo = await firstValueFrom(wallet.balance.utxo.available$);
    let receivingUtxo = await firstValueFrom(receivingWallet.balance.utxo.available$);
    expect(utxo.assets?.size).toEqual(6);
    expect(receivingUtxo.assets).toBeUndefined();
    let handles = await firstValueFrom(wallet.handles$);
    let receivingHandles = await firstValueFrom(receivingWallet.handles$);
    expect(handles.length).toEqual(4);
    expect(receivingHandles.length).toEqual(0);

    // send handle to another wallet
    const token = new Map([[cip25AssetIds[0], 1n]]);
    const destAddresses = (await firstValueFrom(receivingWallet.addresses$))[0].address;
    const txBuilder = wallet.createTxBuilder();
    const { tx } = await txBuilder
      .addOutput(await txBuilder.buildOutput().address(destAddresses).coin(coins).assets(token).build())
      .build()
      .sign();
    await wallet.submitTx(tx);
    await txConfirmed(receivingWallet, tx);

    utxo = await firstValueFrom(wallet.balance.utxo.available$);
    receivingUtxo = await firstValueFrom(receivingWallet.balance.utxo.available$);
    expect(utxo.assets?.size).toEqual(5);
    expect(receivingUtxo.assets?.size).toEqual(1);
    expect(receivingUtxo.assets?.keys().next().value).toEqual(cip25AssetIds[0]);
    handles = await firstValueFrom(wallet.handles$);
    receivingHandles = await firstValueFrom(receivingWallet.handles$);
    expect(handles.length).toEqual(3);
    expect(receivingHandles.length).toEqual(1);

    // send ada using handle
    const txBuilder2 = wallet.createTxBuilder();
    const { tx: tx2 } = await txBuilder2
      .addOutput(await txBuilder2.buildOutput().handle(receivingHandles[0].handle).coin(coins).build())
      .build()
      .sign();
    await wallet.submitTx(tx2);
    await txConfirmed(receivingWallet, tx2);
    const receivingUtxoAfter = await firstValueFrom(receivingWallet.balance.utxo.available$);
    expect(receivingUtxoAfter.coins).toEqual(receivingUtxo.coins + coins);
  });

  describe('double mint handling', () => {
    it('filters out double mints in separate transactions', async () => {
      const tokens: Cardano.TokenMap = new Map([[cip25AssetIds[0], 1n]]);
      const txMetadatum: Cardano.Metadatum = metadatum.jsonToMetadatum(
        createHandleMetadata(policyId, [handleNames[0]])
      );
      await mint(wallet, keyAgent, tokens, txMetadatum);
      let handles = await firstValueFrom(wallet.handles$);
      expect(handles.length).toEqual(1);
      await mint(wallet, keyAgent, tokens, txMetadatum);
      await restartWallet();
      const utxo = await firstValueFrom(wallet.balance.utxo.available$);
      expect(utxo.assets?.values().next().value).toEqual(2n);
      handles = await firstValueFrom(wallet.handles$);
      expect(handles).toEqual([]);
    });

    it('filters out double mints from within the same transaction', async () => {
      const tokens = new Map([[cip25AssetIds[0], 2n]]);
      const txMetadatum: Cardano.Metadatum = metadatum.jsonToMetadatum(
        createHandleMetadata(policyId, [handleNames[0]])
      );
      await mint(wallet, keyAgent, tokens, txMetadatum);
      await restartWallet();
      const utxo = await firstValueFrom(wallet.balance.utxo.available$);
      expect(utxo.assets?.values().next().value).toEqual(2n);
      const handles = await firstValueFrom(wallet.handles$);
      expect(handles).toEqual([]);
    });

    it('shows handle after corrective burn', async () => {
      const tokens = new Map([[cip25AssetIds[0], 2n]]);
      const txMetadatum: Cardano.Metadatum = metadatum.jsonToMetadatum(
        createHandleMetadata(policyId, [handleNames[0]])
      );
      await mint(wallet, keyAgent, tokens, txMetadatum);
      let utxo = await firstValueFrom(wallet.balance.utxo.available$);
      expect(utxo.assets?.values().next().value).toEqual(2n);
      await burnTokens({
        policySigners: [policySigner],
        scripts: [policyScript],
        tokens: new Map([[cip25AssetIds[0], 1n]]),
        wallet
      });
      await restartWallet();
      utxo = await firstValueFrom(wallet.balance.utxo.available$);
      expect(utxo.assets?.values().next().value).toEqual(1n);
      const correctedHandles = await firstValueFrom(wallet.handles$);
      expect(correctedHandles.length).toEqual(1);
    });
  });
});<|MERGE_RESOLUTION|>--- conflicted
+++ resolved
@@ -32,14 +32,9 @@
     .map((s) => s.charCodeAt(0).toString(16))
     .join('');
 
-<<<<<<< HEAD
 // TODO: LW-9889 Ada handle tests fail intermittently with `DeserialiseFailure 56 "expected word"` returned by cardano-submit-api
 describe.skip('Ada handle', () => {
-  let wallet: PersonalWallet;
-=======
-describe('Ada handle', () => {
   let wallet: BaseWallet;
->>>>>>> 4e471b5e
   let keyAgent: KeyAgent;
   let receivingWallet: BaseWallet;
   let policySigner: TransactionSigner;
