# Logger
LOGGER_MIN_SEVERITY=info

# Key management setup - required by getWallet
KEY_MANAGEMENT_PROVIDER=inMemory
KEY_MANAGEMENT_PARAMS='{"bip32Ed25519": "Sodium", "accountIndex": 0, "chainId":{"networkId": 0, "networkMagic": 888}, "passphrase":"some_passphrase","mnemonic":"vacant violin soft weird deliver render brief always monitor general maid smart jelly core drastic erode echo there clump dizzy card filter option defense"}'
#KEY_MANAGEMENT_PARAMS='{"bip32Ed25519": "Sodium", "accountIndex": 0, "chainId":{"networkId": 0, "networkMagic": 888}, "passphrase":"some_passphrase","mnemonic":"slab gorilla reflect display cage aim silver add own arrange crew start female bitter menu inner combine exit swallow bamboo midnight wealth culture picnic"}'
#KEY_MANAGEMENT_PARAMS='{"bip32Ed25519": "Sodium", "accountIndex": 0, "chainId":{"networkId": 0, "networkMagic": 888}, "passphrase":"some_passphrase","mnemonic":"decorate survey empower stairs pledge humble social leisure baby wrap grief exact monster rug dash kiss perfect select science light frame play swallow day"}'
#KEY_MANAGEMENT_PARAMS='{"bip32Ed25519": "Sodium", "accountIndex": 0, "chainId":{"networkId": 0, "networkMagic": 888}, "passphrase":"some_passphrase","mnemonic":"phrase raw learn suspect inmate powder combine apology regular hero gain chronic fruit ritual short screen goddess odor keen creek brand today kit machine"}'
#KEY_MANAGEMENT_PARAMS='{"bip32Ed25519": "Sodium", "accountIndex": 0, "chainId":{"networkId": 0, "networkMagic": 888}, "passphrase":"some_passphrase","mnemonic":"salon zoo engage submit smile frost later decide wing sight chaos renew lizard rely canal coral scene hobby scare step bus leaf tobacco slice"}'

# Providers setup - required by getWallet
ASSET_PROVIDER=http
ASSET_PROVIDER_PARAMS='{"baseUrl":"http://localhost:4014/"}'
CHAIN_HISTORY_PROVIDER=http
CHAIN_HISTORY_PROVIDER_PARAMS='{"baseUrl":"http://localhost:4000/"}'
HANDLE_PROVIDER=http
HANDLE_PROVIDER_PARAMS='{"baseUrl":"http://localhost:4011/"}'
NETWORK_INFO_PROVIDER=http
NETWORK_INFO_PROVIDER_PARAMS='{"baseUrl":"http://localhost:4000/"}'
REWARDS_PROVIDER=http
REWARDS_PROVIDER_PARAMS='{"baseUrl":"http://localhost:4000/"}'
TX_SUBMIT_PROVIDER=http
TX_SUBMIT_PROVIDER_PARAMS='{"baseUrl":"http://localhost:4000/"}'
UTXO_PROVIDER=http
UTXO_PROVIDER_PARAMS='{"baseUrl":"http://localhost:4000/"}'
STAKE_POOL_PROVIDER=http
STAKE_POOL_PROVIDER_PARAMS='{"baseUrl":"http://localhost:4000/"}'

# Required by test:ogmios, test:blockfrost
DB_SYNC_CONNECTION_STRING='postgresql://postgres:doNoUseThisSecret!@localhost:5435/cexplorer'
STAKE_POOL_CONNECTION_STRING='postgresql://postgres:doNoUseThisSecret!@localhost:5435/stake_pool'
STAKE_POOL_TEST_CONNECTION_STRING='postgresql://postgres:doNoUseThisSecret!@localhost:5435/stake_pool_test'

# Required by test:ogmios, test:projection
OGMIOS_URL='ws://localhost:1340/'

# Required by test:providers
STAKE_POOL_PROVIDER_URL='http://localhost:4000/'
METADATA_FETCH_MODE="smash"
SMASH_URL="http://cardano-smash:3100/api/v1"
SCHEDULES="/config/schedules.json"

# Required by test:long-running
STAKE_POOL_PROJECTOR_URL='http://localhost:4002/'

<<<<<<< HEAD
# PRE_CONWAY=stable starts the local-network in babbage era. If this variable is not set, the local-network will start in conway era.
# TODO: Once conway era is stable, remove this variable and start the local-network in conway era by default.
#
PRE_CONWAY=stable
=======
# NETWORK_SPEED (fast|slow) determines the timeout tests will use when for blockchain events, like transaction confirmation.
# It should be configured to 'slow' when running against real networks like preprod.
NETWORK_SPEED=fast
>>>>>>> 417659b5
<|MERGE_RESOLUTION|>--- conflicted
+++ resolved
@@ -44,13 +44,11 @@
 # Required by test:long-running
 STAKE_POOL_PROJECTOR_URL='http://localhost:4002/'
 
-<<<<<<< HEAD
 # PRE_CONWAY=stable starts the local-network in babbage era. If this variable is not set, the local-network will start in conway era.
 # TODO: Once conway era is stable, remove this variable and start the local-network in conway era by default.
 #
 PRE_CONWAY=stable
-=======
+
 # NETWORK_SPEED (fast|slow) determines the timeout tests will use when for blockchain events, like transaction confirmation.
 # It should be configured to 'slow' when running against real networks like preprod.
-NETWORK_SPEED=fast
->>>>>>> 417659b5
+NETWORK_SPEED=fast