--- conflicted
+++ resolved
@@ -17,11 +17,8 @@
     environment:
       CARDANO_NODE_LOG_LEVEL: ${CARDANO_NODE_LOG_LEVEL:-Info}
       CARDANO_NODE_CHAINDB_LOG_LEVEL: ${CARDANO_NODE_CHAINDB_LOG_LEVEL:-Notice}
-<<<<<<< HEAD
       NETWORK_SPEED: ${NETWORK_SPEED:-fast}
-=======
       PRE_CONWAY: ${PRE_CONWAY}
->>>>>>> 0802059e
     ports:
       - 3001:3001
     volumes:
