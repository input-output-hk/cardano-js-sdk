#!/usr/bin/env bash

# This script updates the pools certificates on the network.
set -euo pipefail

here="$(cd "$(dirname "$0")" >/dev/null 2>&1 && pwd)"
root="$(cd "$here/../.." && pwd)"
cd "$root"

export PATH=$PWD/bin:$PATH

SP_NODE_ID="$1"

mkdir ${SP_NODE_ID}

clean() {
  rm -rf ${SP_NODE_ID}
}

getAddressBalance() {
  cardano-cli conway query utxo \
    --address "$1" \
    --testnet-magic 888 > ${SP_NODE_ID}/fullUtxo.out

  tail -n +3 ${SP_NODE_ID}/fullUtxo.out | sort -k3 -nr > ${SP_NODE_ID}/balance.out

  total_balance=0
  while read -r utxo; do
    utxo_balance=$(awk '{ print $3 }' <<<"${utxo}")
    total_balance=$(("$total_balance" + "$utxo_balance"))
  done < ${SP_NODE_ID}/balance.out

  echo ${total_balance}
}

trap clean EXIT

updatePool() {
  # pool parameters
  SP_NODE_ID="$1"
  POOL_PLEDGE="$2"
  POOL_OWNER_STAKE="$3"
  POOL_COST="$4"
  POOL_MARGIN="$5"
  METADATA_URL=""
  METADATA_HASH=""

  while [ ! -S "$CARDANO_NODE_SOCKET_PATH" ]; do
    echo "update-node-sp${SP_NODE_ID}.sh: CARDANO_NODE_SOCKET_PATH: $CARDANO_NODE_SOCKET_PATH file doesn't exist, waiting..."
    sleep 2
  done

  # Pool metadata hash (only compute it if a metadata url has been given)
  if [ -n "$6" ]; then
    METADATA_URL="$6"
    METADATA_HASH=$(cardano-cli conway stake-pool metadata-hash --pool-metadata-file <(curl -s -L -k "${METADATA_URL}"))
  fi

  # get the protocol parameters
<<<<<<< HEAD
  cardano-cli conway query protocol-parameters --testnet-magic 888 --out-file params.json

  genesisVKey=network-files/utxo-keys/utxo3.vkey
  genesisSKey=network-files/utxo-keys/utxo3.skey
  genesisAddr=$(cardano-cli conway address build --payment-verification-key-file "$genesisVKey" --testnet-magic 888)
=======
  cardano-cli query protocol-parameters --testnet-magic 888 --out-file ${SP_NODE_ID}/params.json

  genesisVKey=network-files/utxo-keys/utxo${SP_NODE_ID}.vkey
  genesisSKey=network-files/utxo-keys/utxo${SP_NODE_ID}.skey
  genesisAddr=$(cardano-cli address build --payment-verification-key-file "$genesisVKey" --testnet-magic 888)
>>>>>>> b216cf62

  stakeVKey=network-files/pools/staking-reward"${SP_NODE_ID}".vkey
  stakeKey=network-files/pools/staking-reward"${SP_NODE_ID}".skey
  coldVKey=network-files/pools/cold"${SP_NODE_ID}".vkey
  coldKey=network-files/pools/cold"${SP_NODE_ID}".skey
  vrfKey=network-files/pools/vrf"${SP_NODE_ID}".vkey
  delegatorPaymentKey=network-files/stake-delegator-keys/payment"${SP_NODE_ID}".vkey
  delegatorStakeKey=network-files/stake-delegator-keys/staking"${SP_NODE_ID}".vkey
  delegatorPaymentSKey=network-files/stake-delegator-keys/payment"${SP_NODE_ID}".skey
  delegatorStakeSKey=network-files/stake-delegator-keys/staking"${SP_NODE_ID}".skey

  POOL_ID=$(cardano-cli conway stake-pool id --cold-verification-key-file "$coldVKey" --output-format "hex")

  # funding pool owner stake address
  stakeAddr=$(cardano-cli conway address build --payment-verification-key-file "$genesisVKey" --stake-verification-key-file "$stakeVKey" --testnet-magic 888)
  currentBalance=$(getAddressBalance "$stakeAddr")
  utxo=$(cardano-cli conway query utxo --address "$genesisAddr" --testnet-magic 888 | awk 'NR == 3 {printf("%s#%s", $1, $2)}')

  cardano-cli conway transaction build \
    --change-address "$genesisAddr" \
    --tx-in "$utxo" \
    --tx-out "$stakeAddr"+"$POOL_OWNER_STAKE" \
    --testnet-magic 888 \
    --out-file ${SP_NODE_ID}/wallets-tx.raw 2>&1

<<<<<<< HEAD
  cardano-cli conway transaction sign \
    --tx-body-file wallets-tx.raw \
=======
  cardano-cli transaction sign \
    --tx-body-file ${SP_NODE_ID}/wallets-tx.raw \
>>>>>>> b216cf62
    --signing-key-file "$genesisSKey" \
    --testnet-magic 888 \
    --out-file ${SP_NODE_ID}/wallets-tx.signed 2>&1

<<<<<<< HEAD
  cardano-cli conway transaction submit --testnet-magic 888 --tx-file wallets-tx.signed 2>&1
=======
  cardano-cli transaction submit --testnet-magic 888 --tx-file ${SP_NODE_ID}/wallets-tx.signed 2>&1
>>>>>>> b216cf62

  updatedBalance=$(getAddressBalance "$stakeAddr")

  while [ "$currentBalance" -eq "$updatedBalance" ]; do
    updatedBalance=$(getAddressBalance "$stakeAddr")
    sleep 1
  done

  # register pool owner stake address
  currentBalance=$(getAddressBalance "$genesisAddr")
  cardano-cli conway stake-address registration-certificate \
    --key-reg-deposit-amt 0 \
    --stake-verification-key-file "$stakeVKey" \
    --out-file ${SP_NODE_ID}/pool-owner-registration.cert

  utxo=$(cardano-cli conway query utxo --address "$genesisAddr" --testnet-magic 888 | awk 'NR == 3 {printf("%s#%s", $1, $2)}')

  cardano-cli conway transaction build-raw \
    --tx-in "$utxo" \
    --tx-out "$genesisAddr"+0 \
    --invalid-hereafter 5000000 \
    --fee 0 \
<<<<<<< HEAD
    --out-file tx.raw \
    --certificate pool-owner-registration.cert

  refScriptSize=$(cardano-cli conway query ref-script-size \
    --tx-in "$utxo" \
    --testnet-magic 888 \
    --output-json | jq '.refInputScriptSize')

  # Upon applying the fee, the tx size could increase, rendering the fee insuficient
  # Calculate it twice, once with fee 0, then with the calculated fee, to minimise the 
  # chance that the tx size increases the second time
  for i in {1..2}; do
    fee=$(cardano-cli conway transaction calculate-min-fee \
      --reference-script-size $refScriptSize \
      --tx-body-file tx.raw \
      --tx-in-count 1 \
      --tx-out-count 1 \
      --testnet-magic 888 \
      --witness-count 2 \
      --byron-witness-count 0 \
      --protocol-params-file ./params.json | awk '{ print $1 }')

    initialBalance=$(getAddressBalance "$genesisAddr")
    txOut=$((initialBalance - fee))

    cardano-cli conway transaction build-raw \
      --tx-in "$utxo" \
      --tx-out "$genesisAddr"+"$txOut" \
      --invalid-hereafter 5000000 \
      --fee "$fee" \
      --certificate pool-owner-registration.cert \
      --out-file tx.raw
  done

  cardano-cli conway transaction sign \
    --tx-body-file tx.raw \
=======
    --out-file ${SP_NODE_ID}/tx.tmp \
    --certificate ${SP_NODE_ID}/pool-owner-registration.cert

  fee=$(cardano-cli transaction calculate-min-fee \
    --tx-body-file ${SP_NODE_ID}/tx.tmp \
    --tx-in-count 1 \
    --tx-out-count 1 \
    --testnet-magic 888 \
    --witness-count 2 \
    --byron-witness-count 0 \
    --protocol-params-file ${SP_NODE_ID}/params.json | awk '{ print $1 }')

  initialBalance=$(getAddressBalance "$genesisAddr")
  txOut=$((initialBalance - fee))

  cardano-cli transaction build-raw \
    --tx-in "$utxo" \
    --tx-out "$genesisAddr"+"$txOut" \
    --invalid-hereafter 5000000 \
    --fee "$fee" \
    --certificate ${SP_NODE_ID}/pool-owner-registration.cert \
    --out-file ${SP_NODE_ID}/tx.raw

  cardano-cli transaction sign \
    --tx-body-file ${SP_NODE_ID}/tx.raw \
>>>>>>> b216cf62
    --signing-key-file "$genesisSKey" \
    --signing-key-file "$stakeKey" \
    --testnet-magic 888 \
    --out-file ${SP_NODE_ID}/tx.signed

<<<<<<< HEAD
  cardano-cli conway transaction submit \
    --tx-file tx.signed \
=======
  cardano-cli transaction submit \
    --tx-file ${SP_NODE_ID}/tx.signed \
>>>>>>> b216cf62
    --testnet-magic 888

  updatedBalance=$(getAddressBalance "$genesisAddr")

  while [ "$currentBalance" -eq "$updatedBalance" ]; do
    updatedBalance=$(getAddressBalance "$genesisAddr")
    sleep 1
  done

  # delegating pool owner stake
  currentBalance=$(getAddressBalance "$genesisAddr")
  cardano-cli conway stake-address stake-delegation-certificate \
    --stake-verification-key-file "$stakeVKey" \
    --cold-verification-key-file "$coldVKey" \
    --out-file ${SP_NODE_ID}/pool-owner-delegation.cert

  utxo=$(cardano-cli conway query utxo --address "$genesisAddr" --testnet-magic 888 | awk 'NR == 3 {printf("%s#%s", $1, $2)}')

  cardano-cli conway transaction build-raw \
    --tx-in "$utxo" \
    --tx-out "$genesisAddr"+0 \
    --invalid-hereafter 5000000 \
    --fee 0 \
<<<<<<< HEAD
    --out-file tx.raw \
    --certificate pool-owner-delegation.cert

  refScriptSize=$(cardano-cli conway query ref-script-size \
    --tx-in "$utxo" \
    --testnet-magic 888 \
    --output-json | jq '.refInputScriptSize')
  
  # Upon applying the fee, the tx size could increase, rendering the fee insuficient
  # Calculate it twice, once with fee 0, then with the calculated fee, to minimise the 
  # chance that the tx size increases the second time
  for i in {1..2}; do
    fee=$(cardano-cli conway transaction calculate-min-fee \
      --reference-script-size $refScriptSize \
      --tx-body-file tx.raw \
      --tx-in-count 1 \
      --tx-out-count 1 \
      --testnet-magic 888 \
      --witness-count 2 \
      --byron-witness-count 0 \
      --protocol-params-file ./params.json | awk '{ print $1 }')

    initialBalance=$(getAddressBalance "$genesisAddr")
    txOut=$((initialBalance - fee))

    cardano-cli conway transaction build-raw \
      --tx-in "$utxo" \
      --tx-out "$genesisAddr"+"$txOut" \
      --invalid-hereafter 5000000 \
      --fee "$fee" \
      --certificate pool-owner-delegation.cert \
      --out-file tx.raw
  done

  cardano-cli conway transaction sign \
    --tx-body-file tx.raw \
=======
    --out-file ${SP_NODE_ID}/tx.tmp \
    --certificate ${SP_NODE_ID}/pool-owner-delegation.cert

  fee=$(cardano-cli transaction calculate-min-fee \
    --tx-body-file ${SP_NODE_ID}/tx.tmp \
    --tx-in-count 1 \
    --tx-out-count 1 \
    --testnet-magic 888 \
    --witness-count 2 \
    --byron-witness-count 0 \
    --protocol-params-file ${SP_NODE_ID}/params.json | awk '{ print $1 }')

  initialBalance=$(getAddressBalance "$genesisAddr")
  txOut=$((initialBalance - fee))

  cardano-cli transaction build-raw \
    --tx-in "$utxo" \
    --tx-out "$genesisAddr"+"$txOut" \
    --invalid-hereafter 5000000 \
    --fee "$fee" \
    --certificate ${SP_NODE_ID}/pool-owner-delegation.cert \
    --out-file ${SP_NODE_ID}/tx.raw

  cardano-cli transaction sign \
    --tx-body-file ${SP_NODE_ID}/tx.raw \
>>>>>>> b216cf62
    --signing-key-file "$genesisSKey" \
    --signing-key-file "$stakeKey" \
    --testnet-magic 888 \
    --out-file ${SP_NODE_ID}/tx.signed

<<<<<<< HEAD
  cardano-cli conway transaction submit \
    --tx-file tx.signed \
=======
  cardano-cli transaction submit \
    --tx-file ${SP_NODE_ID}/tx.signed \
>>>>>>> b216cf62
    --testnet-magic 888

  updatedBalance=$(getAddressBalance "$genesisAddr")

  while [ "$currentBalance" -eq "$updatedBalance" ]; do
    updatedBalance=$(getAddressBalance "$genesisAddr")
    sleep 1
  done

  # register delegator stake address
  echo "Registering delegator stake certificate ${SP_NODE_ID}..."

  paymentAddr=$(cardano-cli conway address build --payment-verification-key-file "$delegatorPaymentKey" --stake-verification-key-file "$delegatorStakeKey" --testnet-magic 888)
  currentBalance=$(getAddressBalance "$paymentAddr")

  # create pool delegation certificate
  cardano-cli conway stake-address stake-delegation-certificate \
    --stake-verification-key-file "$delegatorStakeKey" \
    --stake-pool-id "$POOL_ID" \
    --out-file ${SP_NODE_ID}/deleg.cert

  utxo=$(cardano-cli conway query utxo --address "$paymentAddr" --testnet-magic 888 | awk 'NR == 3 {printf("%s#%s", $1, $2)}')

  cardano-cli conway transaction build-raw \
    --tx-in "$utxo" \
    --tx-out "$paymentAddr"+0 \
    --invalid-hereafter 5000000 \
    --fee 0 \
<<<<<<< HEAD
    --out-file tx.raw \
    --certificate deleg.cert

  refScriptSize=$(cardano-cli conway query ref-script-size \
    --tx-in "$utxo" \
    --testnet-magic 888 \
    --output-json | jq '.refInputScriptSize')

  # Upon applying the fee, the tx size could increase, rendering the fee insuficient
  # Calculate it twice, once with fee 0, then with the calculated fee, to minimise the 
  # chance that the tx size increases the second time
  for i in {1..2}; do
    fee=$(cardano-cli conway transaction calculate-min-fee \
      --reference-script-size $refScriptSize \
      --tx-body-file tx.raw \
      --tx-in-count 1 \
      --tx-out-count 1 \
      --testnet-magic 888 \
      --witness-count 2 \
      --byron-witness-count 0 \
      --protocol-params-file ./params.json | awk '{ print $1 }')

    initialBalance=$(getAddressBalance "$paymentAddr")
    txOut=$((initialBalance - fee))

    cardano-cli conway transaction build-raw \
      --tx-in "$utxo" \
      --tx-out "$paymentAddr"+"$txOut" \
      --invalid-hereafter 5000000 \
      --fee "$fee" \
      --certificate-file deleg.cert \
      --out-file tx.raw
  done

  cardano-cli conway transaction sign \
    --tx-body-file tx.raw \
=======
    --out-file ${SP_NODE_ID}/tx.tmp \
    --certificate ${SP_NODE_ID}/deleg.cert

  fee=$(cardano-cli transaction calculate-min-fee \
    --tx-body-file ${SP_NODE_ID}/tx.tmp \
    --tx-in-count 1 \
    --tx-out-count 1 \
    --testnet-magic 888 \
    --witness-count 2 \
    --byron-witness-count 0 \
    --protocol-params-file ${SP_NODE_ID}/params.json | awk '{ print $1 }')

  initialBalance=$(getAddressBalance "$paymentAddr")
  txOut=$((initialBalance - fee))

  cardano-cli transaction build-raw \
    --tx-in "$utxo" \
    --tx-out "$paymentAddr"+"$txOut" \
    --invalid-hereafter 5000000 \
    --fee "$fee" \
    --certificate-file ${SP_NODE_ID}/deleg.cert \
    --out-file ${SP_NODE_ID}/tx.raw

  cardano-cli transaction sign \
    --tx-body-file ${SP_NODE_ID}/tx.raw \
>>>>>>> b216cf62
    --signing-key-file "$delegatorPaymentSKey" \
    --signing-key-file "$delegatorStakeSKey" \
    --testnet-magic 888 \
    --out-file ${SP_NODE_ID}/tx.signed

<<<<<<< HEAD
  cardano-cli conway transaction submit \
    --tx-file tx.signed \
=======
  cardano-cli transaction submit \
    --tx-file ${SP_NODE_ID}/tx.signed \
>>>>>>> b216cf62
    --testnet-magic 888

  updatedBalance=$(getAddressBalance "$paymentAddr")

  while [ "$currentBalance" -eq "$updatedBalance" ]; do
    updatedBalance=$(getAddressBalance "$paymentAddr")
    sleep 1
  done

  # creating certs
  echo "Update stake pool ${SP_NODE_ID}..."
  currentBalance=$(getAddressBalance "$paymentAddr")

  # Only add metadata if given.
  if [ -n "$6" ]; then
    cardano-cli conway stake-pool registration-certificate \
      --cold-verification-key-file "$coldVKey" \
      --vrf-verification-key-file "$vrfKey" \
      --pool-pledge "$POOL_PLEDGE" \
      --pool-cost "$POOL_COST" \
      --pool-margin "$POOL_MARGIN" \
      --pool-reward-account-verification-key-file "$stakeVKey" \
      --pool-owner-stake-verification-key-file "$stakeVKey" \
      --testnet-magic 888 \
      --pool-relay-ipv4 127.0.0.1 \
      --pool-relay-port 300"$SP_NODE_ID" \
      --metadata-url "${METADATA_URL}" \
      --metadata-hash "${METADATA_HASH}" \
      --out-file ${SP_NODE_ID}/pool.cert
  else
    cardano-cli conway stake-pool registration-certificate \
      --cold-verification-key-file "$coldVKey" \
      --vrf-verification-key-file "$vrfKey" \
      --pool-pledge "$POOL_PLEDGE" \
      --pool-cost "$POOL_COST" \
      --pool-margin "$POOL_MARGIN" \
      --pool-reward-account-verification-key-file "$stakeVKey" \
      --pool-owner-stake-verification-key-file "$stakeVKey" \
      --testnet-magic 888 \
      --pool-relay-ipv4 127.0.0.1 \
      --pool-relay-port 300"$SP_NODE_ID" \
      --out-file ${SP_NODE_ID}/pool.cert
  fi

  utxo=$(cardano-cli conway query utxo --address "$paymentAddr" --testnet-magic 888 | awk 'NR == 3 {printf("%s#%s", $1, $2)}')

  cardano-cli conway transaction build-raw \
    --tx-in "$utxo" \
    --tx-out "$paymentAddr"+"$txOut" \
    --invalid-hereafter 500000 \
    --fee 0 \
<<<<<<< HEAD
    --certificate-file pool.cert \
    --out-file tx.raw
=======
    --certificate-file ${SP_NODE_ID}/pool.cert \
    --out-file ${SP_NODE_ID}/tx.tmp

  fee=$(cardano-cli transaction calculate-min-fee \
    --tx-body-file ${SP_NODE_ID}/tx.tmp \
    --tx-in-count 1 \
    --tx-out-count 1 \
    --testnet-magic 888 \
    --witness-count 3 \
    --byron-witness-count 0 \
    --protocol-params-file ${SP_NODE_ID}/params.json | awk '{ print $1 }')

  initialBalance=$(getAddressBalance "$paymentAddr")
  txOut=$((initialBalance - fee))
>>>>>>> b216cf62

  refScriptSize=$(cardano-cli conway query ref-script-size \
    --tx-in "$utxo" \
<<<<<<< HEAD
    --testnet-magic 888 \
    --output-json | jq '.refInputScriptSize')

  # Upon applying the fee, the tx size could increase, rendering the fee insuficient
  # Calculate it twice, once with fee 0, then with the calculated fee, to minimise the 
  # chance that the tx size increases the second time
  for i in {1..2}; do
    fee=$(cardano-cli conway transaction calculate-min-fee \
      --reference-script-size $refScriptSize \
      --tx-body-file tx.raw \
      --tx-in-count 1 \
      --tx-out-count 1 \
      --testnet-magic 888 \
      --witness-count 3 \
      --byron-witness-count 0 \
      --protocol-params-file ./params.json | awk '{ print $1 }')

    initialBalance=$(getAddressBalance "$paymentAddr")
    txOut=$((initialBalance - fee))

    cardano-cli conway transaction build-raw \
      --tx-in "$utxo" \
      --tx-out "$paymentAddr"+"$txOut" \
      --invalid-hereafter 500000 \
      --fee "$fee" \
      --certificate-file pool.cert \
      --out-file tx.raw
  done

  cardano-cli conway transaction sign \
    --tx-body-file tx.raw \
=======
    --tx-out "$paymentAddr"+"$txOut" \
    --invalid-hereafter 500000 \
    --fee "$fee" \
    --certificate-file ${SP_NODE_ID}/pool.cert \
    --out-file ${SP_NODE_ID}/tx.raw

  cardano-cli transaction sign \
    --tx-body-file ${SP_NODE_ID}/tx.raw \
>>>>>>> b216cf62
    --signing-key-file "$delegatorPaymentSKey" \
    --signing-key-file "$coldKey" \
    --signing-key-file "$stakeKey" \
    --testnet-magic 888 \
    --out-file ${SP_NODE_ID}/tx.signed

<<<<<<< HEAD
  cardano-cli conway transaction submit \
    --tx-file tx.signed \
=======
  cardano-cli transaction submit \
    --tx-file ${SP_NODE_ID}/tx.signed \
>>>>>>> b216cf62
    --testnet-magic 888

  updatedBalance=$(getAddressBalance "$paymentAddr")

  while [ "$currentBalance" -eq "$updatedBalance" ]; do
    updatedBalance=$(getAddressBalance "$paymentAddr")
    sleep 1
  done

  echo "Done!"
}

deregisterPool() {
  # pool parameters
  SP_NODE_ID="$1"
  RETIRING_EPOCH="$2"

  while [ ! -S "$CARDANO_NODE_SOCKET_PATH" ]; do
    echo "deregister pool ${SP_NODE_ID}: CARDANO_NODE_SOCKET_PATH: $CARDANO_NODE_SOCKET_PATH file doesn't exist, waiting..."
    sleep 2
  done

  # get the protocol parameters
<<<<<<< HEAD
  cardano-cli conway query protocol-parameters --testnet-magic 888 --out-file params.json

  genesisVKey=network-files/utxo-keys/utxo3.vkey
  genesisSKey=network-files/utxo-keys/utxo3.skey
  genesisAddr=$(cardano-cli conway address build --payment-verification-key-file "$genesisVKey" --testnet-magic 888)
=======
  cardano-cli query protocol-parameters --testnet-magic 888 --out-file ${SP_NODE_ID}/params.json

  genesisVKey=network-files/utxo-keys/utxo${SP_NODE_ID}.vkey
  genesisSKey=network-files/utxo-keys/utxo${SP_NODE_ID}.skey
  genesisAddr=$(cardano-cli address build --payment-verification-key-file "$genesisVKey" --testnet-magic 888)
>>>>>>> b216cf62
  stakeKey=network-files/pools/staking-reward"${SP_NODE_ID}".skey
  coldVKey=network-files/pools/cold"${SP_NODE_ID}".vkey
  coldKey=network-files/pools/cold"${SP_NODE_ID}".skey
  delegatorPaymentKey=network-files/stake-delegator-keys/payment"${SP_NODE_ID}".vkey
  delegatorStakeKey=network-files/stake-delegator-keys/staking"${SP_NODE_ID}".vkey
  delegatorPaymentSKey=network-files/stake-delegator-keys/payment"${SP_NODE_ID}".skey
  delegatorStakeSKey=network-files/stake-delegator-keys/staking"${SP_NODE_ID}".skey

  # We are going to redelegate this stake to dbSync can index it properly.
  echo "Registering delegator stake certificate ${SP_NODE_ID}..."

  paymentAddr=$(cardano-cli conway address build --payment-verification-key-file "$delegatorPaymentKey" --stake-verification-key-file "$delegatorStakeKey" --testnet-magic 888)
  currentBalance=$(getAddressBalance "$paymentAddr")

  POOL_ID=$(cardano-cli conway stake-pool id --cold-verification-key-file "$coldVKey" --output-format "hex")

  # create pool delegation certificate
  cardano-cli conway stake-address stake-delegation-certificate \
    --stake-verification-key-file "$delegatorStakeKey" \
    --stake-pool-id "$POOL_ID" \
    --out-file ${SP_NODE_ID}/deleg.cert

  utxo=$(cardano-cli conway query utxo --address "$paymentAddr" --testnet-magic 888 | awk 'NR == 3 {printf("%s#%s", $1, $2)}')

  cardano-cli conway transaction build-raw \
    --tx-in "$utxo" \
    --tx-out "$paymentAddr"+0 \
    --invalid-hereafter 5000000 \
    --fee 0 \
<<<<<<< HEAD
    --out-file tx.raw \
    --certificate deleg.cert

  refScriptSize=$(cardano-cli conway query ref-script-size \
    --tx-in "$utxo" \
    --testnet-magic 888 \
    --output-json | jq '.refInputScriptSize')

  # Upon applying the fee, the tx size could increase, rendering the fee insuficient
  # Calculate it twice, once with fee 0, then with the calculated fee, to minimise the 
  # chance that the tx size increases the second time
  for i in {1..2}; do
    fee=$(cardano-cli conway transaction calculate-min-fee \
      --reference-script-size $refScriptSize \
      --tx-body-file tx.raw \
      --tx-in-count 1 \
      --tx-out-count 1 \
      --testnet-magic 888 \
      --witness-count 2 \
      --byron-witness-count 0 \
      --protocol-params-file ./params.json | awk '{ print $1 }')

    initialBalance=$(getAddressBalance "$paymentAddr")
    txOut=$((initialBalance - fee))

    cardano-cli conway transaction build-raw \
      --tx-in "$utxo" \
      --tx-out "$paymentAddr"+"$txOut" \
      --invalid-hereafter 5000000 \
      --fee "$fee" \
      --certificate-file deleg.cert \
      --out-file tx.raw
  done

  cardano-cli conway transaction sign \
    --tx-body-file tx.raw \
=======
    --out-file ${SP_NODE_ID}/tx.tmp \
    --certificate ${SP_NODE_ID}/deleg.cert

  fee=$(cardano-cli transaction calculate-min-fee \
    --tx-body-file ${SP_NODE_ID}/tx.tmp \
    --tx-in-count 1 \
    --tx-out-count 1 \
    --testnet-magic 888 \
    --witness-count 2 \
    --byron-witness-count 0 \
    --protocol-params-file ${SP_NODE_ID}/params.json | awk '{ print $1 }')

  initialBalance=$(getAddressBalance "$paymentAddr")
  txOut=$((initialBalance - fee))

  cardano-cli transaction build-raw \
    --tx-in "$utxo" \
    --tx-out "$paymentAddr"+"$txOut" \
    --invalid-hereafter 5000000 \
    --fee "$fee" \
    --certificate-file ${SP_NODE_ID}/deleg.cert \
    --out-file ${SP_NODE_ID}/tx.raw

  cardano-cli transaction sign \
    --tx-body-file ${SP_NODE_ID}/tx.raw \
>>>>>>> b216cf62
    --signing-key-file "$delegatorPaymentSKey" \
    --signing-key-file "$delegatorStakeSKey" \
    --testnet-magic 888 \
    --out-file ${SP_NODE_ID}/tx.signed

<<<<<<< HEAD
  cardano-cli conway transaction submit \
    --tx-file tx.signed \
=======
  cardano-cli transaction submit \
    --tx-file ${SP_NODE_ID}/tx.signed \
>>>>>>> b216cf62
    --testnet-magic 888

  updatedBalance=$(getAddressBalance "$paymentAddr")

  while [ "$currentBalance" -eq "$updatedBalance" ]; do
    updatedBalance=$(getAddressBalance "$paymentAddr")
    sleep 1
  done

  # creating certs
  echo "Deregister stake pool ${SP_NODE_ID}..."
  currentBalance=$(getAddressBalance "$genesisAddr")

  cardano-cli conway stake-pool deregistration-certificate \
    --cold-verification-key-file "$coldVKey" \
    --epoch "$RETIRING_EPOCH" \
    --out-file ${SP_NODE_ID}/pool.dereg

  utxo=$(cardano-cli conway query utxo --address "$genesisAddr" --testnet-magic 888 | awk 'NR == 3 {printf("%s#%s", $1, $2)}')

  cardano-cli conway transaction build-raw \
    --tx-in "$utxo" \
    --tx-out "$genesisAddr"+0 \
    --invalid-hereafter 500000 \
    --fee 0 \
<<<<<<< HEAD
    --certificate-file pool.dereg \
    --out-file tx.raw
=======
    --certificate-file ${SP_NODE_ID}/pool.dereg \
    --out-file ${SP_NODE_ID}/tx.tmp

  fee=$(cardano-cli transaction calculate-min-fee \
    --tx-body-file ${SP_NODE_ID}/tx.tmp \
    --tx-in-count 1 \
    --tx-out-count 1 \
    --testnet-magic 888 \
    --witness-count 3 \
    --byron-witness-count 0 \
    --protocol-params-file ${SP_NODE_ID}/params.json | awk '{ print $1 }')

  initialBalance=$(getAddressBalance "$genesisAddr")
  txOut=$((initialBalance - fee))
>>>>>>> b216cf62

  refScriptSize=$(cardano-cli conway query ref-script-size \
    --tx-in "$utxo" \
<<<<<<< HEAD
    --testnet-magic 888 \
    --output-json | jq '.refInputScriptSize')
  
  # Upon applying the fee, the tx size could increase, rendering the fee insuficient
  # Calculate it twice, once with fee 0, then with the calculated fee, to minimise the 
  # chance that the tx size increases the second time
  for i in {1..2}; do
    fee=$(cardano-cli conway transaction calculate-min-fee \
      --reference-script-size $refScriptSize \
      --tx-body-file tx.raw \
      --tx-in-count 1 \
      --tx-out-count 1 \
      --testnet-magic 888 \
      --witness-count 3 \
      --byron-witness-count 0 \
      --protocol-params-file ./params.json | awk '{ print $1 }')

    initialBalance=$(getAddressBalance "$genesisAddr")
    txOut=$((initialBalance - fee))

    cardano-cli conway transaction build-raw \
      --tx-in "$utxo" \
      --tx-out "$genesisAddr"+"$txOut" \
      --invalid-hereafter 500000 \
      --fee "$fee" \
      --certificate-file pool.dereg \
      --out-file tx.raw
  done

  cardano-cli conway transaction sign \
    --tx-body-file tx.raw \
=======
    --tx-out "$genesisAddr"+"$txOut" \
    --invalid-hereafter 500000 \
    --fee "$fee" \
    --certificate-file ${SP_NODE_ID}/pool.dereg \
    --out-file ${SP_NODE_ID}/tx.raw

  cardano-cli transaction sign \
    --tx-body-file ${SP_NODE_ID}/tx.raw \
>>>>>>> b216cf62
    --signing-key-file "$genesisSKey" \
    --signing-key-file "$coldKey" \
    --signing-key-file "$stakeKey" \
    --testnet-magic 888 \
    --out-file ${SP_NODE_ID}/tx.signed

<<<<<<< HEAD
  cardano-cli conway transaction submit \
    --tx-file tx.signed \
=======
  cardano-cli transaction submit \
    --tx-file ${SP_NODE_ID}/tx.signed \
>>>>>>> b216cf62
    --testnet-magic 888

  updatedBalance=$(getAddressBalance "$genesisAddr")

  while [ "$currentBalance" -eq "$updatedBalance" ]; do
    updatedBalance=$(getAddressBalance "$genesisAddr")
    sleep 1
  done

  echo "Done!"
}<|MERGE_RESOLUTION|>--- conflicted
+++ resolved
@@ -57,19 +57,11 @@
   fi
 
   # get the protocol parameters
-<<<<<<< HEAD
-  cardano-cli conway query protocol-parameters --testnet-magic 888 --out-file params.json
-
-  genesisVKey=network-files/utxo-keys/utxo3.vkey
-  genesisSKey=network-files/utxo-keys/utxo3.skey
-  genesisAddr=$(cardano-cli conway address build --payment-verification-key-file "$genesisVKey" --testnet-magic 888)
-=======
-  cardano-cli query protocol-parameters --testnet-magic 888 --out-file ${SP_NODE_ID}/params.json
+  cardano-cli conway query protocol-parameters --testnet-magic 888 --out-file ${SP_NODE_ID}/params.json
 
   genesisVKey=network-files/utxo-keys/utxo${SP_NODE_ID}.vkey
   genesisSKey=network-files/utxo-keys/utxo${SP_NODE_ID}.skey
-  genesisAddr=$(cardano-cli address build --payment-verification-key-file "$genesisVKey" --testnet-magic 888)
->>>>>>> b216cf62
+  genesisAddr=$(cardano-cli conway address build --payment-verification-key-file "$genesisVKey" --testnet-magic 888)
 
   stakeVKey=network-files/pools/staking-reward"${SP_NODE_ID}".vkey
   stakeKey=network-files/pools/staking-reward"${SP_NODE_ID}".skey
@@ -95,22 +87,13 @@
     --testnet-magic 888 \
     --out-file ${SP_NODE_ID}/wallets-tx.raw 2>&1
 
-<<<<<<< HEAD
-  cardano-cli conway transaction sign \
-    --tx-body-file wallets-tx.raw \
-=======
-  cardano-cli transaction sign \
+  cardano-cli conway transaction sign \
     --tx-body-file ${SP_NODE_ID}/wallets-tx.raw \
->>>>>>> b216cf62
     --signing-key-file "$genesisSKey" \
     --testnet-magic 888 \
     --out-file ${SP_NODE_ID}/wallets-tx.signed 2>&1
 
-<<<<<<< HEAD
-  cardano-cli conway transaction submit --testnet-magic 888 --tx-file wallets-tx.signed 2>&1
-=======
-  cardano-cli transaction submit --testnet-magic 888 --tx-file ${SP_NODE_ID}/wallets-tx.signed 2>&1
->>>>>>> b216cf62
+  cardano-cli conway transaction submit --testnet-magic 888 --tx-file ${SP_NODE_ID}/wallets-tx.signed 2>&1
 
   updatedBalance=$(getAddressBalance "$stakeAddr")
 
@@ -133,9 +116,8 @@
     --tx-out "$genesisAddr"+0 \
     --invalid-hereafter 5000000 \
     --fee 0 \
-<<<<<<< HEAD
-    --out-file tx.raw \
-    --certificate pool-owner-registration.cert
+    --out-file ${SP_NODE_ID}/tx.raw \
+    --certificate ${SP_NODE_ID}/pool-owner-registration.cert
 
   refScriptSize=$(cardano-cli conway query ref-script-size \
     --tx-in "$utxo" \
@@ -148,13 +130,13 @@
   for i in {1..2}; do
     fee=$(cardano-cli conway transaction calculate-min-fee \
       --reference-script-size $refScriptSize \
-      --tx-body-file tx.raw \
+      --tx-body-file ${SP_NODE_ID}/tx.raw \
       --tx-in-count 1 \
       --tx-out-count 1 \
       --testnet-magic 888 \
       --witness-count 2 \
       --byron-witness-count 0 \
-      --protocol-params-file ./params.json | awk '{ print $1 }')
+      --protocol-params-file ${SP_NODE_ID}/params.json | awk '{ print $1 }')
 
     initialBalance=$(getAddressBalance "$genesisAddr")
     txOut=$((initialBalance - fee))
@@ -164,51 +146,19 @@
       --tx-out "$genesisAddr"+"$txOut" \
       --invalid-hereafter 5000000 \
       --fee "$fee" \
-      --certificate pool-owner-registration.cert \
-      --out-file tx.raw
-  done
-
-  cardano-cli conway transaction sign \
-    --tx-body-file tx.raw \
-=======
-    --out-file ${SP_NODE_ID}/tx.tmp \
-    --certificate ${SP_NODE_ID}/pool-owner-registration.cert
-
-  fee=$(cardano-cli transaction calculate-min-fee \
-    --tx-body-file ${SP_NODE_ID}/tx.tmp \
-    --tx-in-count 1 \
-    --tx-out-count 1 \
-    --testnet-magic 888 \
-    --witness-count 2 \
-    --byron-witness-count 0 \
-    --protocol-params-file ${SP_NODE_ID}/params.json | awk '{ print $1 }')
-
-  initialBalance=$(getAddressBalance "$genesisAddr")
-  txOut=$((initialBalance - fee))
-
-  cardano-cli transaction build-raw \
-    --tx-in "$utxo" \
-    --tx-out "$genesisAddr"+"$txOut" \
-    --invalid-hereafter 5000000 \
-    --fee "$fee" \
-    --certificate ${SP_NODE_ID}/pool-owner-registration.cert \
-    --out-file ${SP_NODE_ID}/tx.raw
-
-  cardano-cli transaction sign \
+      --certificate ${SP_NODE_ID}/pool-owner-registration.cert \
+      --out-file ${SP_NODE_ID}/tx.raw
+  done
+
+  cardano-cli conway transaction sign \
     --tx-body-file ${SP_NODE_ID}/tx.raw \
->>>>>>> b216cf62
     --signing-key-file "$genesisSKey" \
     --signing-key-file "$stakeKey" \
     --testnet-magic 888 \
     --out-file ${SP_NODE_ID}/tx.signed
 
-<<<<<<< HEAD
   cardano-cli conway transaction submit \
-    --tx-file tx.signed \
-=======
-  cardano-cli transaction submit \
     --tx-file ${SP_NODE_ID}/tx.signed \
->>>>>>> b216cf62
     --testnet-magic 888
 
   updatedBalance=$(getAddressBalance "$genesisAddr")
@@ -232,9 +182,8 @@
     --tx-out "$genesisAddr"+0 \
     --invalid-hereafter 5000000 \
     --fee 0 \
-<<<<<<< HEAD
-    --out-file tx.raw \
-    --certificate pool-owner-delegation.cert
+    --out-file ${SP_NODE_ID}/tx.raw \
+    --certificate ${SP_NODE_ID}/pool-owner-delegation.cert
 
   refScriptSize=$(cardano-cli conway query ref-script-size \
     --tx-in "$utxo" \
@@ -247,13 +196,13 @@
   for i in {1..2}; do
     fee=$(cardano-cli conway transaction calculate-min-fee \
       --reference-script-size $refScriptSize \
-      --tx-body-file tx.raw \
+      --tx-body-file ${SP_NODE_ID}/tx.raw \
       --tx-in-count 1 \
       --tx-out-count 1 \
       --testnet-magic 888 \
       --witness-count 2 \
       --byron-witness-count 0 \
-      --protocol-params-file ./params.json | awk '{ print $1 }')
+      --protocol-params-file ${SP_NODE_ID}/params.json | awk '{ print $1 }')
 
     initialBalance=$(getAddressBalance "$genesisAddr")
     txOut=$((initialBalance - fee))
@@ -263,51 +212,19 @@
       --tx-out "$genesisAddr"+"$txOut" \
       --invalid-hereafter 5000000 \
       --fee "$fee" \
-      --certificate pool-owner-delegation.cert \
-      --out-file tx.raw
-  done
-
-  cardano-cli conway transaction sign \
-    --tx-body-file tx.raw \
-=======
-    --out-file ${SP_NODE_ID}/tx.tmp \
-    --certificate ${SP_NODE_ID}/pool-owner-delegation.cert
-
-  fee=$(cardano-cli transaction calculate-min-fee \
-    --tx-body-file ${SP_NODE_ID}/tx.tmp \
-    --tx-in-count 1 \
-    --tx-out-count 1 \
-    --testnet-magic 888 \
-    --witness-count 2 \
-    --byron-witness-count 0 \
-    --protocol-params-file ${SP_NODE_ID}/params.json | awk '{ print $1 }')
-
-  initialBalance=$(getAddressBalance "$genesisAddr")
-  txOut=$((initialBalance - fee))
-
-  cardano-cli transaction build-raw \
-    --tx-in "$utxo" \
-    --tx-out "$genesisAddr"+"$txOut" \
-    --invalid-hereafter 5000000 \
-    --fee "$fee" \
-    --certificate ${SP_NODE_ID}/pool-owner-delegation.cert \
-    --out-file ${SP_NODE_ID}/tx.raw
-
-  cardano-cli transaction sign \
+      --certificate ${SP_NODE_ID}/pool-owner-delegation.cert \
+      --out-file ${SP_NODE_ID}/tx.raw
+  done
+
+  cardano-cli conway transaction sign \
     --tx-body-file ${SP_NODE_ID}/tx.raw \
->>>>>>> b216cf62
     --signing-key-file "$genesisSKey" \
     --signing-key-file "$stakeKey" \
     --testnet-magic 888 \
     --out-file ${SP_NODE_ID}/tx.signed
 
-<<<<<<< HEAD
   cardano-cli conway transaction submit \
-    --tx-file tx.signed \
-=======
-  cardano-cli transaction submit \
     --tx-file ${SP_NODE_ID}/tx.signed \
->>>>>>> b216cf62
     --testnet-magic 888
 
   updatedBalance=$(getAddressBalance "$genesisAddr")
@@ -336,9 +253,8 @@
     --tx-out "$paymentAddr"+0 \
     --invalid-hereafter 5000000 \
     --fee 0 \
-<<<<<<< HEAD
-    --out-file tx.raw \
-    --certificate deleg.cert
+    --out-file ${SP_NODE_ID}/tx.raw \
+    --certificate ${SP_NODE_ID}/deleg.cert
 
   refScriptSize=$(cardano-cli conway query ref-script-size \
     --tx-in "$utxo" \
@@ -351,13 +267,13 @@
   for i in {1..2}; do
     fee=$(cardano-cli conway transaction calculate-min-fee \
       --reference-script-size $refScriptSize \
-      --tx-body-file tx.raw \
+      --tx-body-file ${SP_NODE_ID}/tx.raw \
       --tx-in-count 1 \
       --tx-out-count 1 \
       --testnet-magic 888 \
       --witness-count 2 \
       --byron-witness-count 0 \
-      --protocol-params-file ./params.json | awk '{ print $1 }')
+      --protocol-params-file ${SP_NODE_ID}/params.json | awk '{ print $1 }')
 
     initialBalance=$(getAddressBalance "$paymentAddr")
     txOut=$((initialBalance - fee))
@@ -367,51 +283,19 @@
       --tx-out "$paymentAddr"+"$txOut" \
       --invalid-hereafter 5000000 \
       --fee "$fee" \
-      --certificate-file deleg.cert \
-      --out-file tx.raw
-  done
-
-  cardano-cli conway transaction sign \
-    --tx-body-file tx.raw \
-=======
-    --out-file ${SP_NODE_ID}/tx.tmp \
-    --certificate ${SP_NODE_ID}/deleg.cert
-
-  fee=$(cardano-cli transaction calculate-min-fee \
-    --tx-body-file ${SP_NODE_ID}/tx.tmp \
-    --tx-in-count 1 \
-    --tx-out-count 1 \
-    --testnet-magic 888 \
-    --witness-count 2 \
-    --byron-witness-count 0 \
-    --protocol-params-file ${SP_NODE_ID}/params.json | awk '{ print $1 }')
-
-  initialBalance=$(getAddressBalance "$paymentAddr")
-  txOut=$((initialBalance - fee))
-
-  cardano-cli transaction build-raw \
-    --tx-in "$utxo" \
-    --tx-out "$paymentAddr"+"$txOut" \
-    --invalid-hereafter 5000000 \
-    --fee "$fee" \
-    --certificate-file ${SP_NODE_ID}/deleg.cert \
-    --out-file ${SP_NODE_ID}/tx.raw
-
-  cardano-cli transaction sign \
+      --certificate-file ${SP_NODE_ID}/deleg.cert \
+      --out-file ${SP_NODE_ID}/tx.raw
+  done
+
+  cardano-cli conway transaction sign \
     --tx-body-file ${SP_NODE_ID}/tx.raw \
->>>>>>> b216cf62
     --signing-key-file "$delegatorPaymentSKey" \
     --signing-key-file "$delegatorStakeSKey" \
     --testnet-magic 888 \
     --out-file ${SP_NODE_ID}/tx.signed
 
-<<<<<<< HEAD
   cardano-cli conway transaction submit \
-    --tx-file tx.signed \
-=======
-  cardano-cli transaction submit \
     --tx-file ${SP_NODE_ID}/tx.signed \
->>>>>>> b216cf62
     --testnet-magic 888
 
   updatedBalance=$(getAddressBalance "$paymentAddr")
@@ -463,29 +347,11 @@
     --tx-out "$paymentAddr"+"$txOut" \
     --invalid-hereafter 500000 \
     --fee 0 \
-<<<<<<< HEAD
-    --certificate-file pool.cert \
-    --out-file tx.raw
-=======
     --certificate-file ${SP_NODE_ID}/pool.cert \
-    --out-file ${SP_NODE_ID}/tx.tmp
-
-  fee=$(cardano-cli transaction calculate-min-fee \
-    --tx-body-file ${SP_NODE_ID}/tx.tmp \
-    --tx-in-count 1 \
-    --tx-out-count 1 \
-    --testnet-magic 888 \
-    --witness-count 3 \
-    --byron-witness-count 0 \
-    --protocol-params-file ${SP_NODE_ID}/params.json | awk '{ print $1 }')
-
-  initialBalance=$(getAddressBalance "$paymentAddr")
-  txOut=$((initialBalance - fee))
->>>>>>> b216cf62
+    --out-file ${SP_NODE_ID}/tx.raw
 
   refScriptSize=$(cardano-cli conway query ref-script-size \
     --tx-in "$utxo" \
-<<<<<<< HEAD
     --testnet-magic 888 \
     --output-json | jq '.refInputScriptSize')
 
@@ -495,13 +361,13 @@
   for i in {1..2}; do
     fee=$(cardano-cli conway transaction calculate-min-fee \
       --reference-script-size $refScriptSize \
-      --tx-body-file tx.raw \
+      --tx-body-file ${SP_NODE_ID}/tx.raw \
       --tx-in-count 1 \
       --tx-out-count 1 \
       --testnet-magic 888 \
       --witness-count 3 \
       --byron-witness-count 0 \
-      --protocol-params-file ./params.json | awk '{ print $1 }')
+      --protocol-params-file ${SP_NODE_ID}/params.json | awk '{ print $1 }')
 
     initialBalance=$(getAddressBalance "$paymentAddr")
     txOut=$((initialBalance - fee))
@@ -511,35 +377,20 @@
       --tx-out "$paymentAddr"+"$txOut" \
       --invalid-hereafter 500000 \
       --fee "$fee" \
-      --certificate-file pool.cert \
-      --out-file tx.raw
-  done
-
-  cardano-cli conway transaction sign \
-    --tx-body-file tx.raw \
-=======
-    --tx-out "$paymentAddr"+"$txOut" \
-    --invalid-hereafter 500000 \
-    --fee "$fee" \
-    --certificate-file ${SP_NODE_ID}/pool.cert \
-    --out-file ${SP_NODE_ID}/tx.raw
-
-  cardano-cli transaction sign \
+      --certificate-file ${SP_NODE_ID}/pool.cert \
+      --out-file ${SP_NODE_ID}/tx.raw
+  done
+
+  cardano-cli conway transaction sign \
     --tx-body-file ${SP_NODE_ID}/tx.raw \
->>>>>>> b216cf62
     --signing-key-file "$delegatorPaymentSKey" \
     --signing-key-file "$coldKey" \
     --signing-key-file "$stakeKey" \
     --testnet-magic 888 \
     --out-file ${SP_NODE_ID}/tx.signed
 
-<<<<<<< HEAD
   cardano-cli conway transaction submit \
-    --tx-file tx.signed \
-=======
-  cardano-cli transaction submit \
     --tx-file ${SP_NODE_ID}/tx.signed \
->>>>>>> b216cf62
     --testnet-magic 888
 
   updatedBalance=$(getAddressBalance "$paymentAddr")
@@ -563,19 +414,11 @@
   done
 
   # get the protocol parameters
-<<<<<<< HEAD
-  cardano-cli conway query protocol-parameters --testnet-magic 888 --out-file params.json
-
-  genesisVKey=network-files/utxo-keys/utxo3.vkey
-  genesisSKey=network-files/utxo-keys/utxo3.skey
-  genesisAddr=$(cardano-cli conway address build --payment-verification-key-file "$genesisVKey" --testnet-magic 888)
-=======
-  cardano-cli query protocol-parameters --testnet-magic 888 --out-file ${SP_NODE_ID}/params.json
+  cardano-cli conway query protocol-parameters --testnet-magic 888 --out-file ${SP_NODE_ID}/params.json
 
   genesisVKey=network-files/utxo-keys/utxo${SP_NODE_ID}.vkey
   genesisSKey=network-files/utxo-keys/utxo${SP_NODE_ID}.skey
-  genesisAddr=$(cardano-cli address build --payment-verification-key-file "$genesisVKey" --testnet-magic 888)
->>>>>>> b216cf62
+  genesisAddr=$(cardano-cli conway address build --payment-verification-key-file "$genesisVKey" --testnet-magic 888)
   stakeKey=network-files/pools/staking-reward"${SP_NODE_ID}".skey
   coldVKey=network-files/pools/cold"${SP_NODE_ID}".vkey
   coldKey=network-files/pools/cold"${SP_NODE_ID}".skey
@@ -605,9 +448,8 @@
     --tx-out "$paymentAddr"+0 \
     --invalid-hereafter 5000000 \
     --fee 0 \
-<<<<<<< HEAD
-    --out-file tx.raw \
-    --certificate deleg.cert
+    --out-file ${SP_NODE_ID}/tx.raw \
+    --certificate ${SP_NODE_ID}/deleg.cert
 
   refScriptSize=$(cardano-cli conway query ref-script-size \
     --tx-in "$utxo" \
@@ -620,13 +462,13 @@
   for i in {1..2}; do
     fee=$(cardano-cli conway transaction calculate-min-fee \
       --reference-script-size $refScriptSize \
-      --tx-body-file tx.raw \
+      --tx-body-file ${SP_NODE_ID}/tx.raw \
       --tx-in-count 1 \
       --tx-out-count 1 \
       --testnet-magic 888 \
       --witness-count 2 \
       --byron-witness-count 0 \
-      --protocol-params-file ./params.json | awk '{ print $1 }')
+      --protocol-params-file ${SP_NODE_ID}/params.json | awk '{ print $1 }')
 
     initialBalance=$(getAddressBalance "$paymentAddr")
     txOut=$((initialBalance - fee))
@@ -636,51 +478,19 @@
       --tx-out "$paymentAddr"+"$txOut" \
       --invalid-hereafter 5000000 \
       --fee "$fee" \
-      --certificate-file deleg.cert \
-      --out-file tx.raw
-  done
-
-  cardano-cli conway transaction sign \
-    --tx-body-file tx.raw \
-=======
-    --out-file ${SP_NODE_ID}/tx.tmp \
-    --certificate ${SP_NODE_ID}/deleg.cert
-
-  fee=$(cardano-cli transaction calculate-min-fee \
-    --tx-body-file ${SP_NODE_ID}/tx.tmp \
-    --tx-in-count 1 \
-    --tx-out-count 1 \
-    --testnet-magic 888 \
-    --witness-count 2 \
-    --byron-witness-count 0 \
-    --protocol-params-file ${SP_NODE_ID}/params.json | awk '{ print $1 }')
-
-  initialBalance=$(getAddressBalance "$paymentAddr")
-  txOut=$((initialBalance - fee))
-
-  cardano-cli transaction build-raw \
-    --tx-in "$utxo" \
-    --tx-out "$paymentAddr"+"$txOut" \
-    --invalid-hereafter 5000000 \
-    --fee "$fee" \
-    --certificate-file ${SP_NODE_ID}/deleg.cert \
-    --out-file ${SP_NODE_ID}/tx.raw
-
-  cardano-cli transaction sign \
+      --certificate-file ${SP_NODE_ID}/deleg.cert \
+      --out-file ${SP_NODE_ID}/tx.raw
+  done
+
+  cardano-cli conway transaction sign \
     --tx-body-file ${SP_NODE_ID}/tx.raw \
->>>>>>> b216cf62
     --signing-key-file "$delegatorPaymentSKey" \
     --signing-key-file "$delegatorStakeSKey" \
     --testnet-magic 888 \
     --out-file ${SP_NODE_ID}/tx.signed
 
-<<<<<<< HEAD
   cardano-cli conway transaction submit \
-    --tx-file tx.signed \
-=======
-  cardano-cli transaction submit \
     --tx-file ${SP_NODE_ID}/tx.signed \
->>>>>>> b216cf62
     --testnet-magic 888
 
   updatedBalance=$(getAddressBalance "$paymentAddr")
@@ -706,29 +516,11 @@
     --tx-out "$genesisAddr"+0 \
     --invalid-hereafter 500000 \
     --fee 0 \
-<<<<<<< HEAD
-    --certificate-file pool.dereg \
-    --out-file tx.raw
-=======
     --certificate-file ${SP_NODE_ID}/pool.dereg \
-    --out-file ${SP_NODE_ID}/tx.tmp
-
-  fee=$(cardano-cli transaction calculate-min-fee \
-    --tx-body-file ${SP_NODE_ID}/tx.tmp \
-    --tx-in-count 1 \
-    --tx-out-count 1 \
-    --testnet-magic 888 \
-    --witness-count 3 \
-    --byron-witness-count 0 \
-    --protocol-params-file ${SP_NODE_ID}/params.json | awk '{ print $1 }')
-
-  initialBalance=$(getAddressBalance "$genesisAddr")
-  txOut=$((initialBalance - fee))
->>>>>>> b216cf62
+    --out-file ${SP_NODE_ID}/tx.raw
 
   refScriptSize=$(cardano-cli conway query ref-script-size \
     --tx-in "$utxo" \
-<<<<<<< HEAD
     --testnet-magic 888 \
     --output-json | jq '.refInputScriptSize')
   
@@ -738,13 +530,13 @@
   for i in {1..2}; do
     fee=$(cardano-cli conway transaction calculate-min-fee \
       --reference-script-size $refScriptSize \
-      --tx-body-file tx.raw \
+      --tx-body-file ${SP_NODE_ID}/tx.raw \
       --tx-in-count 1 \
       --tx-out-count 1 \
       --testnet-magic 888 \
       --witness-count 3 \
       --byron-witness-count 0 \
-      --protocol-params-file ./params.json | awk '{ print $1 }')
+      --protocol-params-file ${SP_NODE_ID}/params.json | awk '{ print $1 }')
 
     initialBalance=$(getAddressBalance "$genesisAddr")
     txOut=$((initialBalance - fee))
@@ -754,35 +546,20 @@
       --tx-out "$genesisAddr"+"$txOut" \
       --invalid-hereafter 500000 \
       --fee "$fee" \
-      --certificate-file pool.dereg \
-      --out-file tx.raw
-  done
-
-  cardano-cli conway transaction sign \
-    --tx-body-file tx.raw \
-=======
-    --tx-out "$genesisAddr"+"$txOut" \
-    --invalid-hereafter 500000 \
-    --fee "$fee" \
-    --certificate-file ${SP_NODE_ID}/pool.dereg \
-    --out-file ${SP_NODE_ID}/tx.raw
-
-  cardano-cli transaction sign \
+      --certificate-file ${SP_NODE_ID}/pool.dereg \
+      --out-file ${SP_NODE_ID}/tx.raw
+  done
+
+  cardano-cli conway transaction sign \
     --tx-body-file ${SP_NODE_ID}/tx.raw \
->>>>>>> b216cf62
     --signing-key-file "$genesisSKey" \
     --signing-key-file "$coldKey" \
     --signing-key-file "$stakeKey" \
     --testnet-magic 888 \
     --out-file ${SP_NODE_ID}/tx.signed
 
-<<<<<<< HEAD
   cardano-cli conway transaction submit \
-    --tx-file tx.signed \
-=======
-  cardano-cli transaction submit \
     --tx-file ${SP_NODE_ID}/tx.signed \
->>>>>>> b216cf62
     --testnet-magic 888
 
   updatedBalance=$(getAddressBalance "$genesisAddr")
