--- conflicted
+++ resolved
@@ -53,12 +53,8 @@
     "test:e2e": "shx echo 'test:e2e' command not implemented yet"
   },
   "dependencies": {
-<<<<<<< HEAD
     "@cardano-sdk/util": "^0.9.0-nightly.1",
-=======
-    "@cardano-sdk/util": "^0.8.2",
     "backoff-rxjs": "^7.0.0",
->>>>>>> 38fec226
     "rxjs": "^7.4.0"
   },
   "devDependencies": {
