--- conflicted
+++ resolved
@@ -1,10 +1,6 @@
 {
   "name": "@cardano-sdk/util-rxjs",
-<<<<<<< HEAD
-  "version": "0.4.2-nightly.21",
-=======
   "version": "0.4.2",
->>>>>>> 8de55287
   "description": "RxJS extensions",
   "engines": {
     "node": ">=14.20.1"
@@ -58,11 +54,7 @@
     "rxjs": "^7.4.0"
   },
   "devDependencies": {
-<<<<<<< HEAD
-    "@cardano-sdk/util-dev": "^0.5.0-nightly.18",
-=======
     "@cardano-sdk/util-dev": "^0.5.0",
->>>>>>> 8de55287
     "eslint": "^7.32.0",
     "jest": "^28.1.3",
     "npm-run-all": "^4.1.5",
