--- conflicted
+++ resolved
@@ -1,10 +1,6 @@
 {
   "name": "@cardano-sdk/golden-test-generator",
-<<<<<<< HEAD
-  "version": "0.7.0-nightly.0",
-=======
   "version": "0.7.0",
->>>>>>> 0f950c09
   "description": "Generate golden test files for a range of Cardano concepts",
   "engines": {
     "node": ">=14.20.1"
@@ -63,15 +59,9 @@
     "coverage": "shx echo No coverage report for this package"
   },
   "dependencies": {
-<<<<<<< HEAD
-    "@cardano-sdk/core": "^0.9.0-nightly.2",
-    "@cardano-sdk/ogmios": "^0.9.0-nightly.2",
-    "@cardano-sdk/util": "^0.8.1-nightly.1",
-=======
     "@cardano-sdk/core": "^0.9.0",
     "@cardano-sdk/ogmios": "^0.9.0",
     "@cardano-sdk/util": "^0.8.1",
->>>>>>> 0f950c09
     "bunyan": "^1.8.15",
     "chalk": "^4.1.1",
     "clear": "^0.1.0",
