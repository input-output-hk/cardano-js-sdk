--- conflicted
+++ resolved
@@ -57,14 +57,9 @@
     "coverage": "shx echo No coverage report for this package"
   },
   "dependencies": {
-<<<<<<< HEAD
     "@cardano-sdk/ogmios": "^0.4.1-nightly.2",
     "@cardano-sdk/util": "^0.5.0-nightly.0",
-=======
-    "@cardano-sdk/ogmios": "0.4.0",
-    "@cardano-sdk/util": "0.4.0",
     "bunyan": "^1.8.15",
->>>>>>> 0e1656bc
     "chalk": "^4.1.1",
     "clear": "^0.1.0",
     "cli-progress": "^3.9.0",
