--- conflicted
+++ resolved
@@ -1,10 +1,6 @@
 {
   "name": "@cardano-sdk/golden-test-generator",
-<<<<<<< HEAD
-  "version": "0.4.2-nightly.22",
-=======
   "version": "0.4.2",
->>>>>>> 8de55287
   "description": "Generate golden test files for a range of Cardano concepts",
   "engines": {
     "node": ">=14.20.1"
@@ -61,13 +57,8 @@
     "coverage": "shx echo No coverage report for this package"
   },
   "dependencies": {
-<<<<<<< HEAD
-    "@cardano-sdk/ogmios": "^0.6.0-nightly.19",
-    "@cardano-sdk/util": "^0.6.0-nightly.6",
-=======
     "@cardano-sdk/ogmios": "^0.6.0",
     "@cardano-sdk/util": "^0.6.0",
->>>>>>> 8de55287
     "bunyan": "^1.8.15",
     "chalk": "^4.1.1",
     "clear": "^0.1.0",
