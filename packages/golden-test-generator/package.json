--- conflicted
+++ resolved
@@ -1,10 +1,6 @@
 {
   "name": "@cardano-sdk/golden-test-generator",
-<<<<<<< HEAD
-  "version": "0.6.0-nightly.2",
-=======
   "version": "0.6.0",
->>>>>>> 79583556
   "description": "Generate golden test files for a range of Cardano concepts",
   "engines": {
     "node": ">=14.20.1"
@@ -63,15 +59,9 @@
     "coverage": "shx echo No coverage report for this package"
   },
   "dependencies": {
-<<<<<<< HEAD
-    "@cardano-sdk/core": "^0.8.0-nightly.3",
-    "@cardano-sdk/ogmios": "^0.8.0-nightly.3",
-    "@cardano-sdk/util": "^0.7.1-nightly.1",
-=======
     "@cardano-sdk/core": "^0.8.0",
     "@cardano-sdk/ogmios": "^0.8.0",
     "@cardano-sdk/util": "^0.8.0",
->>>>>>> 79583556
     "bunyan": "^1.8.15",
     "chalk": "^4.1.1",
     "clear": "^0.1.0",
