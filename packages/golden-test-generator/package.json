--- conflicted
+++ resolved
@@ -1,10 +1,6 @@
 {
   "name": "@cardano-sdk/golden-test-generator",
-<<<<<<< HEAD
-  "version": "0.7.1-nightly.2",
-=======
   "version": "0.7.1",
->>>>>>> 8108ee32
   "description": "Generate golden test files for a range of Cardano concepts",
   "engines": {
     "node": ">=14.20.1"
@@ -63,15 +59,9 @@
     "coverage": "shx echo No coverage report for this package"
   },
   "dependencies": {
-<<<<<<< HEAD
-    "@cardano-sdk/core": "^0.10.0-nightly.2",
-    "@cardano-sdk/ogmios": "^0.10.0-nightly.2",
-    "@cardano-sdk/util": "^0.8.2-nightly.2",
-=======
     "@cardano-sdk/core": "^0.10.0",
     "@cardano-sdk/ogmios": "^0.10.0",
     "@cardano-sdk/util": "^0.8.2",
->>>>>>> 8108ee32
     "bunyan": "^1.8.15",
     "chalk": "^4.1.1",
     "clear": "^0.1.0",
@@ -83,11 +73,7 @@
     "ts-log": "^2.2.3"
   },
   "devDependencies": {
-<<<<<<< HEAD
-    "@cardano-sdk/util-dev": "^0.8.0-nightly.1",
-=======
     "@cardano-sdk/util-dev": "^0.8.0",
->>>>>>> 8108ee32
     "@types/cli-progress": "^3.9.2",
     "@types/fs-extra": "^9.0.12",
     "@types/object-hash": "^2.1.1",
