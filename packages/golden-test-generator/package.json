{
  "name": "@cardano-sdk/golden-test-generator",
  "version": "0.4.3-nightly.0",
  "description": "Generate golden test files for a range of Cardano concepts",
  "engines": {
    "node": ">=14.20.1"
  },
  "bin": "dist/cjs/index.js",
  "main": "dist/cjs/index.js",
  "module": "dist/esm/index.js",
  "exports": {
    ".": {
      "import": "./dist/esm/index.js",
      "require": "./dist/cjs/index.js"
    }
  },
  "repository": "https://github.com/input-output-hk/cardano-js-sdk",
  "publishConfig": {
    "access": "public"
  },
  "contributors": [
    "Rhys Bartels-Waller <rhys.bartelswaller@iohk.io> (https://iohk.io)",
    "Martynas Kazlauskas <martynas.kazlauskas@iohk.io> (https://iohk.io)",
    "Daniele Ricci <daniele.ricci@iohk.io> (https://iohk.io)",
    "Ivaylo Andonov <ivaylo.andonov@iohk.io> (https://iohk.io)",
    "Mircea Hasegan <mircea.hasegan@iohk.io> (https://iohk.io)",
    "Angel Castillo Bacigalupi <angel.castillo@iohk.io> (https://iohk.io)",
    "Seung Eun Song <seungeun.song@iohk.io> (https://iohk.io)",
    "Dmytro Iakymenko <dmytro.iakymenko@iohk.io> (https://iohk.io)",
    "Tomislav Horaček <tomislav.horacek@iohk.io> (https://iohk.io)",
    "Michael Chappell <michael.chappell@iohk.io> (https://iohk.io)",
    "Leonel Gobbi <leonel.gobbi@globant.com> (https://www.globant.com)",
    "Juan Cruz Vieiro <juan.vieiro@globant.com> (https://www.globant.com)"
  ],
  "license": "Apache-2.0",
  "scripts": {
    "build:esm": "tsc -p src/tsconfig.json --outDir ./dist/esm --module es2020",
    "build:cjs": "tsc --build src",
    "build": "run-s build:cjs build:esm module-fixup",
    "module-fixup": "shx cp ../../build/cjs-package.json ./dist/cjs/package.json && cp ../../build/esm-package.json ./dist/esm/package.json",
    "tscNoEmit": "shx echo typescript --noEmit command not implemented yet",
    "cleanup:dist": "shx rm -rf dist",
    "cleanup:nm": "shx rm -rf node_modules",
    "cleanup": "run-s cleanup:dist cleanup:nm",
    "cli": "ts-node --transpile-only ./src/index.ts",
    "dev": "API_PORT=3000 OGMIOS_HOST=localhost OGMIOS_PORT=1337 ts-node-dev ./src/index.ts",
    "lint": "eslint -c ../../complete.eslintrc.js \"src/**/*.ts\" \"test/**/*.ts\"",
    "lint:fix": "yarn lint --fix",
    "prepkg": "yarn build",
    "pkg": "yarn build && pkg -o build/golden-test-generator .",
    "prestart": "yarn build",
    "prepack": "yarn build",
    "pretest": "yarn build",
    "test": "jest -c ./jest.config.js",
    "test:build:verify": "tsc --build ./test",
    "test:e2e": "shx echo 'test:e2e' command not implemented yet",
    "coverage": "shx echo No coverage report for this package"
  },
  "dependencies": {
<<<<<<< HEAD
    "@cardano-sdk/ogmios": "^0.6.1-nightly.0",
    "@cardano-sdk/util": "^0.6.1-nightly.0",
=======
    "@cardano-sdk/core": "^0.6.0",
    "@cardano-sdk/ogmios": "^0.6.0",
    "@cardano-sdk/util": "^0.6.0",
>>>>>>> 3b7c820c
    "bunyan": "^1.8.15",
    "chalk": "^4.1.1",
    "clear": "^0.1.0",
    "cli-progress": "^3.9.0",
    "commander": "^8.0.0",
    "fs-extra": "^10.0.0",
    "git-last-commit": "^1.0.0",
    "object-hash": "^2.2.0",
    "ts-log": "^2.2.3"
  },
  "devDependencies": {
    "@types/cli-progress": "^3.9.2",
    "@types/fs-extra": "^9.0.12",
    "@types/object-hash": "^2.1.1",
    "@types/ws": "^7.4.6",
    "eslint": "^7.32.0",
    "jest": "^28.1.3",
    "npm-run-all": "^4.1.5",
    "pkg": "^5.3.0",
    "shx": "^0.3.3",
    "ts-jest": "^28.0.7",
    "typescript": "^4.7.4"
  },
  "pkg": {
    "targets": [
      "node14-linux-x64",
      "node14-macos-x64"
    ]
  },
  "files": [
    "dist/*",
    "!dist/tsconfig.tsbuildinfo",
    "LICENSE",
    "NOTICE"
  ]
}<|MERGE_RESOLUTION|>--- conflicted
+++ resolved
@@ -57,14 +57,9 @@
     "coverage": "shx echo No coverage report for this package"
   },
   "dependencies": {
-<<<<<<< HEAD
+    "@cardano-sdk/core": "^0.6.1-nightly.0",
     "@cardano-sdk/ogmios": "^0.6.1-nightly.0",
     "@cardano-sdk/util": "^0.6.1-nightly.0",
-=======
-    "@cardano-sdk/core": "^0.6.0",
-    "@cardano-sdk/ogmios": "^0.6.0",
-    "@cardano-sdk/util": "^0.6.0",
->>>>>>> 3b7c820c
     "bunyan": "^1.8.15",
     "chalk": "^4.1.1",
     "clear": "^0.1.0",
