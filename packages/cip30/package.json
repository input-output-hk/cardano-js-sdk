{
  "name": "@cardano-sdk/cip30",
<<<<<<< HEAD
  "version": "0.5.0-nightly.4",
=======
  "version": "0.5.0",
>>>>>>> d8254386
  "description": "TypeScript definitions for the dApp Connector standard CIP30",
  "engines": {
    "node": "^14"
  },
  "main": "dist/cjs/index.js",
  "module": "dist/esm/index.js",
  "exports": {
    ".": {
      "import": "./dist/esm/index.js",
      "require": "./dist/cjs/index.js"
    }
  },
  "repository": "https://github.com/input-output-hk/cardano-js-sdk",
  "publishConfig": {
    "access": "public"
  },
  "contributors": [
    "Rhys Bartels-Waller <rhys.bartelswaller@iohk.io> (https://iohk.io)",
    "Martynas Kazlauskas <martynas.kazlauskas@iohk.io> (https://iohk.io)",
    "Daniele Ricci <daniele.ricci@iohk.io> (https://iohk.io)",
    "Ivaylo Andonov <ivaylo.andonov@iohk.io> (https://iohk.io)",
    "Mircea Hasegan <mircea.hasegan@iohk.io> (https://iohk.io)",
    "Angel Castillo Bacigalupi <angel.castillo@iohk.io> (https://iohk.io)",
    "Seung Eun Song <seungeun.song@iohk.io> (https://iohk.io)",
    "Dmytro Iakymenko <dmytro.iakymenko@iohk.io> (https://iohk.io)",
    "Tomislav Horaček <tomislav.horacek@iohk.io> (https://iohk.io)",
    "Michael Chappell <michael.chappell@iohk.io> (https://iohk.io)",
    "Leonel Gobbi <leonel.gobbi@globant.com> (https://www.globant.com)",
    "Juan Cruz Vieiro <juan.vieiro@globant.com> (https://www.globant.com)"
  ],
  "license": "Apache-2.0",
  "scripts": {
    "build:esm": "tsc -p src/tsconfig.json --outDir ./dist/esm --module es2020",
    "build:cjs": "tsc --build src",
    "build": "run-s build:cjs build:esm module-fixup",
    "module-fixup": "shx cp ../../build/cjs-package.json ./dist/cjs/package.json && cp ../../build/esm-package.json ./dist/esm/package.json",
    "tscNoEmit": "shx echo typescript --noEmit command not implemented yet",
    "cleanup:dist": "shx rm -rf dist",
    "cleanup:nm": "shx rm -rf node_modules",
    "cleanup": "run-s cleanup:dist cleanup:nm",
    "lint": "eslint -c ../../complete.eslintrc.js \"src/**/*.ts\" \"test/**/*.ts\"",
    "lint:fix": "yarn lint --fix",
    "test": "jest -c ./jest.config.js",
    "test:build:verify": "tsc --build ./test",
    "test:e2e": "shx echo 'test:e2e' command not implemented yet",
    "coverage": "shx echo No coverage report for this package",
    "prepack": "yarn build",
    "test:debug": "DEBUG=true yarn test"
  },
  "devDependencies": {
    "@types/node": "14.18.12",
    "@types/webextension-polyfill": "^0.8.0",
    "eslint": "^7.32.0",
    "jest": "^28.1.3",
    "jest-environment-jsdom": "^28.1.3",
    "jest-webextension-mock": "^3.7.19",
    "mock-browser": "^0.92.14",
    "npm-run-all": "^4.1.5",
    "shx": "^0.3.3",
    "ts-jest": "^28.0.7",
    "typescript": "^4.7.4"
  },
  "dependencies": {
<<<<<<< HEAD
    "@cardano-sdk/core": "^0.5.0-nightly.7",
=======
    "@cardano-sdk/core": "^0.5.0",
>>>>>>> d8254386
    "ts-custom-error": "^3.2.0",
    "ts-log": "^2.2.3",
    "webextension-polyfill": "^0.8.0"
  },
  "files": [
    "dist/*",
    "!dist/tsconfig.tsbuildinfo",
    "LICENSE",
    "NOTICE"
  ]
}<|MERGE_RESOLUTION|>--- conflicted
+++ resolved
@@ -1,10 +1,6 @@
 {
   "name": "@cardano-sdk/cip30",
-<<<<<<< HEAD
-  "version": "0.5.0-nightly.4",
-=======
   "version": "0.5.0",
->>>>>>> d8254386
   "description": "TypeScript definitions for the dApp Connector standard CIP30",
   "engines": {
     "node": "^14"
@@ -68,11 +64,7 @@
     "typescript": "^4.7.4"
   },
   "dependencies": {
-<<<<<<< HEAD
-    "@cardano-sdk/core": "^0.5.0-nightly.7",
-=======
     "@cardano-sdk/core": "^0.5.0",
->>>>>>> d8254386
     "ts-custom-error": "^3.2.0",
     "ts-log": "^2.2.3",
     "webextension-polyfill": "^0.8.0"
