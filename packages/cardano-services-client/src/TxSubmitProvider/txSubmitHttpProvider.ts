/* eslint-disable @typescript-eslint/no-explicit-any */
import {
  CardanoNodeUtil,
  GeneralCardanoNodeError,
  GeneralCardanoNodeErrorCode,
  HandleOwnerChangeError,
  HttpProviderConfigPaths,
  ProviderError,
  ProviderFailure,
  TxSubmissionError,
  TxSubmissionErrorCode,
  TxSubmitProvider,
  reasonToProviderFailure
} from '@cardano-sdk/core';
import { CreateHttpProviderConfig, createHttpProvider } from '../HttpProvider';
import { apiVersion } from '../version';
import { mapHealthCheckError } from '../mapHealthCheckError';

/** The TxSubmitProvider endpoint paths. */
const paths: HttpProviderConfigPaths<TxSubmitProvider> = {
  healthCheck: '/health',
  submitTx: '/submit'
};

/**
 * Takes an unknown error param.
 * Returns an instance of TxSubmissionError or GeneralCardanoNodeError from the error if the error
 * is an object, with an undefined or valid TxSubmissionError or GeneralCardanoNodeError code, and
 * a string message.
 * Returns null otherwise.
 */
const toTxSubmissionError = (error: any): TxSubmissionError | GeneralCardanoNodeError | null => {
  if (typeof error === 'object' && error !== null && typeof error?.message === 'string') {
    if (CardanoNodeUtil.isTxSubmissionErrorCode(error.code)) {
<<<<<<< HEAD
      return Object.setPrototypeOf(error, TxSubmissionError.prototype);
=======
      return new TxSubmissionError(error.code, error.data, error.message);
>>>>>>> e6788010
    }

    if (CardanoNodeUtil.isGeneralCardanoNodeErrorCode(error.code)) {
      return error instanceof GeneralCardanoNodeError
        ? error
        : new GeneralCardanoNodeError(error.code, error.data || null, error.message);
    }

    if (error.code === undefined || error.code === null) {
      return new GeneralCardanoNodeError(GeneralCardanoNodeErrorCode.Unknown, error?.data || null, error.message);
    }
  }
  return null;
};

const codeToProviderFailure = (code: GeneralCardanoNodeErrorCode | TxSubmissionErrorCode) => {
  switch (code) {
    case GeneralCardanoNodeErrorCode.Unknown:
      return ProviderFailure.Unknown;
    case GeneralCardanoNodeErrorCode.ServerNotReady:
      return ProviderFailure.ServerUnavailable;
    default:
      return ProviderFailure.BadRequest;
  }
};

/**
 * Connect to a Cardano Services HttpServer instance with the service available
 *
 * @param config The configuration object fot the TxSubmit Provider.
 * @returns {TxSubmitProvider} TxSubmitProvider
 * @throws {ProviderError} if reason === ProviderFailure.BadRequest then
 * innerError is set to either one of CardanoNodeErrors.TxSubmissionErrors or Cardano.UnknownTxSubmissionError
 */
export const txSubmitHttpProvider = (config: CreateHttpProviderConfig<TxSubmitProvider>): TxSubmitProvider =>
  createHttpProvider<TxSubmitProvider>({
    ...config,
    apiVersion: apiVersion.txSubmit,
    mapError: (error: any, method) => {
      switch (method) {
        case 'healthCheck': {
          return mapHealthCheckError(error);
        }
        case 'submitTx': {
          if (typeof error === 'object' && typeof error.innerError === 'object') {
            // Ogmios errors have inner error. Parse that to get the real error
            const txSubmissionError = toTxSubmissionError(error.innerError);
            if (txSubmissionError) {
              throw new ProviderError(codeToProviderFailure(txSubmissionError.code), txSubmissionError);
            }

            if (error.name === 'HandleOwnerChangeError') {
              Object.setPrototypeOf(error, HandleOwnerChangeError);
            }
          }
          // No inner error. Use the outer reason to determine the error type.
          if (error.reason && typeof error.reason === 'string') {
            throw new ProviderError(reasonToProviderFailure(error.reason), error);
          }
        }
      }
      throw new ProviderError(ProviderFailure.Unknown, error);
    },
    paths,
    serviceSlug: 'tx-submit'
  });<|MERGE_RESOLUTION|>--- conflicted
+++ resolved
@@ -32,11 +32,7 @@
 const toTxSubmissionError = (error: any): TxSubmissionError | GeneralCardanoNodeError | null => {
   if (typeof error === 'object' && error !== null && typeof error?.message === 'string') {
     if (CardanoNodeUtil.isTxSubmissionErrorCode(error.code)) {
-<<<<<<< HEAD
-      return Object.setPrototypeOf(error, TxSubmissionError.prototype);
-=======
       return new TxSubmissionError(error.code, error.data, error.message);
->>>>>>> e6788010
     }
 
     if (CardanoNodeUtil.isGeneralCardanoNodeErrorCode(error.code)) {
