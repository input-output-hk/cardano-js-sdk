{
  "name": "@cardano-sdk/cardano-services-client",
<<<<<<< HEAD
  "version": "0.6.0-nightly.19",
=======
  "version": "0.6.0",
>>>>>>> 8de55287
  "description": "Cardano Services Client",
  "engines": {
    "node": ">=14.20.1"
  },
  "main": "dist/cjs/index.js",
  "module": "dist/esm/index.js",
  "exports": {
    ".": {
      "import": "./dist/esm/index.js",
      "require": "./dist/cjs/index.js"
    }
  },
  "repository": "https://github.com/input-output-hk/cardano-js-sdk",
  "publishConfig": {
    "access": "public"
  },
  "contributors": [
    "Rhys Bartels-Waller <rhys.bartelswaller@iohk.io> (https://iohk.io)",
    "Martynas Kazlauskas <martynas.kazlauskas@iohk.io> (https://iohk.io)",
    "Daniele Ricci <daniele.ricci@iohk.io> (https://iohk.io)",
    "Ivaylo Andonov <ivaylo.andonov@iohk.io> (https://iohk.io)",
    "Mircea Hasegan <mircea.hasegan@iohk.io> (https://iohk.io)",
    "Angel Castillo Bacigalupi <angel.castillo@iohk.io> (https://iohk.io)",
    "Seung Eun Song <seungeun.song@iohk.io> (https://iohk.io)",
    "Dmytro Iakymenko <dmytro.iakymenko@iohk.io> (https://iohk.io)",
    "Tomislav Horaček <tomislav.horacek@iohk.io> (https://iohk.io)",
    "Michael Chappell <michael.chappell@iohk.io> (https://iohk.io)",
    "Leonel Gobbi <leonel.gobbi@globant.com> (https://www.globant.com)",
    "Juan Cruz Vieiro <juan.vieiro@globant.com> (https://www.globant.com)"
  ],
  "license": "Apache-2.0",
  "scripts": {
    "build:esm": "tsc -p src/tsconfig.json --outDir ./dist/esm --module es2020",
    "build:cjs": "tsc --build src",
    "build": "run-s build:cjs build:esm module-fixup",
    "module-fixup": "shx cp ../../build/cjs-package.json ./dist/cjs/package.json && cp ../../build/esm-package.json ./dist/esm/package.json",
    "tscNoEmit": "shx echo typescript --noEmit command not implemented yet",
    "cleanup:dist": "shx rm -rf dist",
    "cleanup:nm": "shx rm -rf node_modules",
    "cleanup": "run-s cleanup:dist cleanup:nm",
    "lint": "eslint -c ../../complete.eslintrc.js \"src/**/*.ts\" \"test/**/*.ts\"",
    "lint:fix": "yarn lint --fix",
    "test": "jest -c ./jest.config.js",
    "test:build:verify": "tsc --build ./test",
    "test:e2e": "shx echo 'test:e2e' command not implemented yet",
    "coverage": "yarn test --coverage",
    "prepack": "yarn build",
    "test:debug": "DEBUG=true yarn test"
  },
  "devDependencies": {
<<<<<<< HEAD
    "@cardano-sdk/util-dev": "^0.5.0-nightly.18",
=======
    "@cardano-sdk/util-dev": "^0.5.0",
>>>>>>> 8de55287
    "@types/validator": "^13.7.1",
    "axios-mock-adapter": "^1.20.0",
    "eslint": "^7.32.0",
    "express": "^4.17.3",
    "get-port-please": "^2.5.0",
    "jest": "^28.1.3",
    "npm-run-all": "^4.1.5",
    "shx": "^0.3.3",
    "ts-jest": "^28.0.7",
    "typescript": "^4.7.4"
  },
  "dependencies": {
<<<<<<< HEAD
    "@cardano-sdk/core": "^0.6.0-nightly.18",
    "@cardano-sdk/util": "^0.6.0-nightly.6",
=======
    "@cardano-sdk/core": "^0.6.0",
    "@cardano-sdk/util": "^0.6.0",
>>>>>>> 8de55287
    "axios": "^0.27.2",
    "class-validator": "^0.13.1",
    "json-bigint": "~1.0.0"
  },
  "files": [
    "dist/*",
    "!dist/tsconfig.tsbuildinfo",
    "LICENSE",
    "NOTICE"
  ]
}<|MERGE_RESOLUTION|>--- conflicted
+++ resolved
@@ -1,10 +1,6 @@
 {
   "name": "@cardano-sdk/cardano-services-client",
-<<<<<<< HEAD
-  "version": "0.6.0-nightly.19",
-=======
   "version": "0.6.0",
->>>>>>> 8de55287
   "description": "Cardano Services Client",
   "engines": {
     "node": ">=14.20.1"
@@ -55,11 +51,7 @@
     "test:debug": "DEBUG=true yarn test"
   },
   "devDependencies": {
-<<<<<<< HEAD
-    "@cardano-sdk/util-dev": "^0.5.0-nightly.18",
-=======
     "@cardano-sdk/util-dev": "^0.5.0",
->>>>>>> 8de55287
     "@types/validator": "^13.7.1",
     "axios-mock-adapter": "^1.20.0",
     "eslint": "^7.32.0",
@@ -72,13 +64,8 @@
     "typescript": "^4.7.4"
   },
   "dependencies": {
-<<<<<<< HEAD
-    "@cardano-sdk/core": "^0.6.0-nightly.18",
-    "@cardano-sdk/util": "^0.6.0-nightly.6",
-=======
     "@cardano-sdk/core": "^0.6.0",
     "@cardano-sdk/util": "^0.6.0",
->>>>>>> 8de55287
     "axios": "^0.27.2",
     "class-validator": "^0.13.1",
     "json-bigint": "~1.0.0"
