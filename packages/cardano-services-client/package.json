{
  "name": "@cardano-sdk/cardano-services-client",
<<<<<<< HEAD
  "version": "0.9.0-nightly.3",
=======
  "version": "0.9.0",
>>>>>>> 847e22de
  "description": "Cardano Services Client",
  "engines": {
    "node": ">=14.20.1"
  },
  "main": "dist/cjs/index.js",
  "module": "dist/esm/index.js",
  "exports": {
    ".": {
      "import": "./dist/esm/index.js",
      "require": "./dist/cjs/index.js"
    }
  },
  "sideEffects": false,
  "repository": "https://github.com/input-output-hk/cardano-js-sdk",
  "publishConfig": {
    "access": "public"
  },
  "contributors": [
    "Rhys Bartels-Waller <rhys.bartelswaller@iohk.io> (https://iohk.io)",
    "Martynas Kazlauskas <martynas.kazlauskas@iohk.io> (https://iohk.io)",
    "Daniele Ricci <daniele.ricci@iohk.io> (https://iohk.io)",
    "Ivaylo Andonov <ivaylo.andonov@iohk.io> (https://iohk.io)",
    "Mircea Hasegan <mircea.hasegan@iohk.io> (https://iohk.io)",
    "Angel Castillo Bacigalupi <angel.castillo@iohk.io> (https://iohk.io)",
    "Seung Eun Song <seungeun.song@iohk.io> (https://iohk.io)",
    "Dmytro Iakymenko <dmytro.iakymenko@iohk.io> (https://iohk.io)",
    "Tomislav Horaček <tomislav.horacek@iohk.io> (https://iohk.io)",
    "Michael Chappell <michael.chappell@iohk.io> (https://iohk.io)",
    "Leonel Gobbi <leonel.gobbi@globant.com> (https://www.globant.com)",
    "Juan Cruz Vieiro <juan.vieiro@globant.com> (https://www.globant.com)"
  ],
  "license": "Apache-2.0",
  "scripts": {
    "build:esm": "tsc -p src/tsconfig.json --outDir ./dist/esm --module es2020",
    "build:cjs": "tsc --build src",
    "build": "run-s build:cjs build:esm module-fixup",
    "module-fixup": "shx cp ../../build/cjs-package.json ./dist/cjs/package.json && cp ../../build/esm-package.json ./dist/esm/package.json",
    "tscNoEmit": "shx echo typescript --noEmit command not implemented yet",
    "cleanup:dist": "shx rm -rf dist",
    "circular-deps:check": "madge --circular dist/cjs",
    "cleanup:nm": "shx rm -rf node_modules",
    "cleanup": "run-s cleanup:dist cleanup:nm",
    "lint": "eslint -c ../../complete.eslintrc.js \"src/**/*.ts\" \"test/**/*.ts\"",
    "lint:fix": "yarn lint --fix",
    "test": "jest -c ./jest.config.js",
    "test:build:verify": "tsc --build ./test",
    "test:e2e": "shx echo 'test:e2e' command not implemented yet",
    "coverage": "yarn test --coverage",
    "prepack": "yarn build",
    "test:debug": "DEBUG=true yarn test"
  },
  "devDependencies": {
<<<<<<< HEAD
    "@cardano-sdk/util-dev": "^0.9.0-nightly.2",
=======
    "@cardano-sdk/util-dev": "^0.9.0",
>>>>>>> 847e22de
    "@types/validator": "^13.7.1",
    "axios-mock-adapter": "^1.20.0",
    "eslint": "^7.32.0",
    "express": "^4.17.3",
    "get-port-please": "^2.5.0",
    "jest": "^28.1.3",
    "madge": "^5.0.1",
    "npm-run-all": "^4.1.5",
    "shx": "^0.3.3",
    "ts-jest": "^28.0.7",
    "typescript": "^4.7.4"
  },
  "dependencies": {
<<<<<<< HEAD
    "@cardano-sdk/core": "^0.11.0-nightly.9",
    "@cardano-sdk/util": "^0.9.0-nightly.3",
=======
    "@cardano-sdk/core": "^0.11.0",
    "@cardano-sdk/util": "^0.9.0",
>>>>>>> 847e22de
    "axios": "^0.27.2",
    "class-validator": "^0.14.0",
    "json-bigint": "~1.0.0",
    "ts-log": "^2.2.4"
  },
  "files": [
    "dist/*",
    "!dist/tsconfig.tsbuildinfo",
    "LICENSE",
    "NOTICE"
  ]
}<|MERGE_RESOLUTION|>--- conflicted
+++ resolved
@@ -1,10 +1,6 @@
 {
   "name": "@cardano-sdk/cardano-services-client",
-<<<<<<< HEAD
-  "version": "0.9.0-nightly.3",
-=======
   "version": "0.9.0",
->>>>>>> 847e22de
   "description": "Cardano Services Client",
   "engines": {
     "node": ">=14.20.1"
@@ -57,11 +53,7 @@
     "test:debug": "DEBUG=true yarn test"
   },
   "devDependencies": {
-<<<<<<< HEAD
-    "@cardano-sdk/util-dev": "^0.9.0-nightly.2",
-=======
     "@cardano-sdk/util-dev": "^0.9.0",
->>>>>>> 847e22de
     "@types/validator": "^13.7.1",
     "axios-mock-adapter": "^1.20.0",
     "eslint": "^7.32.0",
@@ -75,13 +67,8 @@
     "typescript": "^4.7.4"
   },
   "dependencies": {
-<<<<<<< HEAD
-    "@cardano-sdk/core": "^0.11.0-nightly.9",
-    "@cardano-sdk/util": "^0.9.0-nightly.3",
-=======
     "@cardano-sdk/core": "^0.11.0",
     "@cardano-sdk/util": "^0.9.0",
->>>>>>> 847e22de
     "axios": "^0.27.2",
     "class-validator": "^0.14.0",
     "json-bigint": "~1.0.0",
