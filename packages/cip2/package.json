--- conflicted
+++ resolved
@@ -1,10 +1,6 @@
 {
   "name": "@cardano-sdk/cip2",
-<<<<<<< HEAD
-  "version": "0.5.0-nightly.7",
-=======
   "version": "0.5.0",
->>>>>>> d8254386
   "description": "TypeScript definitions for CIP2 (Coin Selection Algorithms for Cardano)",
   "engines": {
     "node": "^14"
@@ -55,11 +51,7 @@
     "test:debug": "DEBUG=true yarn test"
   },
   "devDependencies": {
-<<<<<<< HEAD
-    "@cardano-sdk/util-dev": "^0.4.1-nightly.7",
-=======
     "@cardano-sdk/util-dev": "^0.4.1",
->>>>>>> d8254386
     "@types/lodash": "^4.14.182",
     "eslint": "^7.32.0",
     "fast-check": "^2.17.0",
@@ -71,13 +63,8 @@
     "typescript": "^4.7.4"
   },
   "dependencies": {
-<<<<<<< HEAD
-    "@cardano-sdk/core": "^0.5.0-nightly.7",
-    "@cardano-sdk/util": "^0.5.0-nightly.1",
-=======
     "@cardano-sdk/core": "^0.5.0",
     "@cardano-sdk/util": "^0.5.0",
->>>>>>> d8254386
     "lodash": "^4.17.21",
     "ts-custom-error": "^3.2.0"
   },
