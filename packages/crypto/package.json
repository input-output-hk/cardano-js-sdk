{
  "name": "@cardano-sdk/crypto",
  "version": "0.1.25",
  "description": "Cryptographic types and functions for Cardano. Warning: The libsodium crypto provider has not yet been audited. Use at this stage is at own risk",
  "engines": {
    "node": ">=16.20.2"
  },
  "main": "dist/cjs/index.js",
  "module": "dist/esm/index.js",
  "exports": {
    ".": {
      "import": "./dist/esm/index.js",
      "require": "./dist/cjs/index.js"
    }
  },
  "repository": "https://github.com/input-output-hk/cardano-js-sdk",
  "publishConfig": {
    "access": "public"
  },
  "sideEffects": false,
  "license": "Apache-2.0",
  "scripts": {
    "build": "yarn build:cjs && tsc -p src/tsconfig.json --outDir ./dist/esm --module es2020 && tsc-alias -p src/tsconfig.json --outDir ./dist/esm && cp ../../build/esm-package.json ./dist/esm/package.json",
    "build:cjs": "tsc --build src && cp ../../build/cjs-package.json ./dist/cjs/package.json",
    "circular-deps:check": "madge --circular dist/cjs",
    "tscNoEmit": "echo typescript --noEmit command not implemented yet",
    "cleanup:dist": "rm -rf dist",
    "cleanup:nm": "rm -rf node_modules",
    "cleanup": "rm -rf dist node_modules",
    "lint": "eslint -c ../../complete.eslintrc.js \"src/**/*.ts\" \"test/**/*.ts\"",
    "lint:fix": "yarn lint --fix",
    "test": "jest -c ./jest.config.js",
    "test:build:verify": "tsc --build ./test",
    "test:e2e": "echo 'test:e2e' command not implemented yet",
    "coverage": "echo No coverage report for this package",
    "prepack": "yarn build"
  },
  "devDependencies": {
<<<<<<< HEAD
    "@cardano-ogmios/schema": "6.4.0",
=======
    "@cardano-ogmios/schema": "6.3.0",
>>>>>>> 0802059e
    "@dcspark/cardano-multiplatform-lib-nodejs": "^3.1.1",
    "@types/blake2b": "^2.1.0",
    "@types/libsodium-wrappers-sumo": "^0.7.5",
    "@types/lodash": "^4.14.182",
    "eslint": "^7.32.0",
    "jest": "^28.1.3",
    "madge": "^5.0.1",
    "npm-run-all": "^4.1.5",
    "ts-jest": "^28.0.7",
    "tsc-alias": "^1.8.10",
    "typescript": "^4.7.4"
  },
  "peerDependencies": {
    "@dcspark/cardano-multiplatform-lib-asmjs": "^3.1.1",
    "@dcspark/cardano-multiplatform-lib-browser": "^3.1.1",
    "@dcspark/cardano-multiplatform-lib-nodejs": "^3.1.1"
  },
  "peerDependenciesMeta": {
    "@dcspark/cardano-multiplatform-lib-asmjs": {
      "optional": true
    },
    "@dcspark/cardano-multiplatform-lib-browser": {
      "optional": true
    },
    "@dcspark/cardano-multiplatform-lib-nodejs": {
      "optional": true
    }
  },
  "dependencies": {
    "@cardano-sdk/util": "workspace:~",
    "blake2b": "^2.1.4",
    "i": "^0.3.7",
    "libsodium-wrappers-sumo": "^0.7.5",
    "lodash": "^4.17.21",
    "npm": "^9.3.0",
    "pbkdf2": "^3.1.2",
    "ts-custom-error": "^3.2.0",
    "ts-log": "^2.2.4"
  },
  "files": [
    "dist/*",
    "!dist/tsconfig.tsbuildinfo",
    "LICENSE",
    "NOTICE"
  ]
}<|MERGE_RESOLUTION|>--- conflicted
+++ resolved
@@ -36,11 +36,7 @@
     "prepack": "yarn build"
   },
   "devDependencies": {
-<<<<<<< HEAD
     "@cardano-ogmios/schema": "6.4.0",
-=======
-    "@cardano-ogmios/schema": "6.3.0",
->>>>>>> 0802059e
     "@dcspark/cardano-multiplatform-lib-nodejs": "^3.1.1",
     "@types/blake2b": "^2.1.0",
     "@types/libsodium-wrappers-sumo": "^0.7.5",
