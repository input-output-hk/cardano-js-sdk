{
  "name": "@cardano-sdk/crypto",
  "version": "0.1.1",
  "description": "Cryptographic types and functions for Cardano",
  "engines": {
    "node": ">=14.20.1"
  },
  "main": "dist/cjs/index.js",
  "module": "dist/esm/index.js",
  "exports": {
    ".": {
      "import": "./dist/esm/index.js",
      "require": "./dist/cjs/index.js"
    }
  },
  "repository": "https://github.com/input-output-hk/cardano-js-sdk",
  "publishConfig": {
    "access": "public"
  },
  "sideEffects": false,
  "contributors": [
    "Rhys Bartels-Waller <rhys.bartelswaller@iohk.io> (https://iohk.io)",
    "Martynas Kazlauskas <martynas.kazlauskas@iohk.io> (https://iohk.io)",
    "Daniele Ricci <daniele.ricci@iohk.io> (https://iohk.io)",
    "Ivaylo Andonov <ivaylo.andonov@iohk.io> (https://iohk.io)",
    "Mircea Hasegan <mircea.hasegan@iohk.io> (https://iohk.io)",
    "Angel Castillo Bacigalupi <angel.castillo@iohk.io> (https://iohk.io)",
    "Dmytro Iakymenko <dmytro.iakymenko@iohk.io> (https://iohk.io)"
  ],
  "license": "Apache-2.0",
  "scripts": {
    "build:esm": "tsc -p src/tsconfig.json --outDir ./dist/esm --module es2020",
    "build:cjs": "tsc --build src",
    "build": "run-s build:cjs build:esm module-fixup",
    "circular-deps:check": "madge --circular dist",
    "module-fixup": "shx cp ../../build/cjs-package.json ./dist/cjs/package.json && cp ../../build/esm-package.json ./dist/esm/package.json",
    "tscNoEmit": "shx echo typescript --noEmit command not implemented yet",
    "cleanup:dist": "shx rm -rf dist",
    "cleanup:nm": "shx rm -rf node_modules",
    "cleanup": "run-s cleanup:dist cleanup:nm",
    "lint": "eslint -c ../../complete.eslintrc.js \"src/**/*.ts\" \"test/**/*.ts\"",
    "lint:fix": "yarn lint --fix",
    "test": "jest -c ./jest.config.js",
    "test:build:verify": "tsc --build ./test",
    "test:e2e": "shx echo 'test:e2e' command not implemented yet",
    "coverage": "shx echo No coverage report for this package",
    "prepack": "yarn build"
  },
  "devDependencies": {
    "@cardano-ogmios/schema": "5.6.0",
    "@dcspark/cardano-multiplatform-lib-nodejs": "^3.1.1",
    "@types/lodash": "^4.14.182",
    "eslint": "^7.32.0",
    "jest": "^28.1.3",
    "madge": "^5.0.1",
    "npm-run-all": "^4.1.5",
    "shx": "^0.3.3",
    "ts-jest": "^28.0.7",
    "typescript": "^4.7.4"
  },
  "peerDependencies": {
    "@dcspark/cardano-multiplatform-lib-asmjs": "^3.1.1",
    "@dcspark/cardano-multiplatform-lib-browser": "^3.1.1",
    "@dcspark/cardano-multiplatform-lib-nodejs": "^3.1.1"
  },
  "peerDependenciesMeta": {
    "@dcspark/cardano-multiplatform-lib-asmjs": {
      "optional": true
    },
    "@dcspark/cardano-multiplatform-lib-browser": {
      "optional": true
    },
    "@dcspark/cardano-multiplatform-lib-nodejs": {
      "optional": true
    }
  },
  "dependencies": {
<<<<<<< HEAD
    "@cardano-sdk/util": "0.7.1-nightly.1",
=======
    "@cardano-sdk/util": "^0.8.0",
>>>>>>> 79583556
    "@types/bn.js": "^5.1.1",
    "@types/libsodium-wrappers-sumo": "^0.7.5",
    "bn.js": "^5.2.1",
    "i": "^0.3.7",
    "libsodium-wrappers-sumo": "^0.7.5",
    "lodash": "^4.17.21",
    "npm": "^9.3.0",
    "pbkdf2": "^3.1.2",
    "ts-custom-error": "^3.2.0",
    "ts-log": "^2.2.4"
  },
  "files": [
    "dist/*",
    "!dist/tsconfig.tsbuildinfo",
    "LICENSE",
    "NOTICE"
  ]
}<|MERGE_RESOLUTION|>--- conflicted
+++ resolved
@@ -75,11 +75,7 @@
     }
   },
   "dependencies": {
-<<<<<<< HEAD
-    "@cardano-sdk/util": "0.7.1-nightly.1",
-=======
     "@cardano-sdk/util": "^0.8.0",
->>>>>>> 79583556
     "@types/bn.js": "^5.1.1",
     "@types/libsodium-wrappers-sumo": "^0.7.5",
     "bn.js": "^5.2.1",
