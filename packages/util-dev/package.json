--- conflicted
+++ resolved
@@ -65,14 +65,9 @@
     "typescript": "^4.7.4"
   },
   "dependencies": {
-<<<<<<< HEAD
     "@cardano-sdk/core": "^0.10.0-nightly.1",
     "@cardano-sdk/util": "^0.8.2-nightly.1",
     "@types/dockerode": "^3.3.8",
-=======
-    "@cardano-sdk/core": "^0.9.0",
-    "@cardano-sdk/util": "^0.8.1",
->>>>>>> 9ffc9b56
     "delay": "^5.0.0",
     "dockerode": "^3.3.1",
     "dockerode-utils": "^0.0.7",
