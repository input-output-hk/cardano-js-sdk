{
  "name": "@cardano-sdk/util-dev",
<<<<<<< HEAD
  "version": "0.6.0-nightly.4",
=======
  "version": "0.6.0",
>>>>>>> d8a14665
  "description": "Utilities for tests in other packages",
  "engines": {
    "node": ">=14.20.1"
  },
  "main": "dist/cjs/index.js",
  "module": "dist/esm/index.js",
  "exports": {
    ".": {
      "import": "./dist/esm/index.js",
      "require": "./dist/cjs/index.js"
    }
  },
  "repository": "https://github.com/input-output-hk/cardano-js-sdk",
  "publishConfig": {
    "access": "public"
  },
  "sideEffects": false,
  "contributors": [
    "Rhys Bartels-Waller <rhys.bartelswaller@iohk.io> (https://iohk.io)",
    "Martynas Kazlauskas <martynas.kazlauskas@iohk.io> (https://iohk.io)",
    "Daniele Ricci <daniele.ricci@iohk.io> (https://iohk.io)",
    "Ivaylo Andonov <ivaylo.andonov@iohk.io> (https://iohk.io)",
    "Mircea Hasegan <mircea.hasegan@iohk.io> (https://iohk.io)",
    "Angel Castillo Bacigalupi <angel.castillo@iohk.io> (https://iohk.io)",
    "Seung Eun Song <seungeun.song@iohk.io> (https://iohk.io)",
    "Dmytro Iakymenko <dmytro.iakymenko@iohk.io> (https://iohk.io)",
    "Tomislav Horaček <tomislav.horacek@iohk.io> (https://iohk.io)",
    "Michael Chappell <michael.chappell@iohk.io> (https://iohk.io)",
    "Leonel Gobbi <leonel.gobbi@globant.com> (https://www.globant.com)",
    "Juan Cruz Vieiro <juan.vieiro@globant.com> (https://www.globant.com)"
  ],
  "license": "Apache-2.0",
  "scripts": {
    "build:esm": "tsc -p src/tsconfig.json --outDir ./dist/esm --module es2020",
    "build:cjs": "tsc --build src",
    "build": "run-s build:cjs build:esm module-fixup",
    "circular-deps:check": "madge --circular dist",
    "module-fixup": "shx cp ../../build/cjs-package.json ./dist/cjs/package.json && cp ../../build/esm-package.json ./dist/esm/package.json",
    "tscNoEmit": "shx echo typescript --noEmit command not implemented yet",
    "cleanup:dist": "shx rm -rf dist",
    "cleanup:nm": "shx rm -rf node_modules",
    "cleanup": "run-s cleanup:dist cleanup:nm",
    "lint": "eslint -c ../../complete.eslintrc.js \"src/**/*.ts\" \"test/**/*.ts\"",
    "lint:fix": "yarn lint --fix",
    "test": "jest -c ./jest.config.js",
    "test:build:verify": "tsc --build ./test",
    "coverage": "yarn test --coverage",
    "prepack": "yarn build",
    "test:debug": "DEBUG=true yarn test",
    "test:e2e": "shx echo 'test:e2e' command not implemented yet"
  },
  "devDependencies": {
    "@types/jest": "^26.0.24",
    "eslint": "^7.32.0",
    "jest": "^28.1.3",
    "madge": "^5.0.1",
    "npm-run-all": "^4.1.5",
    "shx": "^0.3.3",
    "ts-jest": "^28.0.7",
    "typescript": "^4.7.4"
  },
  "dependencies": {
<<<<<<< HEAD
    "@cardano-sdk/core": "^0.7.0-nightly.7",
    "@cardano-sdk/util": "^0.7.0-nightly.3",
=======
    "@cardano-sdk/core": "^0.7.0",
    "@cardano-sdk/util": "^0.7.0",
>>>>>>> d8a14665
    "delay": "^5.0.0",
    "envalid": "^7.3.1",
    "get-port-please": "^2.5.0",
    "json-bigint": "^1.0.0",
    "rxjs": "^7.4.0",
    "ts-log": "^2.2.4"
  },
  "files": [
    "dist/*",
    "!dist/tsconfig.tsbuildinfo",
    "LICENSE",
    "NOTICE"
  ]
}<|MERGE_RESOLUTION|>--- conflicted
+++ resolved
@@ -1,10 +1,6 @@
 {
   "name": "@cardano-sdk/util-dev",
-<<<<<<< HEAD
-  "version": "0.6.0-nightly.4",
-=======
   "version": "0.6.0",
->>>>>>> d8a14665
   "description": "Utilities for tests in other packages",
   "engines": {
     "node": ">=14.20.1"
@@ -67,13 +63,8 @@
     "typescript": "^4.7.4"
   },
   "dependencies": {
-<<<<<<< HEAD
-    "@cardano-sdk/core": "^0.7.0-nightly.7",
-    "@cardano-sdk/util": "^0.7.0-nightly.3",
-=======
     "@cardano-sdk/core": "^0.7.0",
     "@cardano-sdk/util": "^0.7.0",
->>>>>>> d8a14665
     "delay": "^5.0.0",
     "envalid": "^7.3.1",
     "get-port-please": "^2.5.0",
