{
  "name": "@cardano-sdk/util-dev",
<<<<<<< HEAD
  "version": "0.4.1-nightly.7",
=======
  "version": "0.4.1",
>>>>>>> d8254386
  "description": "Utilities for tests in other packages",
  "engines": {
    "node": "^14"
  },
  "main": "dist/cjs/index.js",
  "module": "dist/esm/index.js",
  "exports": {
    ".": {
      "import": "./dist/esm/index.js",
      "require": "./dist/cjs/index.js"
    }
  },
  "repository": "https://github.com/input-output-hk/cardano-js-sdk",
  "publishConfig": {
    "access": "public"
  },
  "contributors": [
    "Rhys Bartels-Waller <rhys.bartelswaller@iohk.io> (https://iohk.io)",
    "Martynas Kazlauskas <martynas.kazlauskas@iohk.io> (https://iohk.io)",
    "Daniele Ricci <daniele.ricci@iohk.io> (https://iohk.io)",
    "Ivaylo Andonov <ivaylo.andonov@iohk.io> (https://iohk.io)",
    "Mircea Hasegan <mircea.hasegan@iohk.io> (https://iohk.io)",
    "Angel Castillo Bacigalupi <angel.castillo@iohk.io> (https://iohk.io)",
    "Seung Eun Song <seungeun.song@iohk.io> (https://iohk.io)",
    "Dmytro Iakymenko <dmytro.iakymenko@iohk.io> (https://iohk.io)",
    "Tomislav Horaček <tomislav.horacek@iohk.io> (https://iohk.io)",
    "Michael Chappell <michael.chappell@iohk.io> (https://iohk.io)",
    "Leonel Gobbi <leonel.gobbi@globant.com> (https://www.globant.com)",
    "Juan Cruz Vieiro <juan.vieiro@globant.com> (https://www.globant.com)"
  ],
  "license": "Apache-2.0",
  "scripts": {
    "build:esm": "tsc -p src/tsconfig.json --outDir ./dist/esm --module es2020",
    "build:cjs": "tsc --build src",
    "build": "run-s build:cjs build:esm module-fixup",
    "module-fixup": "shx cp ../../build/cjs-package.json ./dist/cjs/package.json && cp ../../build/esm-package.json ./dist/esm/package.json",
    "tscNoEmit": "shx echo typescript --noEmit command not implemented yet",
    "cleanup:dist": "shx rm -rf dist",
    "cleanup:nm": "shx rm -rf node_modules",
    "cleanup": "run-s cleanup:dist cleanup:nm",
    "lint": "eslint -c ../../complete.eslintrc.js \"src/**/*.ts\" \"test/**/*.ts\"",
    "lint:fix": "yarn lint --fix",
    "test": "jest -c ./jest.config.js",
    "test:build:verify": "tsc --build ./test",
    "coverage": "yarn test --coverage",
    "prepack": "yarn build",
    "test:debug": "DEBUG=true yarn test",
    "test:e2e": "shx echo 'test:e2e' command not implemented yet"
  },
  "devDependencies": {
    "@types/jest": "^26.0.24",
    "eslint": "^7.32.0",
    "jest": "^28.1.3",
    "npm-run-all": "^4.1.5",
    "shx": "^0.3.3",
    "ts-jest": "^28.0.7",
    "typescript": "^4.7.4"
  },
  "dependencies": {
<<<<<<< HEAD
    "@cardano-sdk/core": "^0.5.0-nightly.7",
=======
    "@cardano-sdk/core": "^0.5.0",
>>>>>>> d8254386
    "delay": "^5.0.0",
    "envalid": "^7.3.1",
    "json-bigint": "^1.0.0",
    "rxjs": "^7.4.0",
    "ts-log": "^2.2.4"
  },
  "files": [
    "dist/*",
    "!dist/tsconfig.tsbuildinfo",
    "LICENSE",
    "NOTICE"
  ]
}<|MERGE_RESOLUTION|>--- conflicted
+++ resolved
@@ -1,10 +1,6 @@
 {
   "name": "@cardano-sdk/util-dev",
-<<<<<<< HEAD
-  "version": "0.4.1-nightly.7",
-=======
   "version": "0.4.1",
->>>>>>> d8254386
   "description": "Utilities for tests in other packages",
   "engines": {
     "node": "^14"
@@ -64,11 +60,7 @@
     "typescript": "^4.7.4"
   },
   "dependencies": {
-<<<<<<< HEAD
-    "@cardano-sdk/core": "^0.5.0-nightly.7",
-=======
     "@cardano-sdk/core": "^0.5.0",
->>>>>>> d8254386
     "delay": "^5.0.0",
     "envalid": "^7.3.1",
     "json-bigint": "^1.0.0",
