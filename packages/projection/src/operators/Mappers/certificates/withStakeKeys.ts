import * as Crypto from '@cardano-sdk/crypto';
import { Cardano, ChainSyncEventType } from '@cardano-sdk/core';
import { WithCertificates } from './withCertificates';
import { unifiedProjectorOperator } from '../../utils';

export interface WithStakeKeys {
  stakeKeys: {
    insert: Crypto.Hash28ByteBase16[];
    del: Crypto.Hash28ByteBase16[];
  };
}

/**
 * Map events with certificates to a set of stake keys that are registered or deregistered.
 *
 * Users of this operator can take advantage of the facts that it is impossible to make transactions which:
 * - registers an already registered stake key
 * - deregisters a stake key that wasn't previously registered
 *
 * The intended use case of this operator is to keep track of the current set of active stake keys,
 * ignoring **when** they were registered or unregistered.
 */
// eslint-disable-next-line sonarjs/cognitive-complexity
export const withStakeKeys = unifiedProjectorOperator<WithCertificates, WithStakeKeys>((evt) => {
  const register = new Set<Crypto.Hash28ByteBase16>();
  const deregister = new Set<Crypto.Hash28ByteBase16>();
  for (const { certificate } of evt.certificates) {
<<<<<<< HEAD
    switch (certificate.__typename) {
      case Cardano.CertificateType.StakeRegistration:
      case Cardano.CertificateType.Registration:
        if (deregister.has(certificate.stakeCredential.hash)) {
          deregister.delete(certificate.stakeCredential.hash);
        } else {
          register.add(certificate.stakeCredential.hash);
        }
        break;
      case Cardano.CertificateType.StakeDeregistration:
      case Cardano.CertificateType.Unregistration:
        if (register.has(certificate.stakeCredential.hash)) {
          register.delete(certificate.stakeCredential.hash);
        } else {
          deregister.add(certificate.stakeCredential.hash);
        }
        break;
=======
    if (Cardano.RegAndDeregCertificateTypes.includes(certificate.__typename as Cardano.RegAndDeregCertificateTypes)) {
      const {
        stakeCredential: { hash: stakeCredentialHash }
      } = certificate as Cardano.RegAndDeregCertificateUnion;

      switch (certificate.__typename) {
        case Cardano.CertificateType.StakeDeregistration:
        case Cardano.CertificateType.Unregistration:
          if (register.has(certificate.stakeCredential.hash)) {
            register.delete(certificate.stakeCredential.hash);
          } else {
            deregister.add(certificate.stakeCredential.hash);
          }
          break;
        default:
          // Stake registration
          if (deregister.has(stakeCredentialHash)) {
            deregister.delete(stakeCredentialHash);
          } else {
            register.add(stakeCredentialHash);
          }
          break;
      }
>>>>>>> 19de370f
    }
  }
  const [insert, del] =
    evt.eventType === ChainSyncEventType.RollForward
      ? [[...register], [...deregister]]
      : [[...deregister], [...register]];
  return {
    ...evt,
    stakeKeys: {
      del,
      insert
    }
  };
});<|MERGE_RESOLUTION|>--- conflicted
+++ resolved
@@ -25,25 +25,6 @@
   const register = new Set<Crypto.Hash28ByteBase16>();
   const deregister = new Set<Crypto.Hash28ByteBase16>();
   for (const { certificate } of evt.certificates) {
-<<<<<<< HEAD
-    switch (certificate.__typename) {
-      case Cardano.CertificateType.StakeRegistration:
-      case Cardano.CertificateType.Registration:
-        if (deregister.has(certificate.stakeCredential.hash)) {
-          deregister.delete(certificate.stakeCredential.hash);
-        } else {
-          register.add(certificate.stakeCredential.hash);
-        }
-        break;
-      case Cardano.CertificateType.StakeDeregistration:
-      case Cardano.CertificateType.Unregistration:
-        if (register.has(certificate.stakeCredential.hash)) {
-          register.delete(certificate.stakeCredential.hash);
-        } else {
-          deregister.add(certificate.stakeCredential.hash);
-        }
-        break;
-=======
     if (Cardano.RegAndDeregCertificateTypes.includes(certificate.__typename as Cardano.RegAndDeregCertificateTypes)) {
       const {
         stakeCredential: { hash: stakeCredentialHash }
@@ -67,7 +48,6 @@
           }
           break;
       }
->>>>>>> 19de370f
     }
   }
   const [insert, del] =
