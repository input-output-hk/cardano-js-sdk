--- conflicted
+++ resolved
@@ -1,10 +1,6 @@
 {
   "name": "@cardano-sdk/projection",
-<<<<<<< HEAD
-  "version": "0.5.0-nightly.1",
-=======
   "version": "0.5.0",
->>>>>>> 8108ee32
   "description": "Chain Sync event projection",
   "engines": {
     "node": "^14"
@@ -52,30 +48,18 @@
     "test:e2e": "shx echo 'test:e2e' command not implemented yet"
   },
   "dependencies": {
-<<<<<<< HEAD
-    "@cardano-sdk/core": "^0.10.0-nightly.2",
-    "@cardano-sdk/crypto": "^0.1.3-nightly.2",
-    "@cardano-sdk/util": "^0.8.2-nightly.2",
-    "@cardano-sdk/util-rxjs": "^0.4.6-nightly.2",
-=======
     "@cardano-sdk/core": "^0.10.0",
     "@cardano-sdk/crypto": "^0.1.3",
     "@cardano-sdk/util": "^0.8.2",
     "@cardano-sdk/util-rxjs": "^0.4.6",
->>>>>>> 8108ee32
     "lodash": "^4.17.21",
     "rxjs": "^7.4.0",
     "ts-custom-error": "^3.2.0",
     "ts-log": "^2.2.4"
   },
   "devDependencies": {
-<<<<<<< HEAD
-    "@cardano-sdk/ogmios": "^0.10.0-nightly.2",
-    "@cardano-sdk/util-dev": "^0.8.0-nightly.1",
-=======
     "@cardano-sdk/ogmios": "^0.10.0",
     "@cardano-sdk/util-dev": "^0.8.0",
->>>>>>> 8108ee32
     "eslint": "^7.32.0",
     "jest": "^28.1.3",
     "madge": "^5.0.1",
