--- conflicted
+++ resolved
@@ -1,10 +1,6 @@
 {
   "name": "@cardano-sdk/projection",
-<<<<<<< HEAD
-  "version": "0.6.0-nightly.7",
-=======
   "version": "0.6.0",
->>>>>>> 847e22de
   "description": "Chain Sync event projection",
   "engines": {
     "node": "^14"
@@ -52,30 +48,18 @@
     "test:e2e": "shx echo 'test:e2e' command not implemented yet"
   },
   "dependencies": {
-<<<<<<< HEAD
-    "@cardano-sdk/core": "^0.11.0-nightly.9",
-    "@cardano-sdk/crypto": "^0.1.4-nightly.4",
-    "@cardano-sdk/util": "^0.9.0-nightly.3",
-    "@cardano-sdk/util-rxjs": "^0.4.7-nightly.6",
-=======
     "@cardano-sdk/core": "^0.11.0",
     "@cardano-sdk/crypto": "^0.1.4",
     "@cardano-sdk/util": "^0.9.0",
     "@cardano-sdk/util-rxjs": "^0.4.7",
->>>>>>> 847e22de
     "lodash": "^4.17.21",
     "rxjs": "^7.4.0",
     "ts-custom-error": "^3.2.0",
     "ts-log": "^2.2.4"
   },
   "devDependencies": {
-<<<<<<< HEAD
-    "@cardano-sdk/ogmios": "^0.11.0-nightly.10",
-    "@cardano-sdk/util-dev": "^0.9.0-nightly.2",
-=======
     "@cardano-sdk/ogmios": "^0.11.0",
     "@cardano-sdk/util-dev": "^0.9.0",
->>>>>>> 847e22de
     "eslint": "^7.32.0",
     "jest": "^28.1.3",
     "madge": "^5.0.1",
