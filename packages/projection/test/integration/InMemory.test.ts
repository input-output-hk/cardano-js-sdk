import * as Crypto from '@cardano-sdk/crypto';
import {
  Bootstrap,
  BootstrapExtraProps,
  InMemory,
  Mappers,
  ProjectionEvent,
  ProjectionOperator,
  RollForwardEvent,
  requestNext,
  withStaticContext
} from '../../src';
<<<<<<< HEAD
import { Cardano, ChainSyncError, ChainSyncEventType, ChainSyncRollForward } from '@cardano-sdk/core';
=======
import { Cardano, ChainSyncEventType, ChainSyncRollForward } from '@cardano-sdk/core';
>>>>>>> 10f3f72d
import { ChainSyncDataSet, StubChainSyncData, chainSyncData, logger } from '@cardano-sdk/util-dev';
import { from, lastValueFrom, of, take, toArray } from 'rxjs';

const dataWithPoolRetirement = chainSyncData(ChainSyncDataSet.WithPoolRetirement);
const dataWithStakeKeyDeregistration = chainSyncData(ChainSyncDataSet.WithStakeKeyDeregistration);

const projectStakeKeys: ProjectionOperator<Mappers.WithCertificates & InMemory.WithInMemoryStore> = (evt$) =>
  evt$.pipe(Mappers.withStakeKeys(), InMemory.storeStakeKeys());
const projectStakePools: ProjectionOperator<Mappers.WithCertificates & InMemory.WithInMemoryStore> = (evt$) =>
  evt$.pipe(Mappers.withStakePools(), InMemory.storeStakePools());

describe('integration/InMemory', () => {
  let store: InMemory.InMemoryStore;
  let buffer: InMemory.InMemoryStabilityWindowBuffer;

  const project = (
    { cardanoNode }: StubChainSyncData,
    projection: ProjectionOperator<Mappers.WithCertificates & InMemory.WithInMemoryStore>
  ) =>
    Bootstrap.fromCardanoNode({
      blocksBufferLength: 10,
      buffer,
      cardanoNode,
      logger,
      projectedTip$: buffer.tip$
    }).pipe(withStaticContext({ store }), Mappers.withCertificates(), projection, buffer.handleEvents(), requestNext());

  const projectAll = (
    data: StubChainSyncData,
    projection: ProjectionOperator<Mappers.WithCertificates & InMemory.WithInMemoryStore>
  ) => lastValueFrom(project(data, projection).pipe(toArray()));

  beforeEach(() => {
    store = { stakeKeys: new Set(), stakePools: new Map() };
    buffer = new InMemory.InMemoryStabilityWindowBuffer();
  });

  describe('from origin', () => {
    it('projects stakePools', async () => {
      await projectAll(dataWithPoolRetirement, projectStakePools);
      expect(store.stakePools.size).toBe(3);
      expect(
        store.stakePools.get(Cardano.PoolId('pool1n3s8unkvmre59uzt4ned0903f9q2p8dhscw5v9eeyc0sw0m439t'))!.updates
      ).toHaveLength(2);
      expect(
        store.stakePools.get(Cardano.PoolId('pool12pq2rzx8d7ern46udp6xrn0e0jaqt9hes9gs85hstp0egvfnf9q'))!.retirements
      ).toHaveLength(2);
    });

    it('projects stakeKeys', async () => {
      await projectAll(dataWithStakeKeyDeregistration, projectStakeKeys);
      expect(store.stakeKeys).toEqual(
        new Set([Crypto.Ed25519KeyHashHex('3b62970858d61cf667701c1f34abef41659516b191d7d374e8b0857b')])
      );
    });
  });

  it('resumes from specific block', async () => {
    buffer
      .handleEvents()(
        of({
          ...dataWithPoolRetirement.allEvents.find(
            (evt): evt is ChainSyncRollForward =>
              evt.eventType === ChainSyncEventType.RollForward && evt.block.header.blockNo === Cardano.BlockNo(32_209)
          )!,
          ...dataWithPoolRetirement.networkInfo
        } as ProjectionEvent<{}>)
      )
      .subscribe();
    const [firstBlock] = await projectAll(dataWithPoolRetirement, projectStakePools);
    expect(firstBlock.block.header.blockNo).toBe(32_210);
    expect(
      store.stakePools.get(Cardano.PoolId('pool1n3s8unkvmre59uzt4ned0903f9q2p8dhscw5v9eeyc0sw0m439t'))!.updates
    ).toHaveLength(1);
  });

  it('resuming from a fork rolls back and continues from intersection', async () => {
    const rolledBackKey = Crypto.Ed25519KeyHashHex('3b62970858d61cf667701c1f34abef41659516b191d7d374e8b0857c');
    store.stakeKeys.add(rolledBackKey);
    buffer
      .handleEvents()(
        from([
          // Tail
          {
            block: {
              header: {
                blockNo: Cardano.BlockNo(22_620),
                hash: Cardano.BlockId('786f9ca474cc0db3ccbd35fec7ce69835a0a58b2d954db07102768033869b0f2'),
                slot: Cardano.Slot(687_927)
              }
            },
            eventType: ChainSyncEventType.RollForward,
            ...dataWithStakeKeyDeregistration.networkInfo
          } as RollForwardEvent<BootstrapExtraProps>,
          // Intersection
          {
            block: {
              header: {
                blockNo: Cardano.BlockNo(22_621),
                hash: Cardano.BlockId('c75e9fdb8c24caf2e8d10d1a066c1157572c4ce769378d6708ff2e0aa87ba2db'),
                slot: Cardano.Slot(687_935)
              }
            },
            eventType: ChainSyncEventType.RollForward,
            ...dataWithStakeKeyDeregistration.networkInfo
          } as RollForwardEvent<BootstrapExtraProps>,
          // To be rolled back
          {
            block: {
              body: [
                {
                  body: {
                    certificates: [
                      { __typename: Cardano.CertificateType.StakeKeyRegistration, stakeKeyHash: rolledBackKey }
                    ]
                  }
                } as Cardano.Tx
              ],
              header: {
                blockNo: Cardano.BlockNo(22_622),
                hash: Cardano.BlockId('c75e9fdb8c24caf2e8d10d1a066c1157572c4ce769378d6708ff2e0aa87ba2de'),
                slot: Cardano.Slot(688_935)
              }
            },
            eventType: ChainSyncEventType.RollForward,
            ...dataWithStakeKeyDeregistration.networkInfo
          } as RollForwardEvent<BootstrapExtraProps>
        ])
      )
      .subscribe();
    const [firstEvent, secondEvent] = await projectAll(dataWithStakeKeyDeregistration, projectStakeKeys);
    expect(firstEvent.block.header.blockNo).toBe(22_622);
    expect(firstEvent.crossEpochBoundary).toBe(false);
    expect(firstEvent.eventType).toBe(ChainSyncEventType.RollBackward);
    expect(secondEvent.eventType).toBe(ChainSyncEventType.RollForward);
    expect(store.stakeKeys.size).toBe(1);
  });

  it('rolls back all the way to origin when no intersection is found', async () => {
    buffer
      .handleEvents()(
        // No intersection, both block hashes are not present in the dataset
        from([
          {
            block: {
              body: [] as Cardano.OnChainTx[],
              header: {
                blockNo: Cardano.BlockNo(22_621),
                hash: Cardano.BlockId('c75e9fdb8c24caf2e8d10d1a066c1157572c4ce769378d6708ff2e0aa87ba2de'),
                slot: Cardano.Slot(687_935)
              }
            },
            eventType: ChainSyncEventType.RollForward,
            ...dataWithStakeKeyDeregistration.networkInfo
          } as RollForwardEvent<BootstrapExtraProps>,
          {
            block: {
              body: [] as Cardano.OnChainTx[],
              header: {
                blockNo: Cardano.BlockNo(22_622),
                hash: Cardano.BlockId('c75e9fdb8c24caf2e8d10d1a066c1157572c4ce769378d6708ff2e0aa87ba2df'),
                slot: Cardano.Slot(688_935)
              }
            },
            eventType: ChainSyncEventType.RollForward,
            ...dataWithStakeKeyDeregistration.networkInfo
          } as RollForwardEvent<BootstrapExtraProps>
        ])
      )
      .subscribe();
<<<<<<< HEAD
    await expect(projectAll(dataWithStakeKeyDeregistration, projectStakeKeys)).rejects.toThrowError(ChainSyncError);
=======
    const events = await lastValueFrom(
      project(dataWithStakeKeyDeregistration, projectStakeKeys).pipe(take(3), toArray())
    );
    expect(events.map((evt) => evt.eventType)).toEqual([
      ChainSyncEventType.RollBackward,
      ChainSyncEventType.RollBackward,
      ChainSyncEventType.RollForward
    ]);
>>>>>>> 10f3f72d
  });
});<|MERGE_RESOLUTION|>--- conflicted
+++ resolved
@@ -10,11 +10,7 @@
   requestNext,
   withStaticContext
 } from '../../src';
-<<<<<<< HEAD
-import { Cardano, ChainSyncError, ChainSyncEventType, ChainSyncRollForward } from '@cardano-sdk/core';
-=======
 import { Cardano, ChainSyncEventType, ChainSyncRollForward } from '@cardano-sdk/core';
->>>>>>> 10f3f72d
 import { ChainSyncDataSet, StubChainSyncData, chainSyncData, logger } from '@cardano-sdk/util-dev';
 import { from, lastValueFrom, of, take, toArray } from 'rxjs';
 
@@ -185,9 +181,6 @@
         ])
       )
       .subscribe();
-<<<<<<< HEAD
-    await expect(projectAll(dataWithStakeKeyDeregistration, projectStakeKeys)).rejects.toThrowError(ChainSyncError);
-=======
     const events = await lastValueFrom(
       project(dataWithStakeKeyDeregistration, projectStakeKeys).pipe(take(3), toArray())
     );
@@ -196,6 +189,5 @@
       ChainSyncEventType.RollBackward,
       ChainSyncEventType.RollForward
     ]);
->>>>>>> 10f3f72d
   });
 });