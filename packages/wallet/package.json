--- conflicted
+++ resolved
@@ -75,22 +75,13 @@
     "webextension-polyfill": "^0.9.0"
   },
   "dependencies": {
-<<<<<<< HEAD
     "@cardano-sdk/core": "^0.8.0-nightly.3",
+    "@cardano-sdk/crypto": "^0.1.0",
     "@cardano-sdk/dapp-connector": "^0.6.2-nightly.3",
     "@cardano-sdk/input-selection": "^0.7.1-nightly.3",
     "@cardano-sdk/key-management": "^0.3.1-nightly.3",
     "@cardano-sdk/util": "^0.7.1-nightly.1",
     "@cardano-sdk/util-rxjs": "^0.4.4-nightly.3",
-=======
-    "@cardano-sdk/core": "^0.7.0",
-    "@cardano-sdk/crypto": "^0.1.0",
-    "@cardano-sdk/dapp-connector": "^0.6.1",
-    "@cardano-sdk/input-selection": "^0.7.0",
-    "@cardano-sdk/key-management": "^0.3.0",
-    "@cardano-sdk/util": "^0.7.0",
-    "@cardano-sdk/util-rxjs": "^0.4.3",
->>>>>>> cc59aff8
     "backoff-rxjs": "^7.0.0",
     "delay": "^5.0.0",
     "emittery": "^0.10.0",
