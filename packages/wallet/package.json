{
  "name": "@cardano-sdk/wallet",
  "version": "0.8.0-nightly.3",
  "description": "Wallet modules",
  "engines": {
    "node": ">=14.20.1"
  },
  "main": "dist/cjs/index.js",
  "module": "dist/esm/index.js",
  "exports": {
    ".": {
      "import": "./dist/esm/index.js",
      "require": "./dist/cjs/index.js"
    }
  },
  "repository": "https://github.com/input-output-hk/cardano-js-sdk",
  "publishConfig": {
    "access": "public"
  },
  "sideEffects": false,
  "contributors": [
    "Rhys Bartels-Waller <rhys.bartelswaller@iohk.io> (https://iohk.io)",
    "Martynas Kazlauskas <martynas.kazlauskas@iohk.io> (https://iohk.io)",
    "Daniele Ricci <daniele.ricci@iohk.io> (https://iohk.io)",
    "Ivaylo Andonov <ivaylo.andonov@iohk.io> (https://iohk.io)",
    "Mircea Hasegan <mircea.hasegan@iohk.io> (https://iohk.io)",
    "Angel Castillo Bacigalupi <angel.castillo@iohk.io> (https://iohk.io)",
    "Seung Eun Song <seungeun.song@iohk.io> (https://iohk.io)",
    "Dmytro Iakymenko <dmytro.iakymenko@iohk.io> (https://iohk.io)",
    "Tomislav Horaček <tomislav.horacek@iohk.io> (https://iohk.io)",
    "Michael Chappell <michael.chappell@iohk.io> (https://iohk.io)",
    "Leonel Gobbi <leonel.gobbi@globant.com> (https://www.globant.com)",
    "Juan Cruz Vieiro <juan.vieiro@globant.com> (https://www.globant.com)"
  ],
  "license": "Apache-2.0",
  "scripts": {
    "build:esm": "tsc -p src/tsconfig.json --outDir ./dist/esm --module es2020",
    "build:cjs": "tsc --build src",
    "build": "run-s build:cjs build:esm module-fixup",
    "circular-deps:check": "madge --circular dist",
    "module-fixup": "shx cp ../../build/cjs-package.json ./dist/cjs/package.json && cp ../../build/esm-package.json ./dist/esm/package.json",
    "tscNoEmit": "shx echo typescript --noEmit command not implemented yet",
    "cleanup:dist": "shx rm -rf dist",
    "cleanup:nm": "shx rm -rf node_modules",
    "cleanup": "run-s cleanup:dist cleanup:nm",
    "coverage": "yarn test --coverage",
    "lint": "eslint -c ../../complete.eslintrc.js \"src/**/*.ts\" \"test/**/*.ts\"",
    "lint:fix": "yarn lint --fix",
    "prepack": "yarn build",
    "test": "jest -c ./jest.config.js",
    "test:build:verify": "tsc --build ./test",
    "test:hw": "jest ./test/hardware/* -c ./hw.jest.config.js --runInBand",
    "test:debug": "DEBUG=true yarn test",
    "test:e2e": "shx echo 'test:e2e' command not implemented yet"
  },
  "devDependencies": {
    "@cardano-foundation/ledgerjs-hw-app-cardano": "^5.0.0",
<<<<<<< HEAD
    "@cardano-ogmios/client": "5.5.7",
    "@cardano-sdk/ogmios": "^0.8.0-nightly.3",
    "@cardano-sdk/util-dev": "^0.7.0-nightly.2",
=======
    "@cardano-ogmios/client": "5.6.0",
    "@cardano-sdk/ogmios": "^0.7.0",
    "@cardano-sdk/util-dev": "^0.6.0",
>>>>>>> a4eb452d
    "@types/node-hid": "^1.3.1",
    "@types/pouchdb": "^6.4.0",
    "bunyan": "^1.8.15",
    "envalid": "^7.3.0",
    "eslint": "^7.32.0",
    "jest": "^28.1.3",
    "jest-webextension-mock": "^3.7.19",
    "madge": "^5.0.1",
    "mock-browser": "^0.92.14",
    "npm-run-all": "^4.1.5",
    "shx": "^0.3.3",
    "ts-jest": "^28.0.7",
    "typescript": "^4.7.4",
    "wait-on": "^6.0.1",
    "webextension-polyfill": "^0.9.0"
  },
  "dependencies": {
    "@cardano-sdk/core": "^0.8.0-nightly.3",
    "@cardano-sdk/crypto": "^0.1.0",
<<<<<<< HEAD
    "@cardano-sdk/dapp-connector": "^0.6.2-nightly.3",
    "@cardano-sdk/input-selection": "^0.7.1-nightly.3",
    "@cardano-sdk/key-management": "^0.3.1-nightly.3",
    "@cardano-sdk/util": "^0.7.1-nightly.1",
    "@cardano-sdk/util-rxjs": "^0.4.4-nightly.3",
=======
    "@cardano-sdk/dapp-connector": "^0.6.1",
    "@cardano-sdk/input-selection": "^0.7.0",
    "@cardano-sdk/key-management": "^0.3.0",
    "@cardano-sdk/tx-construction": "^0.1.0",
    "@cardano-sdk/util": "^0.7.0",
    "@cardano-sdk/util-rxjs": "^0.4.3",
>>>>>>> a4eb452d
    "backoff-rxjs": "^7.0.0",
    "delay": "^5.0.0",
    "emittery": "^0.10.0",
    "lodash": "^4.17.21",
    "pouchdb": "^7.3.0",
    "rxjs": "^7.4.0",
    "ts-custom-error": "^3.2.0",
    "ts-log": "^2.2.3"
  },
  "files": [
    "dist/*",
    "!dist/tsconfig.tsbuildinfo",
    "LICENSE",
    "NOTICE"
  ]
}<|MERGE_RESOLUTION|>--- conflicted
+++ resolved
@@ -55,15 +55,9 @@
   },
   "devDependencies": {
     "@cardano-foundation/ledgerjs-hw-app-cardano": "^5.0.0",
-<<<<<<< HEAD
-    "@cardano-ogmios/client": "5.5.7",
+    "@cardano-ogmios/client": "5.6.0",
     "@cardano-sdk/ogmios": "^0.8.0-nightly.3",
     "@cardano-sdk/util-dev": "^0.7.0-nightly.2",
-=======
-    "@cardano-ogmios/client": "5.6.0",
-    "@cardano-sdk/ogmios": "^0.7.0",
-    "@cardano-sdk/util-dev": "^0.6.0",
->>>>>>> a4eb452d
     "@types/node-hid": "^1.3.1",
     "@types/pouchdb": "^6.4.0",
     "bunyan": "^1.8.15",
@@ -83,20 +77,12 @@
   "dependencies": {
     "@cardano-sdk/core": "^0.8.0-nightly.3",
     "@cardano-sdk/crypto": "^0.1.0",
-<<<<<<< HEAD
     "@cardano-sdk/dapp-connector": "^0.6.2-nightly.3",
     "@cardano-sdk/input-selection": "^0.7.1-nightly.3",
     "@cardano-sdk/key-management": "^0.3.1-nightly.3",
+    "@cardano-sdk/tx-construction": "^0.1.0",
     "@cardano-sdk/util": "^0.7.1-nightly.1",
     "@cardano-sdk/util-rxjs": "^0.4.4-nightly.3",
-=======
-    "@cardano-sdk/dapp-connector": "^0.6.1",
-    "@cardano-sdk/input-selection": "^0.7.0",
-    "@cardano-sdk/key-management": "^0.3.0",
-    "@cardano-sdk/tx-construction": "^0.1.0",
-    "@cardano-sdk/util": "^0.7.0",
-    "@cardano-sdk/util-rxjs": "^0.4.3",
->>>>>>> a4eb452d
     "backoff-rxjs": "^7.0.0",
     "delay": "^5.0.0",
     "emittery": "^0.10.0",
