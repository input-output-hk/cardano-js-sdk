--- conflicted
+++ resolved
@@ -53,15 +53,9 @@
   },
   "devDependencies": {
     "@cardano-foundation/ledgerjs-hw-app-cardano": "^5.0.0",
-<<<<<<< HEAD
-    "@cardano-ogmios/client": "5.5.5",
+    "@cardano-ogmios/client": "5.5.7",
     "@cardano-sdk/ogmios": "^0.6.1-nightly.0",
     "@cardano-sdk/util-dev": "^0.5.1-nightly.0",
-=======
-    "@cardano-ogmios/client": "5.5.7",
-    "@cardano-sdk/ogmios": "^0.6.0",
-    "@cardano-sdk/util-dev": "^0.5.0",
->>>>>>> 3b7c820c
     "@types/node-hid": "^1.3.1",
     "@types/pouchdb": "^6.4.0",
     "bunyan": "^1.8.15",
