{
  "name": "@cardano-sdk/wallet",
  "version": "0.6.0-nightly.11",
  "description": "Wallet modules",
  "engines": {
    "node": "^14"
  },
  "main": "dist/cjs/index.js",
  "module": "dist/esm/index.js",
  "exports": {
    ".": {
      "import": "./dist/esm/index.js",
      "require": "./dist/cjs/index.js"
    }
  },
  "repository": "https://github.com/input-output-hk/cardano-js-sdk",
  "publishConfig": {
    "access": "public"
  },
  "contributors": [
    "Rhys Bartels-Waller <rhys.bartelswaller@iohk.io> (https://iohk.io)",
    "Martynas Kazlauskas <martynas.kazlauskas@iohk.io> (https://iohk.io)",
    "Daniele Ricci <daniele.ricci@iohk.io> (https://iohk.io)",
    "Ivaylo Andonov <ivaylo.andonov@iohk.io> (https://iohk.io)",
    "Mircea Hasegan <mircea.hasegan@iohk.io> (https://iohk.io)",
    "Angel Castillo Bacigalupi <angel.castillo@iohk.io> (https://iohk.io)",
    "Seung Eun Song <seungeun.song@iohk.io> (https://iohk.io)",
    "Dmytro Iakymenko <dmytro.iakymenko@iohk.io> (https://iohk.io)",
    "Tomislav Horaček <tomislav.horacek@iohk.io> (https://iohk.io)",
    "Michael Chappell <michael.chappell@iohk.io> (https://iohk.io)",
    "Leonel Gobbi <leonel.gobbi@globant.com> (https://www.globant.com)",
    "Juan Cruz Vieiro <juan.vieiro@globant.com> (https://www.globant.com)"
  ],
  "license": "Apache-2.0",
  "scripts": {
    "build:esm": "tsc -p src/tsconfig.json --outDir ./dist/esm --module es2020",
    "build:cjs": "tsc --build src",
    "build": "run-s build:cjs build:esm module-fixup",
    "module-fixup": "shx cp ../../build/cjs-package.json ./dist/cjs/package.json && cp ../../build/esm-package.json ./dist/esm/package.json",
    "tscNoEmit": "shx echo typescript --noEmit command not implemented yet",
    "cleanup:dist": "shx rm -rf dist",
    "cleanup:nm": "shx rm -rf node_modules",
    "cleanup": "run-s cleanup:dist cleanup:nm",
    "coverage": "yarn test --coverage",
    "lint": "eslint -c ../../complete.eslintrc.js \"src/**/*.ts\" \"test/**/*.ts\"",
    "lint:fix": "yarn lint --fix",
    "prepack": "yarn build",
    "test": "jest -c ./jest.config.js",
    "test:build:verify": "tsc --build ./test",
    "test:hw": "jest ./test/hardware/* -c ./hw.jest.config.js --runInBand",
    "test:debug": "DEBUG=true yarn test",
    "test:e2e": "shx echo 'test:e2e' command not implemented yet"
  },
  "devDependencies": {
    "@cardano-ogmios/client": "5.5.2",
    "@cardano-sdk/ogmios": "^0.6.0-nightly.10",
    "@cardano-sdk/util-dev": "^0.5.0-nightly.9",
    "@types/node": "14.18.12",
    "@types/node-hid": "^1.3.1",
    "@types/pouchdb": "^6.4.0",
    "bunyan": "^1.8.15",
    "envalid": "^7.3.0",
    "eslint": "^7.32.0",
    "jest": "^28.1.3",
    "jest-webextension-mock": "^3.7.19",
    "mock-browser": "^0.92.14",
    "npm-run-all": "^4.1.5",
    "shx": "^0.3.3",
    "ts-jest": "^28.0.7",
    "typescript": "^4.7.4",
    "wait-on": "^6.0.1",
    "webextension-polyfill": "^0.9.0"
  },
  "dependencies": {
<<<<<<< HEAD
    "@cardano-sdk/cip30": "^0.5.1-nightly.12",
    "@cardano-sdk/core": "^0.6.0-nightly.9",
    "@cardano-sdk/input-selection": "^0.6.0-nightly.1",
    "@cardano-sdk/key-management": "^0.2.0-nightly.6",
    "@cardano-sdk/util": "^0.6.0-nightly.2",
    "@cardano-sdk/util-rxjs": "^0.4.2-nightly.12",
=======
    "@cardano-sdk/core": "^0.5.0",
    "@cardano-sdk/dapp-connector": "^0.5.0",
    "@cardano-sdk/input-selection": "^0.5.0",
    "@cardano-sdk/key-management": "^0.1.0",
    "@cardano-sdk/util": "^0.5.0",
    "@cardano-sdk/util-rxjs": "^0.4.1",
>>>>>>> 9ba1b819
    "backoff-rxjs": "^7.0.0",
    "delay": "^5.0.0",
    "emittery": "^0.10.0",
    "lodash": "^4.17.21",
    "pouchdb": "^7.3.0",
    "rxjs": "^7.4.0",
    "ts-custom-error": "^3.2.0",
    "ts-log": "^2.2.3"
  },
  "files": [
    "dist/*",
    "!dist/tsconfig.tsbuildinfo",
    "LICENSE",
    "NOTICE"
  ]
}<|MERGE_RESOLUTION|>--- conflicted
+++ resolved
@@ -72,21 +72,12 @@
     "webextension-polyfill": "^0.9.0"
   },
   "dependencies": {
-<<<<<<< HEAD
-    "@cardano-sdk/cip30": "^0.5.1-nightly.12",
     "@cardano-sdk/core": "^0.6.0-nightly.9",
+    "@cardano-sdk/dapp-connector": "^0.5.1-nightly.12",
     "@cardano-sdk/input-selection": "^0.6.0-nightly.1",
     "@cardano-sdk/key-management": "^0.2.0-nightly.6",
     "@cardano-sdk/util": "^0.6.0-nightly.2",
     "@cardano-sdk/util-rxjs": "^0.4.2-nightly.12",
-=======
-    "@cardano-sdk/core": "^0.5.0",
-    "@cardano-sdk/dapp-connector": "^0.5.0",
-    "@cardano-sdk/input-selection": "^0.5.0",
-    "@cardano-sdk/key-management": "^0.1.0",
-    "@cardano-sdk/util": "^0.5.0",
-    "@cardano-sdk/util-rxjs": "^0.4.1",
->>>>>>> 9ba1b819
     "backoff-rxjs": "^7.0.0",
     "delay": "^5.0.0",
     "emittery": "^0.10.0",
