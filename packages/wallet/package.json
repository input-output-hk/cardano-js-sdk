--- conflicted
+++ resolved
@@ -1,10 +1,6 @@
 {
   "name": "@cardano-sdk/wallet",
-<<<<<<< HEAD
-  "version": "0.5.0-nightly.10",
-=======
   "version": "0.5.0",
->>>>>>> d8254386
   "description": "Wallet modules",
   "engines": {
     "node": "^14"
@@ -57,13 +53,8 @@
   },
   "devDependencies": {
     "@cardano-ogmios/client": "5.5.2",
-<<<<<<< HEAD
-    "@cardano-sdk/ogmios": "^0.5.0-nightly.4",
-    "@cardano-sdk/util-dev": "^0.4.1-nightly.7",
-=======
     "@cardano-sdk/ogmios": "^0.5.0",
     "@cardano-sdk/util-dev": "^0.4.1",
->>>>>>> d8254386
     "@types/node": "14.18.12",
     "@types/node-hid": "^1.3.1",
     "@types/pbkdf2": "^3.1.0",
@@ -84,19 +75,11 @@
   },
   "dependencies": {
     "@cardano-foundation/ledgerjs-hw-app-cardano": "5.0.0",
-<<<<<<< HEAD
-    "@cardano-sdk/cip2": "^0.5.0-nightly.7",
-    "@cardano-sdk/cip30": "^0.5.0-nightly.4",
-    "@cardano-sdk/core": "^0.5.0-nightly.7",
-    "@cardano-sdk/util": "^0.5.0-nightly.1",
-    "@cardano-sdk/util-rxjs": "^0.4.1-nightly.7",
-=======
     "@cardano-sdk/cip2": "^0.5.0",
     "@cardano-sdk/cip30": "^0.5.0",
     "@cardano-sdk/core": "^0.5.0",
     "@cardano-sdk/util": "^0.5.0",
     "@cardano-sdk/util-rxjs": "^0.4.1",
->>>>>>> d8254386
     "@emurgo/cardano-message-signing-nodejs": "^1.0.1",
     "@ledgerhq/hw-transport": "^6.27.1",
     "@ledgerhq/hw-transport-node-hid-noevents": "6.27.1",
