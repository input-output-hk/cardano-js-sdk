{
  "name": "@cardano-sdk/wallet",
  "version": "0.37.4",
  "description": "Wallet modules",
  "engines": {
    "node": ">=16.20.2"
  },
  "main": "dist/cjs/index.js",
  "module": "dist/esm/index.js",
  "exports": {
    ".": {
      "import": "./dist/esm/index.js",
      "require": "./dist/cjs/index.js"
    }
  },
  "repository": "https://github.com/input-output-hk/cardano-js-sdk",
  "publishConfig": {
    "access": "public"
  },
  "sideEffects": false,
  "license": "Apache-2.0",
  "scripts": {
    "build:esm": "tsc -p src/tsconfig.json --outDir ./dist/esm --module es2020",
    "build:cjs": "tsc --build src",
    "build": "run-s build:cjs build:esm module-fixup",
    "circular-deps:check": "madge --circular dist/cjs",
    "module-fixup": "cp ../../build/cjs-package.json ./dist/cjs/package.json && cp ../../build/esm-package.json ./dist/esm/package.json",
    "tscNoEmit": "echo typescript --noEmit command not implemented yet",
    "cleanup:dist": "rm -rf dist",
    "cleanup:nm": "rm -rf node_modules",
    "cleanup": "rm -rf dist node_modules",
    "coverage": "yarn test --coverage || true",
    "lint": "eslint -c ../../complete.eslintrc.js \"src/**/*.ts\" \"test/**/*.ts\"",
    "lint:fix": "yarn lint --fix",
    "prepack": "yarn build",
    "test": "jest -c ./jest.config.js",
    "test:build:verify": "tsc --build ./test",
    "test:hw:ledger": "jest ./test/hardware/ledger/* -c ./hw.jest.config.js --runInBand",
    "test:hw:trezor": "jest ./test/hardware/trezor/* -c ./hw.jest.config.js --runInBand",
    "test:debug": "DEBUG=true yarn test",
    "test:e2e": "echo 'test:e2e' command not implemented yet"
  },
  "devDependencies": {
<<<<<<< HEAD
    "@cardano-foundation/ledgerjs-hw-app-cardano": "^6.0.0",
    "@cardano-ogmios/client": "6.2.0",
=======
    "@cardano-foundation/ledgerjs-hw-app-cardano": "^7.1.2",
    "@cardano-ogmios/client": "5.6.0",
>>>>>>> e7867d32
    "@cardano-sdk/cardano-services-client": "workspace:~",
    "@cardano-sdk/ogmios": "workspace:~",
    "@cardano-sdk/util-dev": "workspace:~",
    "@ledgerhq/hw-transport-node-hid-noevents": "^6.27.12",
    "@types/node-hid": "^1.3.1",
    "@types/pouchdb": "^6.4.0",
    "bunyan": "^1.8.15",
    "envalid": "^7.3.0",
    "eslint": "^7.32.0",
    "jest": "^28.1.3",
    "jest-webextension-mock": "^3.7.19",
    "madge": "^5.0.1",
    "mock-browser": "^0.92.14",
    "npm-run-all": "^4.1.5",
    "ts-jest": "^28.0.7",
    "typescript": "^4.7.4",
    "wait-on": "^6.0.1",
    "webextension-polyfill": "^0.9.0"
  },
  "dependencies": {
    "@cardano-sdk/core": "workspace:~",
    "@cardano-sdk/crypto": "workspace:~",
    "@cardano-sdk/dapp-connector": "workspace:~",
    "@cardano-sdk/hardware-ledger": "workspace:~",
    "@cardano-sdk/hardware-trezor": "workspace:~",
    "@cardano-sdk/input-selection": "workspace:~",
    "@cardano-sdk/key-management": "workspace:~",
    "@cardano-sdk/tx-construction": "workspace:~",
    "@cardano-sdk/util": "workspace:~",
    "@cardano-sdk/util-rxjs": "workspace:~",
    "backoff-rxjs": "^7.0.0",
    "bignumber.js": "^9.1.1",
    "delay": "^5.0.0",
    "emittery": "^0.10.0",
    "lodash": "^4.17.21",
    "pouchdb": "^7.3.0",
    "rxjs": "^7.4.0",
    "ts-custom-error": "^3.2.0",
    "ts-log": "^2.2.3"
  },
  "files": [
    "dist/*",
    "!dist/tsconfig.tsbuildinfo",
    "LICENSE",
    "NOTICE"
  ]
}<|MERGE_RESOLUTION|>--- conflicted
+++ resolved
@@ -41,13 +41,8 @@
     "test:e2e": "echo 'test:e2e' command not implemented yet"
   },
   "devDependencies": {
-<<<<<<< HEAD
-    "@cardano-foundation/ledgerjs-hw-app-cardano": "^6.0.0",
+    "@cardano-foundation/ledgerjs-hw-app-cardano": "^7.1.2",
     "@cardano-ogmios/client": "6.2.0",
-=======
-    "@cardano-foundation/ledgerjs-hw-app-cardano": "^7.1.2",
-    "@cardano-ogmios/client": "5.6.0",
->>>>>>> e7867d32
     "@cardano-sdk/cardano-services-client": "workspace:~",
     "@cardano-sdk/ogmios": "workspace:~",
     "@cardano-sdk/util-dev": "workspace:~",
