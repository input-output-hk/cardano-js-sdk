--- conflicted
+++ resolved
@@ -1,10 +1,6 @@
 {
   "name": "@cardano-sdk/wallet",
-<<<<<<< HEAD
-  "version": "0.10.0-nightly.2",
-=======
   "version": "0.10.0",
->>>>>>> 8108ee32
   "description": "Wallet modules",
   "engines": {
     "node": ">=14.20.1"
@@ -60,13 +56,8 @@
   "devDependencies": {
     "@cardano-foundation/ledgerjs-hw-app-cardano": "^6.0.0",
     "@cardano-ogmios/client": "5.6.0",
-<<<<<<< HEAD
-    "@cardano-sdk/ogmios": "^0.10.0-nightly.2",
-    "@cardano-sdk/util-dev": "^0.8.0-nightly.1",
-=======
     "@cardano-sdk/ogmios": "^0.10.0",
     "@cardano-sdk/util-dev": "^0.8.0",
->>>>>>> 8108ee32
     "@types/node-hid": "^1.3.1",
     "@types/pouchdb": "^6.4.0",
     "bunyan": "^1.8.15",
@@ -84,16 +75,6 @@
     "webextension-polyfill": "^0.9.0"
   },
   "dependencies": {
-<<<<<<< HEAD
-    "@cardano-sdk/core": "^0.10.0-nightly.2",
-    "@cardano-sdk/crypto": "^0.1.3-nightly.2",
-    "@cardano-sdk/dapp-connector": "^0.8.0-nightly.1",
-    "@cardano-sdk/input-selection": "^0.9.0-nightly.1",
-    "@cardano-sdk/key-management": "^0.5.0-nightly.1",
-    "@cardano-sdk/tx-construction": "^0.3.0-nightly.1",
-    "@cardano-sdk/util": "^0.8.2-nightly.2",
-    "@cardano-sdk/util-rxjs": "^0.4.6-nightly.2",
-=======
     "@cardano-sdk/core": "^0.10.0",
     "@cardano-sdk/crypto": "^0.1.3",
     "@cardano-sdk/dapp-connector": "^0.8.0",
@@ -102,7 +83,6 @@
     "@cardano-sdk/tx-construction": "^0.3.0",
     "@cardano-sdk/util": "^0.8.2",
     "@cardano-sdk/util-rxjs": "^0.4.6",
->>>>>>> 8108ee32
     "backoff-rxjs": "^7.0.0",
     "delay": "^5.0.0",
     "emittery": "^0.10.0",
