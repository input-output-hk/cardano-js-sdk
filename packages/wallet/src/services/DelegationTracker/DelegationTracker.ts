--- conflicted
+++ resolved
@@ -10,11 +10,6 @@
   createRewardAccountsTracker,
   createRewardsProvider
 } from './RewardAccounts';
-import {
-  RegAndDeregCertificateTypes,
-  StakeDelegationCertificateTypes,
-  transactionsWithCertificates
-} from './transactionCertificates';
 import { RetryBackoffConfig } from 'backoff-rxjs';
 import { RewardsHistoryProvider, createRewardsHistoryProvider, createRewardsHistoryTracker } from './RewardsHistory';
 import { Shutdown, contextLogger } from '@cardano-sdk/util';
@@ -23,6 +18,7 @@
 import { TxWithEpoch } from './types';
 import { WalletStores } from '../../persistence';
 import { createDelegationDistributionTracker } from './DelegationDistributionTracker';
+import { transactionsWithCertificates } from './transactionCertificates';
 
 export const createBlockEpochProvider =
   (
@@ -78,13 +74,8 @@
 const hasDelegationCert = (certificates: Array<Cardano.Certificate> | undefined): boolean =>
   !!certificates &&
   certificates.some((cert) =>
-<<<<<<< HEAD
-    [...RegAndDeregCertificateTypes, ...StakeDelegationCertificateTypes].includes(
-      cert.__typename as RegAndDeregCertificateTypes | StakeDelegationCertificateTypes
-=======
     [...Cardano.RegAndDeregCertificateTypes, ...Cardano.StakeDelegationCertificateTypes].includes(
       cert.__typename as Cardano.RegAndDeregCertificateTypes | Cardano.StakeDelegationCertificateTypes
->>>>>>> 19de370f
     )
   );
 
@@ -150,11 +141,7 @@
     transactionsTracker,
     rewardAccountAddresses$,
     slotEpochCalc$,
-<<<<<<< HEAD
-    [...RegAndDeregCertificateTypes, ...StakeDelegationCertificateTypes]
-=======
     [...Cardano.RegAndDeregCertificateTypes, ...Cardano.StakeDelegationCertificateTypes]
->>>>>>> 19de370f
   ).pipe(tap((transactionsWithEpochs) => logger.debug(`Found ${transactionsWithEpochs.length} staking transactions`)));
 
   const rewardsHistory$ = new TrackerSubject(
