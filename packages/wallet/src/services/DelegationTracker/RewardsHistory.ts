import { BigIntMath, isNotNil } from '@cardano-sdk/util';
import { Cardano, Reward, getCertificatesByType } from '@cardano-sdk/core';
import { KeyValueStore } from '../../persistence';
import { Logger } from 'ts-log';
import { Observable, concat, distinctUntilChanged, map, of, switchMap, tap } from 'rxjs';
import { RetryBackoffConfig } from 'backoff-rxjs';
import { RewardsHistory } from '../types';
import { StakeDelegationCertificateTypes } from './transactionCertificates';
import { TrackedRewardsProvider } from '../ProviderTracker';
import { TxWithEpoch } from './types';
import { coldObservableProvider } from '@cardano-sdk/util-rxjs';
import first from 'lodash/first';
import flatten from 'lodash/flatten';
import sortBy from 'lodash/sortBy';

const DELEGATION_EPOCHS_AHEAD_COUNT = 2;

export const calcFirstDelegationEpoch = (epoch: Cardano.EpochNo): number => epoch + DELEGATION_EPOCHS_AHEAD_COUNT;

const sumRewards = (arrayOfRewards: Reward[]) => BigIntMath.sum(arrayOfRewards.map(({ rewards }) => rewards));
const avgReward = (arrayOfRewards: Reward[]) => sumRewards(arrayOfRewards) / BigInt(arrayOfRewards.length);

export const createRewardsHistoryProvider =
  (rewardsProvider: TrackedRewardsProvider, retryBackoffConfig: RetryBackoffConfig) =>
  (
    rewardAccounts: Cardano.RewardAccount[],
    lowerBound: Cardano.EpochNo | null,
    onFatalError?: (value: unknown) => void
  ): Observable<Map<Cardano.RewardAccount, Reward[]>> => {
    if (lowerBound) {
      return coldObservableProvider({
        onFatalError,
        provider: () =>
          rewardsProvider.rewardsHistory({
            epochs: { lowerBound },
            rewardAccounts
          }),
        retryBackoffConfig
      });
    }
    rewardsProvider.setStatInitialized(rewardsProvider.stats.rewardsHistory$);
    return of(new Map());
  };

export type RewardsHistoryProvider = ReturnType<typeof createRewardsHistoryProvider>;

const firstDelegationEpoch$ = (transactions$: Observable<TxWithEpoch[]>, rewardAccounts: Cardano.RewardAccount[]) =>
  transactions$.pipe(
    map((transactions) =>
      first(
        transactions.filter(
<<<<<<< HEAD
          ({ tx }) => getCertificatesByType(tx, rewardAccounts, [...StakeDelegationCertificateTypes]).length > 0
=======
          ({ tx }) => getCertificatesByType(tx, rewardAccounts, Cardano.StakeDelegationCertificateTypes).length > 0
>>>>>>> 19de370f
        )
      )
    ),
    map((tx) => (isNotNil(tx) ? calcFirstDelegationEpoch(tx.epoch) : null)),
    distinctUntilChanged()
  );

export const createRewardsHistoryTracker = (
  transactions$: Observable<TxWithEpoch[]>,
  rewardAccounts$: Observable<Cardano.RewardAccount[]>,
  rewardsHistoryProvider: RewardsHistoryProvider,
  rewardsHistoryStore: KeyValueStore<Cardano.RewardAccount, Reward[]>,
  logger: Logger,
  onFatalError?: (value: unknown) => void
  // eslint-disable-next-line max-params
): Observable<RewardsHistory> =>
  rewardAccounts$
    .pipe(
      tap((rewardsAccounts) => logger.debug(`Fetching rewards for ${rewardsAccounts.length} accounts`)),
      switchMap((rewardAccounts) =>
        concat(
          rewardsHistoryStore
            .getValues(rewardAccounts)
            .pipe(map((rewards) => new Map(rewardAccounts.map((rewardAccount, i) => [rewardAccount, rewards[i]])))),
          firstDelegationEpoch$(transactions$, rewardAccounts).pipe(
            tap((firstEpoch) => logger.debug(`Fetching history rewards since epoch ${firstEpoch}`)),
            switchMap((firstEpoch) =>
              rewardsHistoryProvider(rewardAccounts, Cardano.EpochNo(firstEpoch!), onFatalError)
            ),
            tap((allRewards) =>
              rewardsHistoryStore.setAll([...allRewards.entries()].map(([key, value]) => ({ key, value })))
            )
          )
        )
      )
    )
    .pipe(
      map((rewardsByAccount) => {
        const all = sortBy(flatten([...rewardsByAccount.values()]), 'epoch');
        if (all.length === 0) {
          logger.debug('No rewards found');
          return {
            all: [],
            avgReward: null,
            lastReward: null,
            lifetimeRewards: 0n
          } as RewardsHistory;
        }

        const rewardsHistory: RewardsHistory = {
          all,
          avgReward: avgReward(all),
          lastReward: all[all.length - 1],
          lifetimeRewards: sumRewards(all)
        };
        logger.debug(
          `Rewards between epochs ${rewardsHistory.all[0].epoch} and ${
            rewardsHistory.all[rewardsHistory.all.length - 1].epoch
          }`,
          `average:${rewardsHistory.avgReward}`,
          `lastRewards:${rewardsHistory.lastReward}`,
          `lifetimeRewards:${rewardsHistory.lifetimeRewards}`
        );
        return rewardsHistory;
      })
    );<|MERGE_RESOLUTION|>--- conflicted
+++ resolved
@@ -5,7 +5,6 @@
 import { Observable, concat, distinctUntilChanged, map, of, switchMap, tap } from 'rxjs';
 import { RetryBackoffConfig } from 'backoff-rxjs';
 import { RewardsHistory } from '../types';
-import { StakeDelegationCertificateTypes } from './transactionCertificates';
 import { TrackedRewardsProvider } from '../ProviderTracker';
 import { TxWithEpoch } from './types';
 import { coldObservableProvider } from '@cardano-sdk/util-rxjs';
@@ -49,11 +48,7 @@
     map((transactions) =>
       first(
         transactions.filter(
-<<<<<<< HEAD
-          ({ tx }) => getCertificatesByType(tx, rewardAccounts, [...StakeDelegationCertificateTypes]).length > 0
-=======
           ({ tx }) => getCertificatesByType(tx, rewardAccounts, Cardano.StakeDelegationCertificateTypes).length > 0
->>>>>>> 19de370f
         )
       )
     ),
