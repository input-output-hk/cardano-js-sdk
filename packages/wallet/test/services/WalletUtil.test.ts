import * as Crypto from '@cardano-sdk/crypto';
import { AddressType, GroupedAddress } from '@cardano-sdk/key-management';
import { Cardano } from '@cardano-sdk/core';
import {
  PersonalWallet,
  WalletUtilContext,
  createInputResolver,
  createLazyWalletUtil,
  requiresForeignSignatures,
  setupWallet
} from '../../src';
import { ProtocolParametersRequiredByOutputValidator } from '@cardano-sdk/tx-construction';
import { createStubStakePoolProvider, mockProviders as mocks } from '@cardano-sdk/util-dev';
import { dummyLogger as logger } from 'ts-log';
import { of } from 'rxjs';
import { stakeKeyDerivationPath, testAsyncKeyAgent } from '../../../key-management/test/mocks';
import { waitForWalletStateSettle } from '../util';

describe('WalletUtil', () => {
  describe('createInputResolver', () => {
    it('resolveInput resolves inputs from provided utxo set', async () => {
      const utxo: Cardano.Utxo[] = [
        [
          {
            address: Cardano.PaymentAddress(
              'addr_test1qz2fxv2umyhttkxyxp8x0dlpdt3k6cwng5pxj3jhsydzer3jcu5d8ps7zex2k2xt3uqxgjqnnj83ws8lhrn648jjxtwq2ytjqp'
            ),
            index: 0,
            txId: Cardano.TransactionId('0f3abbc8fc19c2e61bab6059bf8a466e6e754833a08a62a6c56fe0e78f19d9d5')
          },
          {
            address: Cardano.PaymentAddress('addr_test1vr8nl4u0u6fmtfnawx2rxfz95dy7m46t6dhzdftp2uha87syeufdg'),
            value: { coins: 50_000_000n }
          }
        ]
      ];
      const resolver = createInputResolver({ utxo: { available$: of(utxo) } });
      expect(
        await resolver.resolveInput({
          index: 0,
          txId: Cardano.TransactionId('0f3abbc8fc19c2e61bab6059bf8a466e6e754833a08a62a6c56fe0e78f19d9d5')
        })
      ).toEqual({
        address: 'addr_test1vr8nl4u0u6fmtfnawx2rxfz95dy7m46t6dhzdftp2uha87syeufdg',
        value: { coins: 50_000_000n }
      });
      expect(
        await resolver.resolveInput({
          index: 0,
          txId: Cardano.TransactionId('0f3abbc8fc19c2e61bab6059bf8a466e6e754833a08a62a6c56fe0e78f19d9d4')
        })
      ).toBeNull();
    });
  });

  describe('createLazyWalletUtil', () => {
    it('awaits for "initialize" to be called before resolving call to any util', async () => {
      const util = createLazyWalletUtil();
      const resultPromise = util.validateValue({ coins: 2_000_000n });
      util.initialize({
        protocolParameters$: of<ProtocolParametersRequiredByOutputValidator>({
          coinsPerUtxoByte: 4310,
          maxValueSize: 90
        })
      } as WalletUtilContext);
      const result = await resultPromise;
      expect(result.coinMissing).toBe(0n);
    });
  });

  describe('requiresForeignSignatures', () => {
    const address = mocks.utxo[0][0].address!;
    let txSubmitProvider: mocks.TxSubmitProviderStub;
    let networkInfoProvider: mocks.NetworkInfoProviderStub;
    let wallet: PersonalWallet;
    let utxoProvider: mocks.UtxoProviderStub;
    let tx: Cardano.Tx;

    const foreignRewardAccount = Cardano.RewardAccount(
      'stake_test1uqfu74w3wh4gfzu8m6e7j987h4lq9r3t7ef5gaw497uu85qsqfy27'
    );
    const foreignRewardAccountHash = Cardano.RewardAccount.toHash(foreignRewardAccount);

    let dRepCredential: Crypto.Ed25519PublicKeyHex;
    let dRepKeyHash: Crypto.Hash28ByteBase16;
    const foreignDRepKeyHash = Crypto.Hash28ByteBase16('8293d319ef5b3ac72366dd28006bd315b715f7e7cfcbd3004129b80d');

    beforeEach(async () => {
      txSubmitProvider = mocks.mockTxSubmitProvider();
      networkInfoProvider = mocks.mockNetworkInfoProvider();
      utxoProvider = mocks.mockUtxoProvider();
      const assetProvider = mocks.mockAssetProvider();
      const stakePoolProvider = createStubStakePoolProvider();
      const rewardsProvider = mocks.mockRewardsProvider();
      const chainHistoryProvider = mocks.mockChainHistoryProvider();
      const groupedAddress: GroupedAddress = {
        accountIndex: 0,
        address,
        index: 0,
        networkId: Cardano.NetworkId.Testnet,
        rewardAccount: mocks.rewardAccount,
        stakeKeyDerivationPath,
        type: AddressType.External
      };
      ({ wallet } = await setupWallet({
        bip32Ed25519: new Crypto.SodiumBip32Ed25519(),
        createKeyAgent: async (dependencies) => {
          const asyncKeyAgent = await testAsyncKeyAgent([groupedAddress], dependencies);
          asyncKeyAgent.deriveAddress = jest.fn().mockResolvedValue(groupedAddress);
          return asyncKeyAgent;
        },
        createWallet: async (keyAgent) =>
          new PersonalWallet(
            { name: 'Test Wallet' },
            {
              assetProvider,
              chainHistoryProvider,
              keyAgent,
              logger,
              networkInfoProvider,
              rewardsProvider,
              stakePoolProvider,
              txSubmitProvider,
              utxoProvider
            }
          ),
        logger
      }));

      await waitForWalletStateSettle(wallet);

      const props = {
        certificates: [
          {
            __typename: Cardano.CertificateType.StakeDeregistration,
            stakeCredential: {
              hash: Crypto.Hash28ByteBase16.fromEd25519KeyHashHex(mocks.stakeKeyHash),
              type: Cardano.CredentialType.KeyHash
            }
          } as Cardano.StakeAddressCertificate
        ],
        collaterals: new Set([mocks.utxo[2][0]]),
        outputs: new Set([
          {
            address: Cardano.PaymentAddress(
              'addr_test1qpu5vlrf4xkxv2qpwngf6cjhtw542ayty80v8dyr49rf5ewvxwdrt70qlcpeeagscasafhffqsxy36t90ldv06wqrk2qum8x5w'
            ),
            value: { coins: 11_111_111n }
          }
        ])
      };

      tx = await wallet.finalizeTx({ tx: await wallet.initializeTx(props) });

      dRepCredential = await wallet.getPubDRepKey();
      dRepKeyHash = Crypto.Hash28ByteBase16.fromEd25519KeyHashHex(
        (await Crypto.Ed25519PublicKey.fromHex(dRepCredential).hash()).hex()
      );
    });

    afterEach(() => {
      wallet.shutdown();
    });

    it('returns false when all inputs and certificates are accounted for ', async () => {
      // Inputs are selected by input selection algorithm
      expect(tx.body.inputs.length).toBeGreaterThanOrEqual(1);
      expect(tx.body.certificates!.length).toBe(1);
      expect(await requiresForeignSignatures(tx, wallet)).toBeFalsy();
    });

    it('returns false when a GenesisKeyDelegation certificate can not be accounted for ', async () => {
      tx.body.certificates = [
        {
          __typename: Cardano.CertificateType.GenesisKeyDelegation,
          genesisDelegateHash: Crypto.Hash28ByteBase16('00000000000000000000000000000000000000000000000000000000'),
          genesisHash: Crypto.Hash28ByteBase16('00000000000000000000000000000000000000000000000000000000'),
          vrfKeyHash: Crypto.Hash32ByteBase16('0000000000000000000000000000000000000000000000000000000000000000')
        } as Cardano.GenesisKeyDelegationCertificate,
        ...tx.body.certificates!
      ];

      expect(await requiresForeignSignatures(tx, wallet)).toBeFalsy();
    });

    describe('StakeCredential based check', () => {
      it('detects foreign stakeKeyHash in StakeDeregistration certificate', async () => {
        tx.body.certificates = [
          {
            __typename: Cardano.CertificateType.StakeDeregistration,
            stakeCredential: {
              hash: Crypto.Hash28ByteBase16.fromEd25519KeyHashHex(foreignRewardAccountHash),
              type: Cardano.CredentialType.KeyHash
            }
          } as Cardano.StakeAddressCertificate,
          ...tx.body.certificates!
        ];
        expect(await requiresForeignSignatures(tx, wallet)).toBeTruthy();
      });

      it('detects foreign stakeKeyHash in StakeDelegation certificate', async () => {
        tx.body.certificates = [
          {
            __typename: Cardano.CertificateType.StakeDelegation,
            poolId: Cardano.PoolId.fromKeyHash(foreignRewardAccountHash),
            stakeCredential: {
              hash: Crypto.Hash28ByteBase16.fromEd25519KeyHashHex(foreignRewardAccountHash),
              type: Cardano.CredentialType.KeyHash
            }
          } as Cardano.StakeDelegationCertificate,
          ...tx.body.certificates!
        ];
        expect(await requiresForeignSignatures(tx, wallet)).toBeTruthy();
      });

      it('detects foreign pool owner in PoolRegistration certificate', async () => {
        tx.body.certificates = [
          {
            __typename: Cardano.CertificateType.PoolRegistration,
            poolParameters: {
              cost: 340n,
              id: Cardano.PoolId.fromKeyHash(foreignRewardAccountHash),
              margin: {
                denominator: 50,
                numerator: 10
              },
              owners: [foreignRewardAccount],
              pledge: 10_000n,
              relays: [
                {
                  __typename: 'RelayByName',
                  hostname: 'localhost'
                }
              ],
              rewardAccount: Cardano.RewardAccount('stake_test1uqfu74w3wh4gfzu8m6e7j987h4lq9r3t7ef5gaw497uu85qsqfy27'),
              vrf: Cardano.VrfVkHex('641d042ed39c2c258d381060c1424f40ef8abfe25ef566f4cb22477c42b2a014')
            }
          } as Cardano.PoolRegistrationCertificate,
          ...tx.body.certificates!
        ];

        expect(await requiresForeignSignatures(tx, wallet)).toBeTruthy();
      });

      it('detects foreign poolId in PoolRetirement certificate', async () => {
        tx.body.certificates = [
          {
            __typename: Cardano.CertificateType.PoolRetirement,
            epoch: Cardano.EpochNo(100),
            poolId: Cardano.PoolId.fromKeyHash(foreignRewardAccountHash)
          } as Cardano.PoolRetirementCertificate,
          ...tx.body.certificates!
        ];

        expect(tx.body.inputs.length).toBeGreaterThanOrEqual(1);
        expect(tx.body.certificates!.length).toBe(2);
        expect(await requiresForeignSignatures(tx, wallet)).toBeTruthy();
      });

      it('returns false when a StakeRegistration certificate can not be accounted for', async () => {
        tx.body.certificates = [
          {
            __typename: Cardano.CertificateType.StakeRegistration,
            stakeCredential: {
              hash: Crypto.Hash28ByteBase16.fromEd25519KeyHashHex(foreignRewardAccountHash),
              type: Cardano.CredentialType.KeyHash
            }
          } as Cardano.StakeAddressCertificate,
          ...tx.body.certificates!
        ];
        expect(await requiresForeignSignatures(tx, wallet)).toBeFalsy();
      });

      it('accepts valid conway certificates', async () => {
        tx.body.certificates = [
          {
            __typename: Cardano.CertificateType.Registration,
<<<<<<< HEAD
            stakeKeyHash: mocks.stakeKeyHash
=======
            // using foreign intentionally because registration is not signed so it should be accepted
            stakeCredential: {
              hash: Crypto.Hash28ByteBase16.fromEd25519KeyHashHex(foreignRewardAccountHash),
              type: Cardano.CredentialType.KeyHash
            }
>>>>>>> 5912cb7b
          } as Cardano.NewStakeAddressCertificate,
          {
            __typename: Cardano.CertificateType.Unregistration,
            stakeCredential: {
              hash: Crypto.Hash28ByteBase16.fromEd25519KeyHashHex(mocks.stakeKeyHash),
              type: Cardano.CredentialType.KeyHash
            }
          } as Cardano.NewStakeAddressCertificate,
          {
            __typename: Cardano.CertificateType.VoteDelegation,
            stakeCredential: {
              hash: Crypto.Hash28ByteBase16.fromEd25519KeyHashHex(mocks.stakeKeyHash),
              type: Cardano.CredentialType.KeyHash
            }
          } as Cardano.VoteDelegationCertificate,
          {
            __typename: Cardano.CertificateType.StakeVoteDelegation,
            stakeCredential: {
              hash: Crypto.Hash28ByteBase16.fromEd25519KeyHashHex(mocks.stakeKeyHash),
              type: Cardano.CredentialType.KeyHash
            }
          } as Cardano.StakeVoteDelegationCertificate,
          {
            __typename: Cardano.CertificateType.StakeRegistrationDelegation,
            stakeCredential: {
              hash: Crypto.Hash28ByteBase16.fromEd25519KeyHashHex(mocks.stakeKeyHash),
              type: Cardano.CredentialType.KeyHash
            }
          } as Cardano.StakeRegistrationDelegationCertificate,
          {
            __typename: Cardano.CertificateType.VoteRegistrationDelegation,
            stakeCredential: {
              hash: Crypto.Hash28ByteBase16.fromEd25519KeyHashHex(mocks.stakeKeyHash),
              type: Cardano.CredentialType.KeyHash
            }
          } as Cardano.VoteRegistrationDelegationCertificate,
          {
            __typename: Cardano.CertificateType.StakeVoteRegistrationDelegation,
            stakeCredential: {
              hash: Crypto.Hash28ByteBase16.fromEd25519KeyHashHex(mocks.stakeKeyHash),
              type: Cardano.CredentialType.KeyHash
            }
          } as Cardano.StakeVoteRegistrationDelegationCertificate,
          ...tx.body.certificates!
        ];

        expect(await requiresForeignSignatures(tx, wallet)).toBeFalsy();
      });

      it('detects foreign VoteDelegation', async () => {
        tx.body.certificates = [
          {
            __typename: Cardano.CertificateType.VoteDelegation,
            stakeCredential: {
              hash: Crypto.Hash28ByteBase16.fromEd25519KeyHashHex(foreignRewardAccountHash),
              type: Cardano.CredentialType.KeyHash
            }
          } as Cardano.VoteDelegationCertificate,
          ...tx.body.certificates!
        ];

        expect(await requiresForeignSignatures(tx, wallet)).toBeTruthy();
      });

      it('detects foreign StakeVoteDelegation', async () => {
        tx.body.certificates = [
          {
            __typename: Cardano.CertificateType.StakeVoteDelegation,
            stakeCredential: {
              hash: Crypto.Hash28ByteBase16.fromEd25519KeyHashHex(foreignRewardAccountHash),
              type: Cardano.CredentialType.KeyHash
            }
          } as Cardano.StakeVoteDelegationCertificate,
          ...tx.body.certificates!
        ];

        expect(await requiresForeignSignatures(tx, wallet)).toBeTruthy();
      });

      it('detects foreign StakeRegistrationDelegation', async () => {
        tx.body.certificates = [
          {
            __typename: Cardano.CertificateType.StakeRegistrationDelegation,
            stakeCredential: {
              hash: Crypto.Hash28ByteBase16.fromEd25519KeyHashHex(foreignRewardAccountHash),
              type: Cardano.CredentialType.KeyHash
            }
          } as Cardano.StakeRegistrationDelegationCertificate,
          ...tx.body.certificates!
        ];

        expect(await requiresForeignSignatures(tx, wallet)).toBeTruthy();
      });

      it('detects foreign VoteRegistrationDelegation', async () => {
        tx.body.certificates = [
          {
            __typename: Cardano.CertificateType.VoteRegistrationDelegation,
            stakeCredential: {
              hash: Crypto.Hash28ByteBase16.fromEd25519KeyHashHex(foreignRewardAccountHash),
              type: Cardano.CredentialType.KeyHash
            }
          } as Cardano.VoteRegistrationDelegationCertificate,
          ...tx.body.certificates!
        ];

        expect(await requiresForeignSignatures(tx, wallet)).toBeTruthy();
      });

      it('detects foreign stake_vote_reg_deleg_cert', async () => {
        tx.body.certificates = [
          {
            __typename: Cardano.CertificateType.StakeVoteRegistrationDelegation,
            stakeCredential: {
              hash: Crypto.Hash28ByteBase16.fromEd25519KeyHashHex(foreignRewardAccountHash),
              type: Cardano.CredentialType.KeyHash
            }
          } as Cardano.StakeVoteRegistrationDelegationCertificate,
          ...tx.body.certificates!
        ];

        expect(await requiresForeignSignatures(tx, wallet)).toBeTruthy();
      });

      it('detects foreign Unregistration', async () => {
        tx.body.certificates = [
          {
            __typename: Cardano.CertificateType.Unregistration,
            stakeCredential: {
              hash: Crypto.Hash28ByteBase16.fromEd25519KeyHashHex(foreignRewardAccountHash),
              type: Cardano.CredentialType.KeyHash
            }
          } as Cardano.NewStakeAddressCertificate,
          ...tx.body.certificates!
        ];

        expect(await requiresForeignSignatures(tx, wallet)).toBeTruthy();
      });
    });

    describe('MIR certificates', () => {
      it('returns true when at least one certificate can not be accounted for', async () => {
        tx.body.certificates = [
          {
            __typename: Cardano.CertificateType.MIR,
            kind: Cardano.MirCertificateKind.ToStakeCreds,
            pot: Cardano.MirCertificatePot.Treasury,
            quantity: 100n,
            stakeCredential: Cardano.Address.fromString(
              'stake_test1uqfu74w3wh4gfzu8m6e7j987h4lq9r3t7ef5gaw497uu85qsqfy27'
            )!
              .asReward()!
              .getPaymentCredential()
          } as Cardano.MirCertificate,
          ...tx.body.certificates!
        ];

        expect(tx.body.inputs.length).toBeGreaterThanOrEqual(1);
        expect(tx.body.certificates!.length).toBe(2);
        expect(await requiresForeignSignatures(tx, wallet)).toBeTruthy();
      });

      it('detects as foreign if type is "toOtherPot"', async () => {
        tx.body.certificates = [
          {
            __typename: Cardano.CertificateType.MIR,
            kind: Cardano.MirCertificateKind.ToOtherPot
          } as Cardano.MirCertificate,
          ...tx.body.certificates!
        ];

        expect(await requiresForeignSignatures(tx, wallet)).toBeTruthy();
      });
    });

    describe('inputs and collaterals', () => {
      it('returns true when at least one input from collateral is not accounted for ', async () => {
        tx.body.collaterals = [
          {
            index: 0,
            txId: Cardano.TransactionId('0000000000000000000000000000000000000000000000000000000000000000')
          },
          ...tx.body.collaterals!
        ];

        expect(tx.body.inputs.length).toBeGreaterThanOrEqual(1);
        expect(tx.body.certificates!.length).toBe(1);
        expect(await requiresForeignSignatures(tx, wallet)).toBeTruthy();
      });

      it('returns true when at least one input is not accounted for ', async () => {
        tx.body.inputs = [
          {
            index: 0,
            txId: Cardano.TransactionId('0000000000000000000000000000000000000000000000000000000000000000')
          },
          ...tx.body.inputs
        ];

        expect(tx.body.inputs.length).toBeGreaterThanOrEqual(2);
        expect(tx.body.certificates!.length).toBe(1);
        expect(await requiresForeignSignatures(tx, wallet)).toBeTruthy();
      });
    });

    describe('Voting procedures', () => {
      it('accepts dRep and stakePool voters', async () => {
        tx.body.votingProcedures = [
          {
            voter: {
              __typename: Cardano.VoterType.dRepKeyHash,
              credential: { hash: dRepKeyHash, type: Cardano.CredentialType.KeyHash }
            },
            votes: []
          },
          {
            voter: {
              __typename: Cardano.VoterType.stakePoolKeyHash,
              credential: { hash: Crypto.Hash28ByteBase16(mocks.stakeKeyHash), type: Cardano.CredentialType.KeyHash }
            },
            votes: []
          }
        ];

        expect(await requiresForeignSignatures(tx, wallet)).toBeFalsy();
      });

      it('detects foreign dRep voter credentials', async () => {
        tx.body.votingProcedures = [
          {
            voter: {
              __typename: Cardano.VoterType.dRepKeyHash,
              credential: { hash: foreignDRepKeyHash, type: Cardano.CredentialType.KeyHash }
            },
            votes: []
          }
        ];
        expect(await requiresForeignSignatures(tx, wallet)).toBeTruthy();
      });

      it('detects foreign stakePool voter credentials', async () => {
        tx.body.votingProcedures = [
          {
            voter: {
              __typename: Cardano.VoterType.stakePoolKeyHash,
              credential: {
                hash: Crypto.Hash28ByteBase16(foreignRewardAccountHash),
                type: Cardano.CredentialType.KeyHash
              }
            },
            votes: []
          }
        ];
        expect(await requiresForeignSignatures(tx, wallet)).toBeTruthy();
      });

      it('constitutional committee voter is always foreign', async () => {
        tx.body.votingProcedures = [
          {
            voter: {
              __typename: Cardano.VoterType.ccHotKeyHash,
              credential: {
                hash: Crypto.Hash28ByteBase16(mocks.stakeKeyHash),
                type: Cardano.CredentialType.KeyHash
              }
            },
            votes: []
          }
        ];
        expect(await requiresForeignSignatures(tx, wallet)).toBeTruthy();

        tx.body.votingProcedures = [
          {
            voter: {
              __typename: Cardano.VoterType.ccHotScriptHash,
              credential: {
                hash: Crypto.Hash28ByteBase16(mocks.stakeKeyHash),
                type: Cardano.CredentialType.ScriptHash
              }
            },
            votes: []
          }
        ];
        expect(await requiresForeignSignatures(tx, wallet)).toBeTruthy();
      });

      it('scriptHash voters are always foreign', async () => {
        tx.body.votingProcedures = [
          {
            voter: {
              __typename: Cardano.VoterType.dRepScriptHash,
              credential: {
                hash: Crypto.Hash28ByteBase16(dRepKeyHash),
                type: Cardano.CredentialType.ScriptHash
              }
            },
            votes: []
          }
        ];
        expect(await requiresForeignSignatures(tx, wallet)).toBeTruthy();
      });
    });

    describe('DRepCredential based checks', () => {
      it('accepts valid conway certificates', async () => {
        tx.body.certificates = [
          {
            __typename: Cardano.CertificateType.UnregisterDelegateRepresentative,
            dRepCredential: { hash: dRepKeyHash, type: Cardano.CredentialType.KeyHash },
            deposit: 0n
          } as Cardano.UnRegisterDelegateRepresentativeCertificate,
          {
            __typename: Cardano.CertificateType.UpdateDelegateRepresentative,
            anchor: null,
            dRepCredential: { hash: dRepKeyHash, type: Cardano.CredentialType.KeyHash }
          } as Cardano.UpdateDelegateRepresentativeCertificate,
          ...tx.body.certificates!
        ];

        expect(await requiresForeignSignatures(tx, wallet)).toBeFalsy();
      });

      it('detects foreign unreg_drep_cert', async () => {
        tx.body.certificates = [
          {
            __typename: Cardano.CertificateType.UnregisterDelegateRepresentative,
            dRepCredential: { hash: foreignDRepKeyHash, type: Cardano.CredentialType.KeyHash },
            deposit: 0n
          } as Cardano.UnRegisterDelegateRepresentativeCertificate,
          ...tx.body.certificates!
        ];

        expect(await requiresForeignSignatures(tx, wallet)).toBeTruthy();
      });

      it('detects foreign update_drep_cert', async () => {
        tx.body.certificates = [
          {
            __typename: Cardano.CertificateType.UpdateDelegateRepresentative,
            anchor: null,
            dRepCredential: { hash: foreignDRepKeyHash, type: Cardano.CredentialType.KeyHash }
          } as Cardano.UpdateDelegateRepresentativeCertificate,
          ...tx.body.certificates!
        ];

        expect(await requiresForeignSignatures(tx, wallet)).toBeTruthy();
      });
    });
  });
});<|MERGE_RESOLUTION|>--- conflicted
+++ resolved
@@ -275,15 +275,11 @@
         tx.body.certificates = [
           {
             __typename: Cardano.CertificateType.Registration,
-<<<<<<< HEAD
-            stakeKeyHash: mocks.stakeKeyHash
-=======
             // using foreign intentionally because registration is not signed so it should be accepted
             stakeCredential: {
-              hash: Crypto.Hash28ByteBase16.fromEd25519KeyHashHex(foreignRewardAccountHash),
-              type: Cardano.CredentialType.KeyHash
-            }
->>>>>>> 5912cb7b
+              hash: Crypto.Hash28ByteBase16.fromEd25519KeyHashHex(mocks.stakeKeyHash),
+              type: Cardano.CredentialType.KeyHash
+            }
           } as Cardano.NewStakeAddressCertificate,
           {
             __typename: Cardano.CertificateType.Unregistration,
