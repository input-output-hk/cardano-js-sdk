/* eslint-disable sonarjs/cognitive-complexity */
/* eslint-disable complexity */
import * as Crypto from '@cardano-sdk/crypto';
import { BigIntMath } from '@cardano-sdk/util';
import { Cardano } from '../..';
import { HydratedTxBody, Lovelace } from '../types';

/** Implicit coin quantities used in the transaction */
export interface ImplicitCoin {
  /** Reward withdrawals */
  withdrawals?: Lovelace;
  /** Reward withdrawals + deposit reclaims (total return) */
  input?: Lovelace;
  /** Delegation registration deposit */
  deposit?: Lovelace;
  /** Deposits returned */
  reclaimDeposit?: Lovelace;
}

<<<<<<< HEAD
const stakeKeyRegistrationDepositCertificates = new Set([
  CertificateType.StakeRegistration,
  CertificateType.Registration,
  CertificateType.StakeRegistrationDelegation,
  CertificateType.VoteRegistrationDelegation,
  CertificateType.StakeVoteRegistrationDelegation
]);

/** Implementation is the same as in CSL.get_implicit_input() and CSL.get_deposit(). */
export const computeImplicitCoin = (
  {
    stakeKeyDeposit,
    poolDeposit,
    dRepDeposit
  }: Pick<Cardano.ProtocolParameters, 'stakeKeyDeposit' | 'poolDeposit' | 'dRepDeposit'>,
  { certificates, withdrawals }: Pick<HydratedTxBody, 'certificates' | 'withdrawals'>
): ImplicitCoin => {
  const stakeKeyDepositBigint = stakeKeyDeposit && BigInt(stakeKeyDeposit);
  const poolDepositBigint = poolDeposit && BigInt(poolDeposit);
  const drepDepositBigInt = dRepDeposit && BigInt(dRepDeposit);
  const deposit = BigIntMath.sum(
    certificates?.map(
      (cert) =>
        (stakeKeyRegistrationDepositCertificates.has(cert.__typename) && stakeKeyDepositBigint) ||
        (cert.__typename === CertificateType.PoolRegistration && poolDepositBigint) ||
        (cert.__typename === CertificateType.RegisterDelegateRepresentative && drepDepositBigInt) ||
        0n
    ) || []
=======
type DepositProtocolParams = { stakeKeyDeposit: Cardano.Lovelace; poolDeposit: Cardano.Lovelace };

const stakeCredentialInRewardAccounts = (
  stakeCredential: Cardano.Credential,
  rewardAccounts: Cardano.RewardAccount[]
): boolean => {
  // No reward accounts means accept any stake credential
  if (rewardAccounts.length === 0) return true;
  const networkId = Cardano.RewardAccount.toNetworkId(rewardAccounts[0]);
  return rewardAccounts.includes(Cardano.RewardAccount.fromCredential(stakeCredential, networkId));
};

const computeShellyDeposits = (
  depositParams: DepositProtocolParams,
  certificates: Cardano.Certificate[],
  rewardAccounts: Cardano.RewardAccount[]
): { deposit: Cardano.Lovelace; reclaimDeposit: Cardano.Lovelace } => {
  let deposit = 0n;
  let reclaimDeposit = 0n;
  const anyRewardAccount = rewardAccounts.length === 0;

  const poolIds = new Set(
    rewardAccounts.map((account) => Cardano.PoolId.fromKeyHash(Cardano.RewardAccount.toHash(account)))
  );

  // TODO: For the case of deregistration (StakeDeregistration and PoolRetirement) the code here is not entirely correct
  // as we are assuming the current protocol parameters for the deposits where the same as the ones used when the certificates where issued.
  // This is going to work for now, but to properly implement this we need a way to know when the certificate we are undoing was originally issued
  // and get the protocol parameters for that epoch. However, these parameters in particular have never change in mainnet, so this is probably
  // is good for now.
  for (const cert of certificates) {
    switch (cert.__typename) {
      case Cardano.CertificateType.StakeRegistration:
        if (stakeCredentialInRewardAccounts(cert.stakeCredential, rewardAccounts))
          deposit += depositParams.stakeKeyDeposit;
        break;
      case Cardano.CertificateType.StakeDeregistration:
        if (stakeCredentialInRewardAccounts(cert.stakeCredential, rewardAccounts))
          reclaimDeposit += depositParams.stakeKeyDeposit;
        break;
      case Cardano.CertificateType.PoolRegistration:
        if (anyRewardAccount || rewardAccounts.some((acct) => cert.poolParameters.owners.includes(acct)))
          deposit += depositParams.poolDeposit;
        break;
      case Cardano.CertificateType.PoolRetirement: {
        if (anyRewardAccount || poolIds.has(cert.poolId)) reclaimDeposit += depositParams.poolDeposit;
        break;
      }
    }
  }

  return {
    deposit,
    reclaimDeposit
  };
};

const computeConwayDeposits = (
  certificates: Cardano.Certificate[],
  rewardAccounts: Cardano.RewardAccount[],
  dRepKeyHash?: Crypto.Ed25519KeyHashHex
): { deposit: Cardano.Lovelace; reclaimDeposit: Cardano.Lovelace } => {
  let deposit = 0n;
  let reclaimDeposit = 0n;

  for (const cert of certificates) {
    switch (cert.__typename) {
      case Cardano.CertificateType.Registration:
      case Cardano.CertificateType.StakeRegistrationDelegation:
      case Cardano.CertificateType.VoteRegistrationDelegation:
      case Cardano.CertificateType.StakeVoteRegistrationDelegation:
        if (stakeCredentialInRewardAccounts(cert.stakeCredential, rewardAccounts)) deposit += cert.deposit;
        break;
      case Cardano.CertificateType.Unregistration:
        if (stakeCredentialInRewardAccounts(cert.stakeCredential, rewardAccounts)) reclaimDeposit += cert.deposit;
        break;
      case Cardano.CertificateType.RegisterDelegateRepresentative:
      case Cardano.CertificateType.UnregisterDelegateRepresentative:
        if (
          !dRepKeyHash ||
          (cert.dRepCredential.type === Cardano.CredentialType.KeyHash &&
            cert.dRepCredential.hash === Crypto.Hash28ByteBase16.fromEd25519KeyHashHex(dRepKeyHash))
        ) {
          cert.__typename === Cardano.CertificateType.RegisterDelegateRepresentative
            ? (deposit += cert.deposit)
            : (reclaimDeposit += cert.deposit);
        }
        break;
    }
  }

  return {
    deposit,
    reclaimDeposit
  };
};

/** Inspects a transaction for its deposits and returned deposits. */
const getTxDeposits = (
  { stakeKeyDeposit, poolDeposit }: Pick<Cardano.ProtocolParameters, 'stakeKeyDeposit' | 'poolDeposit'>,
  certificates: Cardano.Certificate[],
  rewardAccounts: Cardano.RewardAccount[] = [],
  dRepKeyHash?: Crypto.Ed25519KeyHashHex
): { deposit: Cardano.Lovelace; reclaimDeposit: Cardano.Lovelace } => {
  if (certificates.length === 0) return { deposit: 0n, reclaimDeposit: 0n };

  const depositParams = {
    poolDeposit: poolDeposit ? BigInt(poolDeposit) : 0n,
    stakeKeyDeposit: BigInt(stakeKeyDeposit)
  };

  const shelleyDeposits = computeShellyDeposits(depositParams, certificates, rewardAccounts);
  const conwayDeposits = computeConwayDeposits(certificates, rewardAccounts, dRepKeyHash);

  return {
    deposit: shelleyDeposits.deposit + conwayDeposits.deposit,
    reclaimDeposit: shelleyDeposits.reclaimDeposit + conwayDeposits.reclaimDeposit
  };
};

/**
 * Computes the implicit coin from the given transaction.
 * If rewardAccounts is provided, it will only count the deposits from
 * Certificates that belong to any of the reward accounts provided.
 * If dRepKeyHash is provided, it will only count the deposits from Certificates
 * that belong to the given dRep.
 *
 * Is used by the input selector, and by the util to compute transaction summary/display.
 * The input selector doesn't filter by reward accounts because we are building the transaction
 * internally, so we know all the certificates are ours.
 * On the other hand, the transaction summary/display could receive a transaction from a dApp,
 * and can have mixed certificates (foreign and ours), so we need the list of reward accounts and drepKeyHash
 * to be able to distinguish the deposits that are going to our rewardAccounts from the ones that could
 * potentially go to a different reward accounts that we dont control (same with reclaims).
 */
export const computeImplicitCoin = (
  { stakeKeyDeposit, poolDeposit }: Pick<Cardano.ProtocolParameters, 'stakeKeyDeposit' | 'poolDeposit'>,
  { certificates, withdrawals }: Pick<HydratedTxBody, 'certificates' | 'withdrawals'>,
  rewardAccounts?: Cardano.RewardAccount[],
  dRepKeyHash?: Crypto.Ed25519KeyHashHex
): ImplicitCoin => {
  const { deposit, reclaimDeposit } = getTxDeposits(
    { poolDeposit, stakeKeyDeposit },
    certificates ?? [],
    rewardAccounts,
    dRepKeyHash
>>>>>>> 94bdbd02
  );

  const withdrawalsTotal = (withdrawals && BigIntMath.sum(withdrawals.map(({ quantity }) => quantity))) || 0n;
<<<<<<< HEAD
  const reclaimTotal = BigIntMath.sum(
    certificates?.map(
      (cert) =>
        (cert.__typename === CertificateType.StakeDeregistration && stakeKeyDepositBigint) ||
        (cert.__typename === CertificateType.Unregistration && stakeKeyDepositBigint) ||
        (cert.__typename === CertificateType.PoolRetirement && poolDepositBigint) ||
        (cert.__typename === CertificateType.UnregisterDelegateRepresentative && drepDepositBigInt) ||
        0n
    ) || []
  );
=======

>>>>>>> 94bdbd02
  return {
    deposit,
    input: withdrawalsTotal + reclaimDeposit,
    reclaimDeposit,
    withdrawals: withdrawalsTotal
  };
};<|MERGE_RESOLUTION|>--- conflicted
+++ resolved
@@ -17,36 +17,6 @@
   reclaimDeposit?: Lovelace;
 }
 
-<<<<<<< HEAD
-const stakeKeyRegistrationDepositCertificates = new Set([
-  CertificateType.StakeRegistration,
-  CertificateType.Registration,
-  CertificateType.StakeRegistrationDelegation,
-  CertificateType.VoteRegistrationDelegation,
-  CertificateType.StakeVoteRegistrationDelegation
-]);
-
-/** Implementation is the same as in CSL.get_implicit_input() and CSL.get_deposit(). */
-export const computeImplicitCoin = (
-  {
-    stakeKeyDeposit,
-    poolDeposit,
-    dRepDeposit
-  }: Pick<Cardano.ProtocolParameters, 'stakeKeyDeposit' | 'poolDeposit' | 'dRepDeposit'>,
-  { certificates, withdrawals }: Pick<HydratedTxBody, 'certificates' | 'withdrawals'>
-): ImplicitCoin => {
-  const stakeKeyDepositBigint = stakeKeyDeposit && BigInt(stakeKeyDeposit);
-  const poolDepositBigint = poolDeposit && BigInt(poolDeposit);
-  const drepDepositBigInt = dRepDeposit && BigInt(dRepDeposit);
-  const deposit = BigIntMath.sum(
-    certificates?.map(
-      (cert) =>
-        (stakeKeyRegistrationDepositCertificates.has(cert.__typename) && stakeKeyDepositBigint) ||
-        (cert.__typename === CertificateType.PoolRegistration && poolDepositBigint) ||
-        (cert.__typename === CertificateType.RegisterDelegateRepresentative && drepDepositBigInt) ||
-        0n
-    ) || []
-=======
 type DepositProtocolParams = { stakeKeyDeposit: Cardano.Lovelace; poolDeposit: Cardano.Lovelace };
 
 const stakeCredentialInRewardAccounts = (
@@ -193,24 +163,10 @@
     certificates ?? [],
     rewardAccounts,
     dRepKeyHash
->>>>>>> 94bdbd02
   );
 
   const withdrawalsTotal = (withdrawals && BigIntMath.sum(withdrawals.map(({ quantity }) => quantity))) || 0n;
-<<<<<<< HEAD
-  const reclaimTotal = BigIntMath.sum(
-    certificates?.map(
-      (cert) =>
-        (cert.__typename === CertificateType.StakeDeregistration && stakeKeyDepositBigint) ||
-        (cert.__typename === CertificateType.Unregistration && stakeKeyDepositBigint) ||
-        (cert.__typename === CertificateType.PoolRetirement && poolDepositBigint) ||
-        (cert.__typename === CertificateType.UnregisterDelegateRepresentative && drepDepositBigInt) ||
-        0n
-    ) || []
-  );
-=======
 
->>>>>>> 94bdbd02
   return {
     deposit,
     input: withdrawalsTotal + reclaimDeposit,
