--- conflicted
+++ resolved
@@ -106,7 +106,6 @@
   anchor: Anchor | null;
 }
 
-<<<<<<< HEAD
 export interface RegisterCcHotKeyCertificate {
   __typename: CertificateType.RegisterCcHotKey;
 }
@@ -115,13 +114,7 @@
   __typename: CertificateType.RetireCc;
 }
 
-/**
- * To be deprecated in the Era after conway
- * replaced by <NewStakeAddressCertificate>
- */
-=======
 /** To be deprecated in the Era after conway replaced by <NewStakeAddressCertificate> */
->>>>>>> 10f3f72d
 export interface StakeAddressCertificate {
   __typename: CertificateType.StakeKeyRegistration | CertificateType.StakeKeyDeregistration;
   stakeKeyHash: Crypto.Ed25519KeyHashHex;
