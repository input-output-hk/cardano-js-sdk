--- conflicted
+++ resolved
@@ -62,14 +62,8 @@
   },
   "dependencies": {
     "@cardano-ogmios/client": "5.5.7",
-<<<<<<< HEAD
     "@cardano-sdk/util": "^0.7.0-nightly.1",
-    "@dcspark/cardano-multiplatform-lib-browser": "^3.1.0",
-    "@dcspark/cardano-multiplatform-lib-nodejs": "^3.1.0",
-=======
-    "@cardano-sdk/util": "^0.6.0",
     "@dcspark/cardano-multiplatform-lib-nodejs": "^3.1.1",
->>>>>>> 60f827f8
     "@emurgo/cip14-js": "^3.0.1",
     "bech32": "^2.0.0",
     "lodash": "^4.17.21",
