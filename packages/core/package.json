--- conflicted
+++ resolved
@@ -60,14 +60,8 @@
     "typescript": "^4.7.4"
   },
   "dependencies": {
-<<<<<<< HEAD
-    "@cardano-ogmios/client": "5.5.5",
-    "@cardano-ogmios/schema": "5.5.5",
+    "@cardano-ogmios/client": "5.5.7",
     "@cardano-sdk/util": "^0.6.1-nightly.0",
-=======
-    "@cardano-ogmios/client": "5.5.7",
-    "@cardano-sdk/util": "^0.6.0",
->>>>>>> 3b7c820c
     "@dcspark/cardano-multiplatform-lib-browser": "^3.1.0",
     "@dcspark/cardano-multiplatform-lib-nodejs": "^3.1.0",
     "@emurgo/cip14-js": "^3.0.1",
