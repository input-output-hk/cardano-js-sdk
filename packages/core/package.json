--- conflicted
+++ resolved
@@ -62,15 +62,9 @@
   },
   "dependencies": {
     "@cardano-ogmios/client": "5.5.2",
-<<<<<<< HEAD
     "@cardano-sdk/util": "^0.6.0-nightly.2",
-    "@emurgo/cardano-serialization-lib-browser": "11.0.0-rc.6",
-    "@emurgo/cardano-serialization-lib-nodejs": "11.0.0-rc.6",
-=======
-    "@cardano-sdk/util": "^0.5.0",
     "@emurgo/cardano-serialization-lib-browser": "11.0.5",
     "@emurgo/cardano-serialization-lib-nodejs": "11.0.5",
->>>>>>> 48979eab
     "@emurgo/cip14-js": "^3.0.1",
     "bech32": "^2.0.0",
     "lodash": "^4.17.21",
