--- conflicted
+++ resolved
@@ -62,12 +62,7 @@
   },
   "dependencies": {
     "@cardano-ogmios/client": "5.5.2",
-<<<<<<< HEAD
-    "@cardano-ogmios/schema": "5.5.2",
     "@cardano-sdk/util": "^0.5.0-nightly.1",
-=======
-    "@cardano-sdk/util": "0.4.0",
->>>>>>> 8fe1cdd7
     "@emurgo/cardano-serialization-lib-browser": "11.0.0-rc.6",
     "@emurgo/cardano-serialization-lib-nodejs": "11.0.0-rc.6",
     "bech32": "^2.0.0",
