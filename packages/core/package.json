{
  "name": "@cardano-sdk/core",
<<<<<<< HEAD
  "version": "0.9.0-nightly.2",
=======
  "version": "0.9.0",
>>>>>>> 0f950c09
  "description": "Core types and libraries for Cardano",
  "engines": {
    "node": ">=14.20.1"
  },
  "main": "dist/cjs/index.js",
  "module": "dist/esm/index.js",
  "exports": {
    ".": {
      "import": "./dist/esm/index.js",
      "require": "./dist/cjs/index.js"
    }
  },
  "repository": "https://github.com/input-output-hk/cardano-js-sdk",
  "publishConfig": {
    "access": "public"
  },
  "sideEffects": false,
  "contributors": [
    "Rhys Bartels-Waller <rhys.bartelswaller@iohk.io> (https://iohk.io)",
    "Martynas Kazlauskas <martynas.kazlauskas@iohk.io> (https://iohk.io)",
    "Daniele Ricci <daniele.ricci@iohk.io> (https://iohk.io)",
    "Ivaylo Andonov <ivaylo.andonov@iohk.io> (https://iohk.io)",
    "Mircea Hasegan <mircea.hasegan@iohk.io> (https://iohk.io)",
    "Angel Castillo Bacigalupi <angel.castillo@iohk.io> (https://iohk.io)",
    "Seung Eun Song <seungeun.song@iohk.io> (https://iohk.io)",
    "Dmytro Iakymenko <dmytro.iakymenko@iohk.io> (https://iohk.io)",
    "Tomislav Horaček <tomislav.horacek@iohk.io> (https://iohk.io)",
    "Michael Chappell <michael.chappell@iohk.io> (https://iohk.io)",
    "Leonel Gobbi <leonel.gobbi@globant.com> (https://www.globant.com)",
    "Juan Cruz Vieiro <juan.vieiro@globant.com> (https://www.globant.com)"
  ],
  "license": "Apache-2.0",
  "scripts": {
    "build:esm": "tsc -p src/tsconfig.json --outDir ./dist/esm --module es2020",
    "build:cjs": "tsc --build src",
    "build": "run-s build:cjs build:esm module-fixup",
    "circular-deps:check": "madge --circular dist",
    "module-fixup": "shx cp ../../build/cjs-package.json ./dist/cjs/package.json && cp ../../build/esm-package.json ./dist/esm/package.json",
    "tscNoEmit": "shx echo typescript --noEmit command not implemented yet",
    "cleanup:dist": "shx rm -rf dist",
    "cleanup:nm": "shx rm -rf node_modules",
    "cleanup": "run-s cleanup:dist cleanup:nm",
    "lint": "eslint -c ../../complete.eslintrc.js \"src/**/*.ts\" \"test/**/*.ts\"",
    "lint:fix": "yarn lint --fix",
    "test": "jest -c ./jest.config.js",
    "test:build:verify": "tsc --build ./test",
    "test:e2e": "shx echo 'test:e2e' command not implemented yet",
    "coverage": "shx echo No coverage report for this package",
    "prepack": "yarn build"
  },
  "devDependencies": {
<<<<<<< HEAD
    "@cardano-sdk/util-dev": "^0.7.1-nightly.2",
=======
    "@cardano-sdk/util-dev": "^0.7.1",
>>>>>>> 0f950c09
    "@types/lodash": "^4.14.182",
    "eslint": "^7.32.0",
    "jest": "^28.1.3",
    "madge": "^5.0.1",
    "npm-run-all": "^4.1.5",
    "shx": "^0.3.3",
    "ts-jest": "^28.0.7",
    "typescript": "^4.7.4"
  },
  "peerDependencies": {
    "rxjs": "^7.4.0"
  },
  "peerDependenciesMeta": {
    "rxjs": {
      "optional": true
    }
  },
  "dependencies": {
    "@cardano-ogmios/client": "5.6.0",
    "@cardano-ogmios/schema": "5.6.0",
<<<<<<< HEAD
    "@cardano-sdk/crypto": "^0.1.2-nightly.1",
    "@cardano-sdk/util": "^0.8.1-nightly.1",
=======
    "@cardano-sdk/crypto": "^0.1.2",
    "@cardano-sdk/util": "^0.8.1",
>>>>>>> 0f950c09
    "@dcspark/cardano-multiplatform-lib-nodejs": "^3.1.1",
    "@emurgo/cip14-js": "^3.0.1",
    "bech32": "^2.0.0",
    "lodash": "^4.17.21",
    "ts-custom-error": "^3.2.0",
    "ts-log": "^2.2.4"
  },
  "files": [
    "dist/*",
    "!dist/tsconfig.tsbuildinfo",
    "LICENSE",
    "NOTICE"
  ]
}<|MERGE_RESOLUTION|>--- conflicted
+++ resolved
@@ -1,10 +1,6 @@
 {
   "name": "@cardano-sdk/core",
-<<<<<<< HEAD
-  "version": "0.9.0-nightly.2",
-=======
   "version": "0.9.0",
->>>>>>> 0f950c09
   "description": "Core types and libraries for Cardano",
   "engines": {
     "node": ">=14.20.1"
@@ -56,11 +52,7 @@
     "prepack": "yarn build"
   },
   "devDependencies": {
-<<<<<<< HEAD
-    "@cardano-sdk/util-dev": "^0.7.1-nightly.2",
-=======
     "@cardano-sdk/util-dev": "^0.7.1",
->>>>>>> 0f950c09
     "@types/lodash": "^4.14.182",
     "eslint": "^7.32.0",
     "jest": "^28.1.3",
@@ -81,13 +73,8 @@
   "dependencies": {
     "@cardano-ogmios/client": "5.6.0",
     "@cardano-ogmios/schema": "5.6.0",
-<<<<<<< HEAD
-    "@cardano-sdk/crypto": "^0.1.2-nightly.1",
-    "@cardano-sdk/util": "^0.8.1-nightly.1",
-=======
     "@cardano-sdk/crypto": "^0.1.2",
     "@cardano-sdk/util": "^0.8.1",
->>>>>>> 0f950c09
     "@dcspark/cardano-multiplatform-lib-nodejs": "^3.1.1",
     "@emurgo/cip14-js": "^3.0.1",
     "bech32": "^2.0.0",
