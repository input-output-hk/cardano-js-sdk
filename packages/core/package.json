--- conflicted
+++ resolved
@@ -51,10 +51,7 @@
     "prepack": "yarn build"
   },
   "devDependencies": {
-<<<<<<< HEAD
     "@cardano-sdk/util-dev": "^0.9.0-nightly.1",
-=======
->>>>>>> 6a39244e
     "@types/lodash": "^4.14.182",
     "eslint": "^7.32.0",
     "jest": "^28.1.3",
