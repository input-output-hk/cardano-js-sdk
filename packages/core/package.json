{
  "name": "@cardano-sdk/core",
  "version": "0.8.0-nightly.3",
  "description": "Core types and libraries for Cardano",
  "engines": {
    "node": ">=14.20.1"
  },
  "main": "dist/cjs/index.js",
  "module": "dist/esm/index.js",
  "exports": {
    ".": {
      "import": "./dist/esm/index.js",
      "require": "./dist/cjs/index.js"
    }
  },
  "repository": "https://github.com/input-output-hk/cardano-js-sdk",
  "publishConfig": {
    "access": "public"
  },
  "sideEffects": false,
  "contributors": [
    "Rhys Bartels-Waller <rhys.bartelswaller@iohk.io> (https://iohk.io)",
    "Martynas Kazlauskas <martynas.kazlauskas@iohk.io> (https://iohk.io)",
    "Daniele Ricci <daniele.ricci@iohk.io> (https://iohk.io)",
    "Ivaylo Andonov <ivaylo.andonov@iohk.io> (https://iohk.io)",
    "Mircea Hasegan <mircea.hasegan@iohk.io> (https://iohk.io)",
    "Angel Castillo Bacigalupi <angel.castillo@iohk.io> (https://iohk.io)",
    "Seung Eun Song <seungeun.song@iohk.io> (https://iohk.io)",
    "Dmytro Iakymenko <dmytro.iakymenko@iohk.io> (https://iohk.io)",
    "Tomislav Horaček <tomislav.horacek@iohk.io> (https://iohk.io)",
    "Michael Chappell <michael.chappell@iohk.io> (https://iohk.io)",
    "Leonel Gobbi <leonel.gobbi@globant.com> (https://www.globant.com)",
    "Juan Cruz Vieiro <juan.vieiro@globant.com> (https://www.globant.com)"
  ],
  "license": "Apache-2.0",
  "scripts": {
    "build:esm": "tsc -p src/tsconfig.json --outDir ./dist/esm --module es2020",
    "build:cjs": "tsc --build src",
    "build": "run-s build:cjs build:esm module-fixup",
    "circular-deps:check": "madge --circular dist",
    "module-fixup": "shx cp ../../build/cjs-package.json ./dist/cjs/package.json && cp ../../build/esm-package.json ./dist/esm/package.json",
    "tscNoEmit": "shx echo typescript --noEmit command not implemented yet",
    "cleanup:dist": "shx rm -rf dist",
    "cleanup:nm": "shx rm -rf node_modules",
    "cleanup": "run-s cleanup:dist cleanup:nm",
    "lint": "eslint -c ../../complete.eslintrc.js \"src/**/*.ts\" \"test/**/*.ts\"",
    "lint:fix": "yarn lint --fix",
    "test": "jest -c ./jest.config.js",
    "test:build:verify": "tsc --build ./test",
    "test:e2e": "shx echo 'test:e2e' command not implemented yet",
    "coverage": "shx echo No coverage report for this package",
    "prepack": "yarn build"
  },
  "devDependencies": {
    "@types/lodash": "^4.14.182",
    "eslint": "^7.32.0",
    "jest": "^28.1.3",
    "madge": "^5.0.1",
    "npm-run-all": "^4.1.5",
    "shx": "^0.3.3",
    "ts-jest": "^28.0.7",
    "typescript": "^4.7.4"
  },
  "dependencies": {
    "@cardano-ogmios/client": "5.5.7",
    "@cardano-ogmios/schema": "5.5.7",
<<<<<<< HEAD
    "@cardano-sdk/util": "^0.7.1-nightly.1",
=======
    "@cardano-sdk/crypto": "^0.1.0",
    "@cardano-sdk/util": "^0.7.0",
>>>>>>> cc59aff8
    "@dcspark/cardano-multiplatform-lib-nodejs": "^3.1.1",
    "@emurgo/cip14-js": "^3.0.1",
    "bech32": "^2.0.0",
    "lodash": "^4.17.21",
    "ts-custom-error": "^3.2.0",
    "ts-log": "^2.2.4"
  },
  "files": [
    "dist/*",
    "!dist/tsconfig.tsbuildinfo",
    "LICENSE",
    "NOTICE"
  ]
}<|MERGE_RESOLUTION|>--- conflicted
+++ resolved
@@ -64,12 +64,8 @@
   "dependencies": {
     "@cardano-ogmios/client": "5.5.7",
     "@cardano-ogmios/schema": "5.5.7",
-<<<<<<< HEAD
+    "@cardano-sdk/crypto": "^0.1.0",
     "@cardano-sdk/util": "^0.7.1-nightly.1",
-=======
-    "@cardano-sdk/crypto": "^0.1.0",
-    "@cardano-sdk/util": "^0.7.0",
->>>>>>> cc59aff8
     "@dcspark/cardano-multiplatform-lib-nodejs": "^3.1.1",
     "@emurgo/cip14-js": "^3.0.1",
     "bech32": "^2.0.0",
