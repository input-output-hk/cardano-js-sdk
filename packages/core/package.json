{
  "name": "@cardano-sdk/core",
<<<<<<< HEAD
  "version": "0.7.0-nightly.7",
=======
  "version": "0.7.0",
>>>>>>> d8a14665
  "description": "Core types and libraries for Cardano",
  "engines": {
    "node": ">=14.20.1"
  },
  "main": "dist/cjs/index.js",
  "module": "dist/esm/index.js",
  "exports": {
    ".": {
      "import": "./dist/esm/index.js",
      "require": "./dist/cjs/index.js"
    }
  },
  "repository": "https://github.com/input-output-hk/cardano-js-sdk",
  "publishConfig": {
    "access": "public"
  },
  "sideEffects": false,
  "contributors": [
    "Rhys Bartels-Waller <rhys.bartelswaller@iohk.io> (https://iohk.io)",
    "Martynas Kazlauskas <martynas.kazlauskas@iohk.io> (https://iohk.io)",
    "Daniele Ricci <daniele.ricci@iohk.io> (https://iohk.io)",
    "Ivaylo Andonov <ivaylo.andonov@iohk.io> (https://iohk.io)",
    "Mircea Hasegan <mircea.hasegan@iohk.io> (https://iohk.io)",
    "Angel Castillo Bacigalupi <angel.castillo@iohk.io> (https://iohk.io)",
    "Seung Eun Song <seungeun.song@iohk.io> (https://iohk.io)",
    "Dmytro Iakymenko <dmytro.iakymenko@iohk.io> (https://iohk.io)",
    "Tomislav Horaček <tomislav.horacek@iohk.io> (https://iohk.io)",
    "Michael Chappell <michael.chappell@iohk.io> (https://iohk.io)",
    "Leonel Gobbi <leonel.gobbi@globant.com> (https://www.globant.com)",
    "Juan Cruz Vieiro <juan.vieiro@globant.com> (https://www.globant.com)"
  ],
  "license": "Apache-2.0",
  "scripts": {
    "build:esm": "tsc -p src/tsconfig.json --outDir ./dist/esm --module es2020",
    "build:cjs": "tsc --build src",
    "build": "run-s build:cjs build:esm module-fixup",
    "circular-deps:check": "madge --circular dist",
    "module-fixup": "shx cp ../../build/cjs-package.json ./dist/cjs/package.json && cp ../../build/esm-package.json ./dist/esm/package.json",
    "tscNoEmit": "shx echo typescript --noEmit command not implemented yet",
    "cleanup:dist": "shx rm -rf dist",
    "cleanup:nm": "shx rm -rf node_modules",
    "cleanup": "run-s cleanup:dist cleanup:nm",
    "lint": "eslint -c ../../complete.eslintrc.js \"src/**/*.ts\" \"test/**/*.ts\"",
    "lint:fix": "yarn lint --fix",
    "test": "jest -c ./jest.config.js",
    "test:build:verify": "tsc --build ./test",
    "test:e2e": "shx echo 'test:e2e' command not implemented yet",
    "coverage": "shx echo No coverage report for this package",
    "prepack": "yarn build"
  },
  "devDependencies": {
    "@cardano-ogmios/schema": "5.5.7",
    "@types/lodash": "^4.14.182",
    "eslint": "^7.32.0",
    "jest": "^28.1.3",
    "madge": "^5.0.1",
    "npm-run-all": "^4.1.5",
    "shx": "^0.3.3",
    "ts-jest": "^28.0.7",
    "typescript": "^4.7.4"
  },
  "dependencies": {
    "@cardano-ogmios/client": "5.5.7",
<<<<<<< HEAD
    "@cardano-sdk/util": "^0.7.0-nightly.3",
=======
    "@cardano-sdk/util": "^0.7.0",
>>>>>>> d8a14665
    "@dcspark/cardano-multiplatform-lib-nodejs": "^3.1.1",
    "@emurgo/cip14-js": "^3.0.1",
    "bech32": "^2.0.0",
    "lodash": "^4.17.21",
    "ts-custom-error": "^3.2.0",
    "ts-log": "^2.2.4"
  },
  "files": [
    "dist/*",
    "!dist/tsconfig.tsbuildinfo",
    "LICENSE",
    "NOTICE"
  ]
}<|MERGE_RESOLUTION|>--- conflicted
+++ resolved
@@ -1,10 +1,6 @@
 {
   "name": "@cardano-sdk/core",
-<<<<<<< HEAD
-  "version": "0.7.0-nightly.7",
-=======
   "version": "0.7.0",
->>>>>>> d8a14665
   "description": "Core types and libraries for Cardano",
   "engines": {
     "node": ">=14.20.1"
@@ -68,11 +64,7 @@
   },
   "dependencies": {
     "@cardano-ogmios/client": "5.5.7",
-<<<<<<< HEAD
-    "@cardano-sdk/util": "^0.7.0-nightly.3",
-=======
     "@cardano-sdk/util": "^0.7.0",
->>>>>>> d8a14665
     "@dcspark/cardano-multiplatform-lib-nodejs": "^3.1.1",
     "@emurgo/cip14-js": "^3.0.1",
     "bech32": "^2.0.0",
